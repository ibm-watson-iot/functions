#!/usr/bin/env python

from setuptools import setup, find_packages

<<<<<<< HEAD
setup(name='iotfunctions', version='8.3.1',  # Update the version in iotfunction/__init__.py file.
      packages=find_packages(),
      install_requires=['dill==0.3.0', 'numpy>=1.18.5', 'pandas>=1.0.5', 'scikit-learn==0.23.1', 'scipy==1.5.0',
                        'requests==2.25.0', 'urllib3==1.26.2', 'ibm_db==3.0.2', 'ibm_db_sa==0.3.5', 'lxml==4.6.2',
                        'lightgbm>=3.1.1', 'nose>=1.3.7', 'psycopg2-binary==2.8.6', 'pyod==0.7.5',
                        'sqlalchemy==1.3.17', 'statsmodels==0.11.1', 'tabulate==0.8.5', 'pyarrow==3.0.0',
                        'stumpy==1.5.1', 'statsmodels>=0.12'], extras_require={'kafka': ['confluent-kafka==1.6.0']})
=======
with open('requirements.txt') as f:
    requirements = f.read().splitlines()
    f.close()

with open('iotfunctions/__init__.py') as f:
    version_ = f.read()
    exec(version_)
    f.close()

with open('README.md', encoding='utf-8') as f:
    long_description = f.read()

setup(
    name='iotfunctions',
    version=__version__,
    author='Sivakumar Rajendren',
    author_email='rsiva@us.ibm.com',
    description='Open source component of the Maximo Asset Manager pipeline',
    long_description=long_description,
    long_description_content_type='text/markdown',
    url='https://github.com/ibm-watson-iot/iotfunctions',
    packages=find_packages(),
    classifiers=[
        "Programming Language :: Python :: 3",
        "License :: OSI Approved :: Apache Software License",
        "Operating System :: OS Independent",
    ],
    python_requires='>=3.6',
    install_requires=requirements,
    extras_require={'kafka': ['confluent-kafka==1.0.0']}
)
>>>>>>> 95af7de1
<|MERGE_RESOLUTION|>--- conflicted
+++ resolved
@@ -2,15 +2,6 @@
 
 from setuptools import setup, find_packages
 
-<<<<<<< HEAD
-setup(name='iotfunctions', version='8.3.1',  # Update the version in iotfunction/__init__.py file.
-      packages=find_packages(),
-      install_requires=['dill==0.3.0', 'numpy>=1.18.5', 'pandas>=1.0.5', 'scikit-learn==0.23.1', 'scipy==1.5.0',
-                        'requests==2.25.0', 'urllib3==1.26.2', 'ibm_db==3.0.2', 'ibm_db_sa==0.3.5', 'lxml==4.6.2',
-                        'lightgbm>=3.1.1', 'nose>=1.3.7', 'psycopg2-binary==2.8.6', 'pyod==0.7.5',
-                        'sqlalchemy==1.3.17', 'statsmodels==0.11.1', 'tabulate==0.8.5', 'pyarrow==3.0.0',
-                        'stumpy==1.5.1', 'statsmodels>=0.12'], extras_require={'kafka': ['confluent-kafka==1.6.0']})
-=======
 with open('requirements.txt') as f:
     requirements = f.read().splitlines()
     f.close()
@@ -41,5 +32,4 @@
     python_requires='>=3.6',
     install_requires=requirements,
     extras_require={'kafka': ['confluent-kafka==1.0.0']}
-)
->>>>>>> 95af7de1
+)