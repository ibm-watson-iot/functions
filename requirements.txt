dill==0.3.5.1
ibm_db==3.1.3   #  3.02 results in "error in ibm_db setup command: use_2to3 is invalid."
ibm_db_sa==0.3.8
ibm-watson-machine-learning==1.0.333
lxml==4.9.1
lightgbm==3.3.5
nose2==0.6.0
<<<<<<< HEAD
numba==0.58.1
numpy==1.26.2
pandas==1.5.3
psycopg2-binary==2.9.5
pyarrow==11.0.0
pyod==1.0.9
requests==2.28.1
ruptures==1.1.8
scikit-learn==1.3.2
scikit-image==0.22.0
scipy==1.11.3
sqlalchemy==1.4.39
statsmodels==0.14.0
stumpy==1.12.0
tabulate==0.8.10
torch==2.1.0
urllib3==1.26.11
=======
pandas==1.4.3
psycopg2-binary==2.9.5
pyarrow==14.0.1
pyod==1.0.0
certifi>=2023.7.22
requests==2.31.0
ruptures==1.1.5
scikit-learn==1.1.1
scikit-image==0.19.2
scipy==1.11.1
sqlalchemy==1.4.39
statsmodels==0.13.2
stumpy==1.9.2
numpy==1.23.1
tabulate==0.8.10
torch==1.13.1
urllib3==1.26.18
>>>>>>> 8957d547

#
# Issue in KITT library requires package protobuf to be fixed at version 3.20.x
# Descritption:
#TypeError: Descriptors cannot not be created directly.
# If this call came from a _pb2.py file, your generated code is out of date and must be regenerated with protoc >= 3.19.0.
# If you cannot immediately regenerate your protos, some other possible workarounds are:
#  1. Downgrade the protobuf package to 3.20.x or lower.
#  2. Set PROTOCOL_BUFFERS_PYTHON_IMPLEMENTATION=python (but this will use pure-Python parsing and will be much slower).
#
<<<<<<< HEAD
#protobuf==3.20.2    # (> CP4D 4.6.3 which has 3.19.1, Version defined by Jörn/KITT 2022-Aug-11)
=======
protobuf==3.20.3    # (> CP4D 4.6.3 which has 3.19.1, Version defined by Jörn/KITT 2022-Aug-11)
>>>>>>> 8957d547
<|MERGE_RESOLUTION|>--- conflicted
+++ resolved
@@ -5,25 +5,6 @@
 lxml==4.9.1
 lightgbm==3.3.5
 nose2==0.6.0
-<<<<<<< HEAD
-numba==0.58.1
-numpy==1.26.2
-pandas==1.5.3
-psycopg2-binary==2.9.5
-pyarrow==11.0.0
-pyod==1.0.9
-requests==2.28.1
-ruptures==1.1.8
-scikit-learn==1.3.2
-scikit-image==0.22.0
-scipy==1.11.3
-sqlalchemy==1.4.39
-statsmodels==0.14.0
-stumpy==1.12.0
-tabulate==0.8.10
-torch==2.1.0
-urllib3==1.26.11
-=======
 pandas==1.4.3
 psycopg2-binary==2.9.5
 pyarrow==14.0.1
@@ -41,7 +22,6 @@
 tabulate==0.8.10
 torch==1.13.1
 urllib3==1.26.18
->>>>>>> 8957d547
 
 #
 # Issue in KITT library requires package protobuf to be fixed at version 3.20.x
@@ -52,8 +32,4 @@
 #  1. Downgrade the protobuf package to 3.20.x or lower.
 #  2. Set PROTOCOL_BUFFERS_PYTHON_IMPLEMENTATION=python (but this will use pure-Python parsing and will be much slower).
 #
-<<<<<<< HEAD
-#protobuf==3.20.2    # (> CP4D 4.6.3 which has 3.19.1, Version defined by Jörn/KITT 2022-Aug-11)
-=======
-protobuf==3.20.3    # (> CP4D 4.6.3 which has 3.19.1, Version defined by Jörn/KITT 2022-Aug-11)
->>>>>>> 8957d547
+protobuf==3.20.3    # (> CP4D 4.6.3 which has 3.19.1, Version defined by Jörn/KITT 2022-Aug-11)