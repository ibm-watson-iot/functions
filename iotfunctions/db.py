# *****************************************************************************
# Â© Copyright IBM Corp. 2018.  All Rights Reserved.
#
# This program and the accompanying materials
# are made available under the terms of the Apache V2.0
# which accompanies this distribution, and is available at
# http://www.apache.org/licenses/LICENSE-2.0
#
# *****************************************************************************

import datetime
import datetime as dt
import importlib
import inspect
import json
import logging
import os
import subprocess
import sys
from time import time

import ibm_db
import ibm_db_dbi
import pandas as pd
import psycopg2
import certifi
import urllib3
from pandas.api.types import is_string_dtype, is_bool_dtype
from sqlalchemy import Table, Column, MetaData, Integer, SmallInteger, String, DateTime, Boolean, Float, create_engine, \
    func, and_, or_
from sqlalchemy import __version__ as sqlalchemy_version_string
from sqlalchemy.exc import NoSuchTableError
from sqlalchemy.orm.session import sessionmaker
from sqlalchemy.sql import select
from sqlalchemy.sql.sqltypes import FLOAT, INTEGER, TIMESTAMP, VARCHAR, BOOLEAN, NullType

from . import dbtables
from . import metadata as md
from . import pipeline as pp
from .enginelog import EngineLogging
from .util import CosClient, resample, reset_df_index

urllib3.disable_warnings(urllib3.exceptions.InsecureRequestWarning)
logger = logging.getLogger(__name__)

# Table reflection of SqlAlchemy on DB2 returns DB2-specific type DOUBLE instead of SQL standard type FLOAT
# Load the DB2-specific type DOUBLE
DB2_DOUBLE = None
try:
    from ibm_db_sa.base import DOUBLE as DB2_DOUBLE
except ImportError:
    DB2_DOUBLE = None


class Database(object):
    """
    Use Database objects to establish database connectivity, manage database metadata and sessions, build queries and write DataFrames to tables.

    Parameters:
    -----------
    credentials: dict (optional)
        Database credentials. If none specified use DB_CONNECTION_STRING environment variable
    start_session: bool
        Start a session when establishing connection
    echo: bool
        Output sql to log
    """

    system_package_url = 'git+https://github.com/ibm-watson-iot/functions.git'
    bif_sql = "V1000-18.sql"

    def __init__(self, credentials=None, start_session=False, echo=False, tenant_id=None, entity_metadata=None,
                 entity_type=None, entity_type_id=None, model_store=None):

        self.model_store = model_store
        self.function_catalog = {}  # metadata for functions in catalog
        self.write_chunk_size = 1000
        self.credentials = {}
        self.db_type = None
        application_name = os.environ.get('AS_APPLICATION_NAME')
        self.application_name = "" if application_name is None else application_name

        if credentials is None:
            credentials = {}

        #  build credentials dictionary from multiple versions of input
        #  credentials and/or environment variables

        try:
            self.credentials['objectStorage'] = credentials['objectStorage']
        except (TypeError, KeyError):
            self.credentials['objectStorage'] = {}
            try:
                self.credentials['objectStorage']['region'] = os.environ.get('COS_REGION')
                self.credentials['objectStorage']['username'] = os.environ.get('COS_HMAC_ACCESS_KEY_ID')
                self.credentials['objectStorage']['password'] = os.environ.get('COS_HMAC_SECRET_ACCESS_KEY')
            except KeyError:
                msg = ('No objectStorage credentials supplied and COS_REGION,'
                       ' COS_HMAC_ACCESS_KEY_ID, COS_HMAC_SECRET_ACCESS_KEY,'
                       ' COS_ENDPOINT not set. COS not available. Will write'
                       ' to filesystem instead')
                logger.warning(msg)
                self.credentials['objectStorage']['path'] = ''

        # tenant_id

        if tenant_id is None:
            tenant_id = credentials.get('tenantId', credentials.get('tenant_id', credentials.get('tennantId',
                                                                                                 credentials.get(
                                                                                                     'tennant_id',
                                                                                                     None))))

        self.credentials['tenant_id'] = tenant_id
        if self.credentials['tenant_id'] is None:
            raise RuntimeError(('No tenant id supplied in credentials or as arg.'
                                ' Please supply a valid tenant id.'))

        # iotp and as
        try:
            self.credentials['iotp'] = credentials['iotp']
        except (KeyError, TypeError):
            self.credentials['iotp'] = None

        try:
            self.credentials['postgresql'] = credentials['postgresql']
        except (KeyError, TypeError):
            self.credentials['postgresql'] = None

        try:
            self.credentials['db2'] = credentials['db2']
        except (KeyError, TypeError):
            try:
                credentials['host']
            except (KeyError, TypeError):
                pass
            else:
                db2_creds = {}
                db2_creds['host'] = credentials['host']
                db2_creds['hostname'] = credentials['host']
                db2_creds['password'] = credentials['password']
                db2_creds['port'] = credentials['port']
                db2_creds['db'] = credentials['db']
                db2_creds['databaseName'] = credentials['database']
                db2_creds['username'] = credentials['username']
                self.credentials['db2'] = db2_creds
                logger.warning('Old style credentials still work just fine, but will be depreciated in the future. '
                               'Check the usage section of the UI for the updated credentials dictionary')
                self.credentials['as'] = credentials
        else:
            try:
                self.credentials['db2']['databaseName'] = self.credentials['db2']['database']
            except KeyError:
                pass

        self.credentials['message_hub'] = credentials.get('messageHub', None)
        if self.credentials['message_hub'] is None:
            msg = ('Unable to locate message_hub credentials.'
                   ' Database object created, but it will not be able interact'
                   ' with message hub.')
            logger.debug(msg)
        try:
            self.credentials['config'] = credentials['config']
        except (KeyError, TypeError):
            self.credentials['config'] = {}
            self.credentials['config']['objectStorageEndpoint'] = os.environ.get('COS_ENDPOINT')
            self.credentials['config']['bos_runtime_bucket'] = os.environ.get('COS_BUCKET_KPI')

        try:
            self.credentials['objectStorage']['region']
            self.credentials['objectStorage']['username']
            self.credentials['objectStorage']['password']
            self.credentials['config']['objectStorageEndpoint']
            self.credentials['config']['bos_runtime_bucket']
        except KeyError:
            msg = 'Missing objectStorage credentials. Database object created, but it will not be able interact with object storage'
            logger.warning(msg)

        as_creds = credentials.get('iotp', None)
        if as_creds is None:
            as_api_host = credentials.get('as_api_host', None)
            as_api_key = credentials.get('as_api_key', None)
            as_api_token = credentials.get('as_api_token', None)
        else:
            as_api_host = as_creds.get('asHost', None)
            as_api_key = as_creds.get('apiKey', None)
            as_api_token = as_creds.get('apiToken', None)

        try:
            if as_api_host is None:
                as_api_host = os.environ.get('API_BASEURL')
            if as_api_key is None:
                as_api_key = os.environ.get('API_KEY')
            if as_api_token is None:
                as_api_token = os.environ.get('API_TOKEN')
        except KeyError:
            as_api_host = None
            as_api_key = None
            as_api_token = None
            msg = 'Unable to locate AS credentials or environment variable. db will not be able to connect to the AS API'
            logger.warning(msg)

        if as_api_host is not None and as_api_host.startswith('https://'):
            as_api_host = as_api_host[8:]

        self.credentials['as'] = {'host': as_api_host, 'api_key': as_api_key, 'api_token': as_api_token}

        try:
            icp_variable = os.environ.get("isICP")
            icp_flag = icp_variable is not None and icp_variable.lower() == "true"
            if icp_flag:
                as_rest_meta_host = os.environ.get('REST_METADATA_URL')
                as_rest_kpi_host = os.environ.get('REST_KPI_URL')

                if as_rest_meta_host is not None and as_rest_meta_host.startswith('https://'):
                    as_rest_meta_host = as_rest_meta_host[8:]
                else:
                    as_rest_meta_host = as_api_host

                if as_rest_kpi_host is not None and as_rest_kpi_host.startswith('https://'):
                    as_rest_kpi_host = as_rest_kpi_host[8:]
                else:
                    as_rest_meta_host = as_api_host
            else:
                as_rest_meta_host = as_api_host
                as_rest_kpi_host = as_api_host
        except KeyError:
            as_rest_meta_host = as_api_host
            as_rest_kpi_host = as_api_host
            msg = 'Unable to locate META AND KPI URL.. using base API URL'
            logger.warning(msg)

        self.credentials['as_rest'] = {'as_rest_meta_host': as_rest_meta_host, 'as_rest_kpi_host': as_rest_kpi_host}

        self.tenant_id = self.credentials['tenant_id']

        # Retrieve connection string. Look at dict 'credentials' first. Then at environment variable. Fall-back
        # is sqlite for testing purposes
        connection_string_from_env = os.environ.get('DB_CONNECTION_STRING')
        db_type_from_env = os.environ.get('DB_TYPE')
        db_certificate_file_from_env = os.environ.get('DB_CERTIFICATE_FILE')

        sqlalchemy_connection_kwargs = {}
        sqlite_warning_msg = 'Note sqlite can only be used for local testing. It is not a supported AS database.'

        if 'sqlite' in self.credentials:
            filename = credentials['sqlite']
            if filename is not None and len(filename) > 0:
                sqlalchemy_connection_string = 'sqlite:///%s' % (credentials['sqlite'])
                native_connection_string = None
            else:
                msg = 'The credentials for sqlite is just a filename. The given filename is an empty string.'
                raise ValueError(msg)

            self.db_type = 'sqlite'
            self.write_chunk_size = 100
            logger.warning(sqlite_warning_msg)

        elif 'db2' in self.credentials and self.credentials.get('db2') is not None:
            try:
                sqlalchemy_connection_string = 'db2+ibm_db://%s:%s@%s:%s/%s;' % (
                    self.credentials['db2']['username'], self.credentials['db2']['password'],
                    self.credentials['db2']['host'], self.credentials['db2']['port'],
                    self.credentials['db2']['databaseName'])

                native_connection_string = 'DATABASE=%s;HOSTNAME=%s;PORT=%s;PROTOCOL=TCPIP;UID=%s;PWD=%s;' % (
                    self.credentials['db2']['databaseName'], self.credentials['db2']['host'],
                    self.credentials['db2']['port'], self.credentials['db2']['username'],
                    self.credentials['db2']['password'],)

                security_extension = ''
                if 'security' in self.credentials['db2'] or self.credentials['db2']['port'] == 50001:
                    security_extension += 'SECURITY=ssl;'
                    if os.path.exists('/secrets/truststore/db2_certificate.pem'):
                        security_extension += ';SSLServerCertificate=' + '/secrets/truststore/db2_certificate.pem' + ";"
                    else:
                        cwd1 = os.getcwd()
                        filename1 = cwd1 + "/db2_certificate.pem;"
                        logger.debug('file name db => %s' % filename1)
                        if os.path.exists(filename1):
                            security_extension += ';SSLServerCertificate=' + filename1 + ";"
                        else:
                            if db_certificate_file_from_env is not None:
                                if os.path.exists(db_certificate_file_from_env):
                                    security_extension += ';SSLServerCertificate=' + db_certificate_file_from_env + ";"

                sqlalchemy_connection_string += security_extension
                native_connection_string += security_extension

            except KeyError as ex:
                msg = 'The credentials for DB2 are incomplete. You need username/password/host/port/databaseName.'
                raise ValueError(msg) from ex

            self.db_type = 'db2'
            sqlalchemy_connection_kwargs['pool_size'] = 1

        elif 'postgresql' in self.credentials and self.credentials.get('postgresql') is not None:
            try:
                native_connection_string = '%s:%s@%s:%s/%s' % (
                    self.credentials['postgresql']['username'], self.credentials['postgresql']['password'],
                    self.credentials['postgresql']['host'], self.credentials['postgresql']['port'],
                    self.credentials['postgresql']['db'])

                sqlalchemy_connection_string = 'postgresql+psycopg2://' + native_connection_string

            except KeyError as ex:
                msg = 'The credentials for PostgreSql are incomplete. ' \
                      'You need username/password/host/port/db.'
                raise ValueError(msg) from ex

            self.db_type = 'postgresql'

        elif connection_string_from_env is not None and len(connection_string_from_env) > 0:
            if db_type_from_env is not None and len(db_type_from_env) > 0:
                logger.debug('Found database type in os variable DB_TYPE: %s' % db_type_from_env)
                db_type_from_env = db_type_from_env.upper()
                if db_type_from_env == 'DB2':
                    if connection_string_from_env.endswith(';'):
                        connection_string_from_env = connection_string_from_env[:-1]
                    try:
                        ev = dict(item.split("=") for item in connection_string_from_env.split(";"))
                        sqlalchemy_connection_string = 'db2+ibm_db://%s:%s@%s:%s/%s;' % (
                            ev['UID'], ev['PWD'], ev['HOSTNAME'], ev['PORT'], ev['DATABASE'])

                        native_connection_string = connection_string_from_env + ';'

                        if 'SECURITY' in ev:
                            sqlalchemy_connection_string += 'SECURITY=%s;' % ev['SECURITY']

                            if 'SSLSERVERCERTIFICATE' in ev:
                                sqlalchemy_connection_string += 'SSLServerCertificate=' + ev[
                                    'SSLSERVERCERTIFICATE'] + ";"
                            else:
                                cwd = os.getcwd()
                                filename = cwd + "/db2_certificate.pem";
                                if os.path.exists(filename):
                                    tmp_string = 'SSLServerCertificate=' + filename + ";"
                                    sqlalchemy_connection_string += tmp_string
                                    native_connection_string += tmp_string
                                elif db_certificate_file_from_env is not None:
                                    logger.debug(
                                        'Found certificate filename in os variable DB_CERTIFICATE_FILE: %s' % db_certificate_file_from_env)
                                    if os.path.exists(db_certificate_file_from_env):
                                        tmp_string = 'SSLServerCertificate=' + db_certificate_file_from_env + ";"
                                        sqlalchemy_connection_string += tmp_string
                                        native_connection_string += tmp_string

                        self.credentials['db2'] = {"username": ev['UID'], "password": ev['PWD'],
                                                   "databaseName": ev['DATABASE'], "port": ev['PORT'],
                                                   "host": ev['HOSTNAME']}
                    except Exception:
                        raise ValueError('Connection string \'%s\' is incorrect. Expected format for DB2 is '
                                         'DATABASE=xxx;HOSTNAME=xxx;PORT=xxx;UID=xxx;PWD=xxx[;SECURITY=xxx]' % connection_string_from_env)
                    self.db_type = 'db2'

                elif db_type_from_env == 'POSTGRESQL':
                    sqlalchemy_connection_string = 'postgresql+psycopg2://' + connection_string_from_env
                    native_connection_string = connection_string_from_env
                    try:
                        # Split connection string according to user:password@hostname:port/database
                        first, last = connection_string_from_env.split("@")
                        uid, pwd = first.split(":", 1)
                        hostname_port, database = last.split("/", 1)
                        hostname, port = hostname_port.split(":", 1)
                        self.credentials['postgresql'] = {"username": uid, "password": pwd, "db": database,
                                                          "port": port, "host": hostname}
                    except Exception:
                        raise ValueError('Connection string \'%s\' is incorrect. Expected format for POSTGRESQL is '
                                         'user:password@hostname:port/database' % connection_string_from_env)
                    self.db_type = 'postgresql'

                else:
                    raise ValueError(
                        'The database type \'%s\' is unknown. Supported types are DB2 and POSTGRESQL' % db_type_from_env)
            else:
                raise ValueError('The variable DB_CONNECTION_STRING was found in the OS environement but the variable '
                                 'DB_TYPE is missing. Possible values for DB_TYPE are DB2 and POSTGRESQL')
        else:
            sqlalchemy_connection_string = 'sqlite:///sqldb.db'
            native_connection_string = None
            self.write_chunk_size = 100
            self.db_type = 'sqlite'
            msg = 'Created a default sqlite database. Database file is in your working directory. Filename is sqldb.db.'
            logger.debug(msg)
            logger.warning(sqlite_warning_msg)

        is_icp = os.environ.get("isICP")
        if is_icp is not None and is_icp == 'true':
            logger.debug("inside icp for poolmanager3")
            if os.path.exists('/secrets/truststore/ca_public_cert.pem'):
                self.http = urllib3.PoolManager(timeout=30.0, cert_reqs='CERT_REQUIRED', ca_certs='/secrets/truststore/ca_public_cert.pem')
            else:
                if os.path.exists('/var/www/as-pipeline/ca_public_cert.pem'):
                    self.http = urllib3.PoolManager(timeout=30.0, cert_reqs='CERT_REQUIRED',
                                                    ca_certs='/var/www/as-pipeline/ca_public_cert.pem')
        else:
            self.http = urllib3.PoolManager(timeout=30.0, cert_reqs='CERT_REQUIRED', ca_certs=certifi.where())

        try:
            self.cos_client = CosClient(self.credentials)
        except KeyError:
            msg = 'Unable to setup a cos client due to missing credentials. COS writes disabled'
            logger.warning(msg)
            self.cos_client = None
        else:
            msg = 'created a CosClient object'
            logger.debug(msg)

        EngineLogging.set_cos_client(self.cos_client)

        # Define any dialect specific configuration
        if self.db_type == 'postgresql':

            # Find out if we can use 'executemany_mode' keyword that is supported starting from SqlAlchemy 1.3.7
            meets_requirement = True
            version_split = sqlalchemy_version_string.split('.')

            version_list = [0, 0, 0]
            for i in range(min(3, len(version_split))):
                try:
                    number = int(version_split[i])
                except:
                    number = 0
                version_list[i] = number

            version_list_required = [1, 3, 7]
            for i in range(3):
                if version_list[i] < version_list_required[i]:
                    meets_requirement = False
                    break

            if meets_requirement:
                sqlalchemy_dialect_kwargs = {'executemany_mode': 'values', 'executemany_batch_page_size': 100,
                                             'executemany_values_page_size': 1000, 'connect_args': {
                        'application_name': 'AS %s SQLAlchemy Connection' % self.application_name}}
            else:
                # 'use_batch_mode=True' is about 20 % slower than 'execute_many_mode=values'
                sqlalchemy_dialect_kwargs = {'use_batch_mode': True, 'connect_args': {
                    'application_name': 'AS %s SQLAlchemy Connection' % self.application_name}}
        else:
            sqlalchemy_dialect_kwargs = {}

        # Establish database connection via sqlalchemy
        sqlalchemy_connection_kwargs = {**sqlalchemy_dialect_kwargs, **sqlalchemy_connection_kwargs}
        self.connection = create_engine(sqlalchemy_connection_string, echo=echo, **sqlalchemy_connection_kwargs)

        self.Session = sessionmaker(bind=self.connection)

        # this method should be invoked before the get Metadata()
        logger.debug('Set isolation')
        self.set_isolation_level(self.connection)
        logger.debug('Isolation level set')

        if start_session:
            self.session = self.Session()
        else:
            self.session = None
        self.metadata = MetaData(self.connection)
        logger.debug('Database connection via SqlAlchemy established.')

        # Establish native database connection (for DB2 and PostgreSQL only)
        if self.db_type == 'db2':
            self.native_connection = ibm_db.connect(native_connection_string, '', '')
            self.native_connection_dbi = ibm_db_dbi.Connection(self.native_connection)
            logger.debug('Native database connection to DB2 established.')

        elif self.db_type == 'postgresql':
            cred = self.credentials['postgresql']
            self.native_connection = psycopg2.connect(user=cred['username'], password=cred['password'],
                                                      host=cred['host'], port=cred['port'], database=cred['db'],
                                                      application_name="AS %s Native Connection" % self.application_name)
            self.native_connection_dbi = self.native_connection
            logger.debug('Native database connection to PostgreSQL established.')
        else:
            self.native_connection = None
            self.native_connection_dbi = None

        # cache entity types
        self.entity_type_metadata = {}

        if entity_metadata is None:

            metadata = self.http_request(object_type='allEntityTypes', object_name='', request='GET', payload={},
                                         object_name_2='')
            if metadata is not None:
                try:
                    metadata = json.loads(metadata)
                    if metadata is None:
                        msg = 'Unable to retrieve entity metadata from the server. Proceeding with limited metadata'
                        logger.warning(msg)
                    for m in metadata:
                        self.entity_type_metadata[m['name']] = m
                except:
                    metadata = None
        else:
            metadata = entity_metadata
            self.entity_type_metadata[entity_type] = metadata

        # Figure out entity_type, entity_type_id and schema
        self.entity_type_id = None
        self.entity_type = None
        self.schema = None
        if entity_type is not None:
            self.entity_type = entity_type

            metadata = self.entity_type_metadata.get(entity_type)
            if metadata is not None:
                self.entity_type_id = metadata.get('entityTypeId')
                self.schema = metadata.get('schemaName')

        elif entity_type_id is not None:
            self.entity_type_id = entity_type_id

            for name, metadata in self.entity_type_metadata.items():
                if metadata.get('entityTypeId') == entity_type_id:
                    self.entity_type = name
                    self.schema = metadata.get('schemaName')
                    break

        # Create DBModelStore if it was not handed in
        if self.model_store is None and self.db_type in ['db2',
                                                         'postgresql'] and self.entity_type_id is not None and self.schema is not None:
            self.model_store = dbtables.DBModelStore(self.tenant_id, self.entity_type_id, self.schema,
                                                     self.native_connection, self.db_type)

    def _aggregate_item(self, table, column_name, aggregate, alias_column=None, dimension_table=None,
                        timestamp_col=None):

        if alias_column is None:
            if column_name == timestamp_col:
                if aggregate == 'min':
                    alias_column = 'first_%s' % timestamp_col
                elif aggregate == 'max':
                    alias_column = 'last_%s' % timestamp_col
                else:
                    alias_column = '%s_%s' % (alias_column, timestamp_col)
            else:
                alias_column = column_name

        agg_map = {'count': func.count, 'max': func.max, 'mean': func.avg, 'min': func.min, 'std': func.stddev,
                   'sum': func.sum}

        try:
            agg_function = agg_map[aggregate]
        except KeyError:
            msg = 'Unsupported database aggregegate function %s' % aggregate
            raise ValueError(msg)

        try:
            col = table.c[column_name]
        except KeyError:
            try:
                col = table.c[column_name.lower()]
            except KeyError:
                try:
                    col = table.c[column_name.upper()]
                except KeyError:
                    try:
                        col = dimension_table.c[column_name]
                    except (KeyError, AttributeError):
                        msg = 'Aggregate column %s not present in table or on dimension' % column_name
                        raise KeyError(msg)

        return (alias_column, col, agg_function)

    def _is_not_null(self, table, dimension_table, column):
        """
        build an is not null condition for the column pointing to the table or dimension table
        """

        try:
            return (self.get_column_object(table, column)).isnot(None)  # return table.c[column].isnot(None)
        except KeyError:
            try:
                return (self.get_column_object(dimension_table, column)).isnot(None)
            # return dimension_table.c[column].isnot(None)
            except (KeyError, AttributeError):
                msg = 'Column %s not found on time series or dimension table.' % column
                raise ValueError(msg)

    def build_aggregate_query(self, subquery, group_by, aggs):

        # turn the subquery into a selectable
        subquery = subquery.subquery('a').selectable

        # build an aggregation query
        args = []
        grp = []
        for alias, expression in list(group_by.items()):
            args.append(subquery.c[alias])
            grp.append(subquery.c[alias])
        for alias, (metric, agg) in list(aggs.items()):
            args.append(agg(subquery.c[alias]).label(alias))
        query = self.session.query(*args)
        query = query.group_by(*grp)

        return query

    def check_row_count_limit(self, query, row_limit=None):
        row_count = query.count()
        logger.debug('Total no. of rows fetched {} by query {}'.format(row_count, str(query.statement)))
        limit = int(row_limit) if row_limit is not None and row_limit.isdigit() else 10 ** 6
        if row_count > limit:
            return True, row_count
        return False, row_count

    def calc_time_interval(self, start_ts, end_ts, period_type, period_count):

        """

        Infer a missing start or end date from a number of periods and a period type.
        If a start_date is provided, calculate the end date
        If the end_date is provided, calculate the start date

        :param start_ts: datetime
        :param end_ts: datetime
        :param period_type: str ['days','seconds','microseconds','minutes','hours','weeks','mtd','ytd']
        :param period_count: float
        :return: tuple (start_ts,end_ts)

        """

        if period_type == 'mtd':
            if end_ts is None:
                end_ts = dt.datetime.utcnow()
            start_ts = end_ts.date().replace(day=1)
        elif period_type == 'ytd':
            if end_ts is None:
                end_ts = dt.datetime.utcnow()
            start_ts = end_ts.date().replace(month=1)
        elif period_type in ['days', 'seconds', 'microseconds', 'minutes', 'hours', 'weeks']:
            if start_ts is not None and end_ts is None:
                ref_is_start = True
            elif end_ts is not None and start_ts is None:
                ref_is_start = False
            else:
                # both are null or both are non null, do not replace
                ref_is_start = None

            if ref_is_start is not None:
                kwarg = {period_type: period_count}
                td = dt.timedelta(**kwarg)

                if ref_is_start:
                    end_ts = start_ts + td
                else:
                    start_ts = end_ts - td
        else:
            raise ValueError('Invalid period type %s' % period_type)

        return (start_ts, end_ts)

    def cos_load(self, filename, bucket=None, binary=False):
        if bucket is None:
            bucket = self.credentials['config']['bos_runtime_bucket']
        if self.cos_client is not None:
            obj = self.cos_client.cos_get(key=filename, bucket=bucket, binary=binary)
        else:
            obj = None
        if obj is None:
            logger.error('Not able to GET %s from COS bucket %s' % (filename, bucket))
        return obj

    def cos_save(self, persisted_object, filename, bucket=None, binary=False, serialize=True):
        if bucket is None:
            bucket = self.credentials['config']['bos_runtime_bucket']
        if self.cos_client is not None:
            ret = self.cos_client.cos_put(key=filename, payload=persisted_object, bucket=bucket, binary=binary,
                                          serialize=serialize)
        else:
            ret = None
        if ret is None:
            logger.debug('Not able to PUT %s to COS bucket %s', filename, bucket)
        return ret

    def cos_delete(self, filename, bucket=None):
        if bucket is None:
            bucket = self.credentials['config']['bos_runtime_bucket']
        if self.cos_client is not None:
            ret = self.cos_client.cos_delete(key=filename, bucket=bucket)
        else:
            ret = None
        if ret is None:
            logger.debug('Not able to DELETE %s to COS bucket %s', (filename, bucket))
        return ret

    def commit(self):
        """
        Commit the active session
        """
        if not self.session is None:
            self.session.commit()
            self.session.close()
            self.session = None

    def create(self, tables=None, checkfirst=True):
        """
        Create database tables for logical tables defined in the database metadata
        """

        self.metadata.create_all(tables=tables, checkfirst=checkfirst)

    def cos_create_bucket(self, bucket=None):
        """
        Create a bucket in cloud object storage
        """

        if bucket is None:
            logger.debug('Not able to CREATE the bucket. A name should be provided.')
        if self.cos_client is not None:
            ret = self.cos_client.cos_put(key=None, payload=None, bucket=bucket)
        else:
            ret = None
        if ret is None:
            logger.debug('Not able to CREATE the bucket %s.' % bucket)
        return ret

    def delete_data(self, table_name, schema=None, timestamp=None, older_than_days=None):
        """
        Delete data from table. Optional older_than_days parameter deletes old data only.
        """
        try:
            table = self.get_table(table_name, schema=schema)
        except KeyError:
            msg = 'No table %s in schema %s' % (table_name, schema)
            raise KeyError(msg)

        self.start_session()
        if older_than_days is None:
            result = self.connection.execute(table.delete())
            msg = 'deleted all data from table %s' % table_name
            logger.debug(msg)
        else:
            until_date = dt.datetime.utcnow() - dt.timedelta(days=older_than_days)
            result = self.connection.execute(
                table.delete().where(self.get_column_object(table, timestamp) < until_date))
            msg = 'deleted data from table %s older than %s' % (table_name, until_date)
            logger.debug(msg)
        self.commit()

    def drop_table(self, table_name, schema=None, recreate=False):

        try:
            table = self.get_table(table_name, schema)
        except KeyError:
            msg = 'Didnt drop table %s because it doesnt exist in schema %s' % (table_name, schema)
        else:
            if table is not None:
                self.start_session()
                self.metadata.drop_all(tables=[table], checkfirst=True)
                self.metadata.remove(table)
                msg = 'Dropped table name %s' % table.name
                self.session.commit()
                logger.debug(msg)

        if recreate:
            self.create(tables=[table])
            msg = 'Recreated table %s'
            logger.debug(msg, table_name)

    def execute_job(self, entity_type, schema=None, **kwargs):

        if isinstance(entity_type, str):
            entity_type = md.ServerEntityType(logical_name=entity_type, db=self, db_schema=schema)

        params = {'default_backtrack': 'checkpoint'}
        kwargs = {**params, **kwargs}

        job = pp.JobController(payload=entity_type, **kwargs)
        job.execute()

    def get_as_datatype(self, column_object):
        """
        Get the datatype of a sql alchemy column object and convert it to an
        AS server datatype string
        """

        data_type = column_object.type

        if isinstance(data_type, (FLOAT, Float, INTEGER, Integer)):
            data_type = 'NUMBER'
        elif DB2_DOUBLE is not None and isinstance(data_type, DB2_DOUBLE):
            data_type = 'NUMBER'
        elif isinstance(data_type, (VARCHAR, String)):
            data_type = 'LITERAL'
        elif isinstance(data_type, (TIMESTAMP, DateTime)):
            data_type = 'TIMESTAMP'
        elif isinstance(data_type, (BOOLEAN, Boolean, NullType)):
            data_type = 'BOOLEAN'
        else:
            data_type = str(data_type)
            logger.warning('Unknown datatype %s for column %s' % (data_type, column_object.name))

        return data_type

    def get_catalog_module(self, function_name):

        package = self.function_catalog[function_name]['package']
        module = self.function_catalog[function_name]['module']
        class_name = self.function_catalog[function_name]['class_name']

        return (package, module, class_name)

    def get_entity_type(self, name):
        """
        Get an EntityType instance by name. Name may be the logical name shown in the UI or the table name.'

        """
        metadata = None
        try:
            metadata = self.entity_type_metadata[name]
        except KeyError:
            for m in list(self.entity_type_metadata.values()):
                if m['metricTableName'] == name:
                    metadata = m
                    break
            if metadata is None:
                msg = 'No entity called %s in the cached metadata.' % name
                raise ValueError(msg)

        try:
            timestamp = metadata['metricTimestampColumn']
            schema = metadata['schemaName']
            dim_table = metadata['dimensionTableName']
            entity_type_id = metadata.get('entityTypeId', None)
        except TypeError:
            try:
                is_entity_type = metadata.is_entity_type
            except AttributeError:
                is_entity_type = False

            if is_entity_type:
                entity = metadata
            else:
                msg = 'Entity %s not found in the database metadata' % name
                raise KeyError(msg)
        else:
            entity = md.EntityType(name=name, db=self,
                                   **{'auto_create_table': False, '_timestamp': timestamp, '_db_schema': schema,
                                      '_entity_type_id': entity_type_id, '_dimension_table_name': dim_table})

        return entity

    def get_table(self, table_name, schema=None):
        """
        Get sql alchemchy table object for table name
        """

        if not table_name is None:

            if isinstance(table_name, str):
                kwargs = {'schema': schema}
                try:
                    logger.debug('Table name = %s , self.metadata = %s  ' % (table_name, self.metadata))
                    table = Table(table_name, self.metadata, autoload=True, autoload_with=self.connection, **kwargs)
                    table.indexes = set()
                except NoSuchTableError:
                    try:
                        table = Table(table_name.upper(), self.metadata, autoload=True, autoload_with=self.connection,
                                      **kwargs)
                        table.indexes = set()
                    except NoSuchTableError:
                        try:
                            table = Table(table_name.lower(), self.metadata, autoload=True,
                                          autoload_with=self.connection, **kwargs)
                            table.indexes = set()
                        except NoSuchTableError:
                            raise KeyError('Table %s does not exist in the schema %s ' % (table_name, schema))
            elif issubclass(table_name.__class__, BaseTable):
                table = table_name.table
            elif isinstance(table_name, Table):
                table = table_name
            else:
                msg = 'Cannot get sql alchemcy table object for %s' % table_name
                raise ValueError(msg)

        else:
            table = None

        return table

    def get_column_lists_by_type(self, table, schema=None, exclude_cols=None, known_categoricals_set=None):
        """
        Get metrics, dates and categoricals and others
        """

        table = self.get_table(table, schema=schema)

        if exclude_cols is None:
            exclude_cols = []

        if known_categoricals_set is None:
            known_categoricals_set = set()

        metrics = []
        dates = []
        categoricals = []
        others = []

        all_cols = set(self.get_column_names(table))
        # exclude known categoricals that are not present in table
        known_categoricals_set = known_categoricals_set.intersection(all_cols)

        for c in all_cols:
            if not c in exclude_cols:
                data_type = table.c[c].type
                if isinstance(data_type, (FLOAT, Float, INTEGER, Integer)):
                    metrics.append(c)
                elif DB2_DOUBLE is not None and isinstance(data_type, DB2_DOUBLE):
                    metrics.append(c)
                elif isinstance(data_type, (VARCHAR, String)):
                    categoricals.append(c)
                elif isinstance(data_type, (TIMESTAMP, DateTime)):
                    dates.append(c)
                else:
                    others.append(c)
                    msg = 'Found column %s of unknown data type %s' % (c, data_type.__class__.__name__)
                    logger.warning(msg)

        # reclassify categoricals that were not correctly classified based on data type

        for c in known_categoricals_set:
            if c not in categoricals:
                categoricals.append(c)
            metrics = [x for x in metrics if x != c]
            dates = [x for x in dates if x != c]
            others = [x for x in others if x != c]

        return (metrics, dates, categoricals, others)

    def get_column_names(self, table, schema=None):
        """
        Get a list of columns names for a table object or table name
        """
        if isinstance(table, str):
            table = self.get_table(table, schema)

        return [column.key for column in table.columns]

    def http_request(self, object_type, object_name, request, payload=None, object_name_2='', raise_error=False,
                     sample_entity_type=False):
        """
        Make an api call to AS.

        Warning: This is a low level API that closley maps to the AS Server API.
        The AS Server API changes regularly. This API will not shield you from
        these changes. Consult the iotfunctions wiki and view samples to understand
        the supported APIs for interacting with the AS Server.


        Parameters
        ----------
        object_type : str
            function,allFunctions, entityType, kpiFunctions
        object_name : str
            name of object
        request : str
            GET, POST, DELETE, PUT
        payload : dict
            Dictionary will be encoded as JSON
        sample_entity_type : boolean
            When true calls meta api will additional parameter
        """
        if object_name is None:
            object_name = ''
        if payload is None:
            payload = ''

        if self.tenant_id is None:
            msg = 'tenant_id instance variable is not set. database object was not initialized with valid credentials'
            raise ValueError(msg)

        base_url = 'https://%s/api' % (self.credentials['as']['host'])
        base_meta_url = 'https://%s/api' % (self.credentials['as_rest']['as_rest_meta_host'])
        base_kpi_url = 'https://%s/api' % (self.credentials['as_rest']['as_rest_kpi_host'])

        self.url = {}
        self.url[('allFunctions', 'GET')] = '/'.join(
            [base_kpi_url, 'catalog', 'v1', self.tenant_id, 'function?customFunctionsOnly=false'])

        self.url[('constants', 'GET')] = '/'.join(
            [base_kpi_url, 'constants', 'v1', self.tenant_id]) + '?entityType=%s' % object_name
        self.url[('constants', 'PUT')] = '/'.join([base_kpi_url, 'constants', 'v1', self.tenant_id])
        self.url[('constants', 'POST')] = '/'.join([base_kpi_url, 'constants', 'v1', self.tenant_id])
        self.url[('constants', 'DELETE')] = '/'.join([base_kpi_url, 'constants', 'v1', self.tenant_id])

        self.url[('defaultConstants', 'GET')] = '/'.join([base_kpi_url, 'constants', 'v1', self.tenant_id, '?entityType=%s' % object_name])
        self.url[('defaultConstants', 'POST')] = '/'.join([base_kpi_url, 'constants', 'v1', self.tenant_id])
        self.url[('defaultConstants', 'PUT')] = '/'.join([base_kpi_url, 'constants', 'v1', self.tenant_id])
        self.url[('defaultConstants', 'DELETE')] = '/'.join([base_kpi_url, 'constants', 'v1', self.tenant_id])

        self.url[('dataItem', 'PUT')] = '/'.join(
            [base_meta_url, 'kpi', 'v1', self.tenant_id, 'entityType', object_name, object_type, object_name_2])

        self.url[('allEntityTypes', 'GET')] = '/'.join([base_meta_url, 'meta', 'v1', self.tenant_id, 'entityType'])

        if sample_entity_type:
            self.url[('entityType', 'POST')] = '/'.join(
                [base_meta_url, 'meta', 'v1', self.tenant_id, object_type]) + '?createTables=true&sampleEntityType=true'
        else:
            self.url[('entityType', 'POST')] = '/'.join(
                [base_meta_url, 'meta', 'v1', self.tenant_id, object_type]) + '?createTables=true'

        self.url[('entityType', 'GET')] = '/'.join(
            [base_meta_url, 'meta', 'v1', self.tenant_id, object_type, object_name])

        self.url[('engineInput', 'GET')] = '/'.join(
            [base_kpi_url, 'kpi', 'v1', self.tenant_id, 'entityType', object_name, object_type])
        self.url[('engineInputByEntityId', 'GET')] = '/'.join(
            [base_kpi_url, 'kpi', 'v1', self.tenant_id, 'engineInput', object_name])

        self.url[('function', 'GET')] = '/'.join(
            [base_kpi_url, 'catalog', 'v1', self.tenant_id, object_type, object_name])
        self.url[('function', 'DELETE')] = '/'.join(
            [base_kpi_url, 'catalog', 'v1', self.tenant_id, object_type, object_name])
        self.url[('function', 'PUT')] = '/'.join(
            [base_kpi_url, 'catalog', 'v1', self.tenant_id, object_type, object_name])
        self.url[('function', 'POST')] = '/'.join(
            [base_kpi_url, 'catalog', 'v1', self.tenant_id, object_type])

        self.url[('granularitySet', 'POST')] = '/'.join(
            [base_kpi_url, 'granularity', 'v1', self.tenant_id, 'entityType', object_name, object_type])
        self.url[('granularitySet', 'DELETE')] = '/'.join(
            [base_kpi_url, 'granularity', 'v1', self.tenant_id, 'entityType', object_name, object_type, object_name_2])
        self.url[('granularitySet', 'GET')] = '/'.join(
            [base_kpi_url, 'granularity', 'v1', self.tenant_id, 'entityType', object_name, object_type])

        self.url[('kpiFunctions', 'POST')] = '/'.join(
            [base_kpi_url, 'kpi', 'v1', self.tenant_id, 'entityType', object_name, object_type, 'import'])

        self.url[('kpiFunction', 'POST')] = '/'.join(
            [base_kpi_url, 'kpi', 'v1', self.tenant_id, 'entityType', object_name, object_type])
        self.url[('kpiFunction', 'DELETE')] = '/'.join(
            [base_kpi_url, 'kpi', 'v1', self.tenant_id, 'entityType', object_name, object_type, object_name_2])
        self.url[('kpiFunction', 'GET')] = '/'.join(
            [base_kpi_url, 'kpi', 'v1', self.tenant_id, 'entityType', object_name, object_type])
        self.url[('kpiFunction', 'PUT')] = '/'.join(
            [base_kpi_url, 'kpi', 'v1', self.tenant_id, 'entityType', object_name, object_type, object_name_2])

        self.url['usage', 'POST'] = '/'.join([base_kpi_url, 'kpiusage', 'v1', self.tenant_id, 'function', 'usage'])

        encoded_payload = json.dumps(payload).encode('utf-8')
        headers = {'Content-Type': "application/json", 'X-api-key': self.credentials['as']['api_key'],
                   'X-api-token': self.credentials['as']['api_token'], 'Cache-Control': "no-cache", }
        try:
            url = self.url[(object_type, request)]
        except KeyError:
            raise ValueError(('This combination  of request_type (%s) and'
                              ' object_type (%s) is not supported by the'
                              ' python api') % (object_type, request))

        r = self.http.request(request, url, body=encoded_payload, headers=headers)
        response = r.data.decode('utf-8')

        if 200 <= r.status <= 299:
            logger.debug(f'http request {url} successful. status {r.status}')
        elif (request == 'POST' and object_type in ['kpiFunction', 'defaultConstants', 'constants'] and (
                500 <= r.status <= 599)):
            logger.debug('htpp POST failed. attempting PUT. status:%s', r.status)
            response = self.http_request(object_type=object_type, object_name=object_name, request='PUT',
                                         payload=payload, object_name_2=object_name_2, raise_error=raise_error)
        elif 400 <= r.status <= 499:
            logger.debug('Http request client error. status: %s', r.status)
            logger.debug('url: %s', url)
            logger.debug('payload: %s', encoded_payload)
            logger.debug('http response: %s', r.data)
            if raise_error:
                raise urllib3.exceptions.HTTPError(r.data)
        elif 500 <= r.status <= 599:
            logger.debug('Http request server error. status: %s', r.status)
            logger.debug('url: %s', url)
            logger.debug('payload: %s', encoded_payload)
            logger.debug('http response: %s', r.data)
            if raise_error:
                raise urllib3.exceptions.HTTPError(r.data)
        else:
            logger.debug('Http request unknown error. status: %s', r.status)
            logger.debug('url: %s', url)
            logger.debug('payload: %s', encoded_payload)
            logger.debug('http response: %s', r.data)
            if raise_error:
                raise urllib3.exceptions.HTTPError(r.data)

        return response

    def if_exists(self, table_name, schema=None):
        """
        Return True if table exists in the database
        """
        try:
            self.get_table(table_name, schema)
        except KeyError:
            return False

        return True

    def install_package(self, url):
        """
        Install python package located at URL
        """

        msg = 'running pip install for url %s' % url
        logger.debug(msg)

        if self.system_package_url in url:
            logger.warning(('Request to install package %s was ignored. This package'
                            ' is pre-installed.'), url)
        else:
            try:
                completedProcess = subprocess.run(['pip', 'install', '--process-dependency-links', '--upgrade', url],
                                                  stderr=subprocess.STDOUT, stdout=subprocess.PIPE,
                                                  universal_newlines=True)
            except Exception as e:
                raise ImportError('pip install for url %s failed: \n%s', url, str(e))

            if completedProcess.returncode == 0:

                importlib.invalidate_caches()
                logger.debug('pip install for url %s was successful: \n %s', url, completedProcess.stdout)

            else:

                raise ImportError('pip install for url %s failed: \n %s.', url, completedProcess.stdout)

    def import_target(self, package, module, target, url=None):
        """
        from package.module import target
        if a url is specified import missing packages
        """

        if module is not None:
            impstr = 'from %s.%s import %s' % (package, module, target)
        else:
            impstr = 'from %s import %s' % (package, target)
        logger.debug('Verify the following import statement: %s' % impstr)
        try:
            exec(impstr)
            logger.debug('sucessful: %s' % impstr)        
        except BaseException:
            if url is not None:
                try:
                    logger.debug('Within base exception')
                    logger.exception('')
                    self.install_package(url)
                except ImportError:
                    logger.debug('import error')
                    logger.exception('')
                    return (None, 'package_error')
                else:
                    logger.debug('else condition')
                    logger.exception('')
                    return self.import_target(package=package, module=module, target=target)
            else:
                logger.debug('package_error')
                logger.exception('')
                return (None, 'package_error')
        except ImportError:
<<<<<<< HEAD
            logger.exception('Import Error')
=======
            logger.debug('import error')
            logger.exception('')
>>>>>>> efae61c1
            return (None, 'target_error')
        else:
            logger.debug('ok..')
            return (target, 'ok')

    def load_catalog(self, install_missing=True, unregister_invalid_target=False, function_list=None):
        """
        Import all functions from the AS function catalog.

        Returns:
        --------
        dict keyed on function name
        """

        result = {}

        fns = json.loads(self.http_request('allFunctions', object_name=None, request='GET', payload=None))
        for fn in fns:
            function_name = fn["name"]
            if (function_list is not None) and (function_name not in function_list):
                # Catalog function is not used by any KPI function. Therefore skip it!
                continue

            package_module_class_name = fn["moduleAndTargetName"]
            if package_module_class_name is None:
                msg = 'Cannot import function %s because its path is None.' % function_name
                logger.warning(msg)
                continue

            path = package_module_class_name.split('.')
            try:
                (package, module, class_name) = (path[0], path[1], path[2])
            except KeyError:
                msg = 'Cannot import function %s because its path %s does not follow ' \
                      'the form \'package.module.class_name\'' % (function_name, package_module_class_name)
                logger.warning(msg)
                continue

            if install_missing:
                url = fn['url']
            else:
                url = None

            try:
                (dummy, status) = self.import_target(package=package, module=module, target=class_name, url=url)
            except Exception as e:
                msg = 'unknown error when importing function %s with path %s' % (
                    function_name, package_module_class_name)
                logger.exception(msg)
                raise e

            if status == 'ok':
                result[function_name] = {'package': package, 'module': module, 'class_name': class_name,
                                         'status': status, 'meta': fn}
            else:
                if status == 'target_error' and unregister_invalid_target:
                    self.unregister_functions([function_name])
                    msg = 'Unregistered invalid function %s' % function_name
                    logger.debug(msg)
                else:
                    msg = 'The class %s for function %s could not be imported from repository %s.' % (
                        package_module_class_name, function_name, url)

                    raise ImportError(msg)

        logger.debug('Imported %s functions from catalog', len(result))
        self.function_catalog = result

        return result

    def make_function(self, function_name, function_code, filename=None, bucket=None):

        exec(function_code)

        fn = locals()[function_name]
        if filename is not None and bucket is not None:
            self.cos_save(fn, filename=filename, bucket=bucket, binary=True, serialize=True)

        return fn

    def subquery_join(self, left_query, right_query, *args, **kwargs):
        """
        Perform an equijoin between two sql alchemy query objects, filtering the left query by the keys in the right query
        args are the names of the keys to join on, e.g 'deviceid', 'timestamp'.
        Use string args for joins on common names. Use tuples like ('timestamp','evt_timestamp') for joins on different column names.
        By default the join acts as a filter. It does not return columns from the right query. To return a custom projection list
        specify **kwargs as a dict keyed on column name with an alias names.
        """
        left_query = left_query.subquery('a')
        right_query = right_query.subquery('b')
        joins = []
        projection_list = []
        covered_columns = set()

        for col in args:
            if isinstance(col, str):
                joins.append(left_query.c[col] == right_query.c[col])
            else:
                joins.append(left_query.c[col[0]] == right_query.c[col[1]])

        for (col, alias) in list(kwargs.items()):
            try:
                projection_list.append(right_query.c[col].label(alias))
            except KeyError:
                try:
                    projection_list.append(left_query.c[col].label(alias))
                except KeyError:
                    raise KeyError('Column % s not included in left or right query' % col)

        if len(projection_list) == 0:
            # add left hand cols to project list if not already added from right
            for col_obj in list(left_query.c.values()):
                projection_list.append(col_obj)

        join_condition = and_(*joins)
        join = left_query.join(right_query, join_condition)
        result_query = select(projection_list).select_from(join)
        return result_query

    def subquery_join_with_filters(self, left_query, right_query, filters, table, *args, **kwargs):
        """
        Perform an equijoin between two sql alchemy query objects, filtering the left query by the keys in the right query
        args are the names of the keys to join on, e.g 'deviceid', 'timestamp'.
        Use string args for joins on common names. Use tuples like ('timestamp','evt_timestamp') for joins on different column names.
        By default the join acts as a filter. It does not return columns from the right query. To return a custom projection list
        specify **kwargs as a dict keyed on column name with an alias names.
        """
        left_query = left_query.subquery('a')
        right_query = right_query.subquery('b')
        joins = []
        projection_list = []
        covered_columns = set()

        for col in args:
            if isinstance(col, str):
                joins.append(left_query.c[col] == right_query.c[col])
            else:
                joins.append(left_query.c[col[0]] == right_query.c[col[1]])

        for each_filter_name in filters.keys():
            newtcolumn = Column(each_filter_name.lower())
            if left_query.c[each_filter_name] is not None:
                if isinstance(filters[each_filter_name], str):
                    joins.append(left_query.c[each_filter_name] == filters[each_filter_name])
                else:
                    joins.append(left_query.c[each_filter_name] == filters[each_filter_name][0])
            else:
                if isinstance(filters[each_filter_name], str):
                    joins.append(newtcolumn == filters[each_filter_name])
                else:
                    joins.append(newtcolumn == filters[each_filter_name][0])

        for (col, alias) in list(kwargs.items()):
            try:
                projection_list.append(right_query.c[col].label(alias))
            except KeyError:
                try:
                    projection_list.append(left_query.c[col].label(alias))
                except KeyError:
                    raise KeyError('Column % s not included in left or right query' % col)

        if len(projection_list) == 0:
            # add left hand cols to project list if not already added from right
            for col_obj in list(left_query.c.values()):
                projection_list.append(col_obj)

        join_condition = and_(*joins)
        join = left_query.join(right_query, join_condition)
        result_query = select(projection_list).select_from(join)

        return result_query

    def set_isolation_level(self, conn):
        if self.db_type == 'db2':
            with conn.connect() as con:
                con.execute('SET ISOLATION TO DIRTY READ;')  # specific for DB2; dirty read does not exist for postgres

    def start_session(self):
        """
        Start a database session.
        """
        if self.session is None:
            self.session = self.Session()

    def truncate(self, table_name, schema=None):

        try:
            table = self.get_table(table_name, schema)
        except KeyError:
            msg = 'Table %s doesnt exist in the the database' % table_name
            raise KeyError(msg)
        else:
            self.start_session()
            table.delete()
            self.commit()
            msg = 'Truncated table name %s' % table_name
        logger.debug(msg)

    def read_dimension(self, dimension, schema, entities=None, columns=None, parse_dates=None):

        """

        Read a dimension table. Return a dataframe.
        Optionally filter on a list of entity ids.
        Optionally specify specific column names
        Optionally specify date columns to parse

        """

        df = self.read_table(table_name=dimension, schema=schema, entities=entities, columns=columns,
                             parse_dates=parse_dates)

        return df

    def read_table(self, table_name, schema, parse_dates=None, columns=None, timestamp_col=None, start_ts=None,
                   end_ts=None, entities=None, dimension=None):
        """
        Read whole table and return as dataframe

        Parameters
        -----------
        table_name: str
            Source table name
        schema: str
            Schema name where table is located
        columns: list of strs
            Projection list
        timestamp_col: str
            Name of timestamp column in the table. Required for time filters.
        start_ts: datetime
            Retrieve data from this date
        end_ts: datetime
            Retrieve data up until date
        entities: list of strs
            Retrieve data for a list of deviceids
        dimension: str
            Table name for dimension table. Dimension table will be joined on deviceid.
        parse_dates: list of strs
            Column names to parse as dates


        """
        q, table = self.query(table_name, schema=schema, column_names=columns, column_aliases=columns,
                              timestamp_col=timestamp_col, start_ts=start_ts, end_ts=end_ts, entities=entities,
                              dimension=dimension)

        df = self.read_sql_query(sql=q.statement, parse_dates=parse_dates)

        return df

    def read_sql_query(self, sql, parse_dates=None, index_col=None, requested_col_names=None, log_message=None,
                       **kwargs):

        if log_message is None:
            logger.info('The following sql statement is executed: %s' % sql)
        else:
            logger.info('%s: %s' % (log_message, sql))

        # We use a sqlAlchemy connection in read_sql_query(). Therefore returned column names are always in lower case.
        parse_dates = None if parse_dates is None else [col.lower() for col in parse_dates]
        index_col = None if index_col is None else [col.lower() for col in index_col]

        # We do not use parameter 'parse_dates' of pd.read_sql_query() because this function can return columns of type
        # 'object' even if they are listed in parse_dates. This is the case when the data frame is empty or when there
        # are None values only in the column. Therefore explicitly cast columns listed in parse_dates to type Timestamp
        # to avoid type mismatches later on
        tic = time()
        df = pd.read_sql_query(sql=sql, con=self.connection, **kwargs)
        toc = time()
        logger.info(f'query execution time: {toc - tic} seconds')

        if parse_dates is not None and len(parse_dates) > 0:
            df = df.astype(dtype={col: 'datetime64[ns]' for col in parse_dates}, copy=False, errors='ignore')

        col_name_map = None
        if requested_col_names is not None and len(requested_col_names) > 0:
            col_name_map = {name_df: req_name for name_df, req_name in zip(df.columns, requested_col_names)}
            df = df.rename(columns=col_name_map, copy=False)

        if index_col is not None and len(index_col) > 0:
            if col_name_map is not None:
                index_col = [col_name_map.get(col_name, col_name) for col_name in index_col]
            df.set_index(keys=index_col, inplace=True)

        return df

    def read_agg(self, table_name, schema, agg_dict, agg_outputs=None, groupby=None, timestamp=None, time_grain=None,
                 dimension=None, start_ts=None, end_ts=None, period_type='days', period_count=1, entities=None,
                 to_csv=False, filters=None, deviceid_col='deviceid'):
        """
        Pandas style aggregate function against db table

        Parameters
        ----------
        table_name: str
            Source table name
        schema: str
            Schema name where table is located
        agg_dict: dict
            Dictionary of aggregate functions keyed on column name, e.g. { "temp": "mean", "pressure":["min","max"]}
        timestamp: str
            Name of timestamp column in the table. Required for time filters.
        time_grain: str
            Time grain for aggregation may be day,hour,week,month,year or a pandas frequency string
        start_ts: datetime
            Retrieve data from this date
        end_ts: datetime
            Retrieve data up until date
        entities: list of strs
            Retrieve data for a list of deviceids
        dimension: str
            Table name for dimension table. Dimension table will be joined on deviceid.
        filters: dict
            Keyed on dimension name. List of members.
        deviceid_col: str
            Name of the device id column in the table used to filter by entities. Defaults to 'deviceid'
        """

        # process special aggregates (first and last)

        agg_dict = agg_dict.copy()

        (start_ts, end_ts) = self.calc_time_interval(start_ts=start_ts, end_ts=end_ts, period_type=period_type,
                                                     period_count=period_count)

        if agg_outputs is None:
            agg_outputs = {}
        agg_outputs = agg_outputs.copy()

        if groupby is None:
            groupby = []

        (agg_dict, agg_outputs, df_special) = self.process_special_agg(agg_dict=agg_dict, agg_outputs=agg_outputs,
                                                                       table_name=table_name, schema=schema,
                                                                       groupby=groupby, timestamp=timestamp,
                                                                       time_grain=time_grain, dimension=dimension,
                                                                       start_ts=start_ts, end_ts=end_ts,
                                                                       entities=entities, filters=filters,
                                                                       deviceid_col=deviceid_col)

        # process remaining aggregates

        if agg_dict:

            (query, table, dim, pandas_aggregate, agg_dict, requires_dim) = self.query_agg(agg_dict=agg_dict,
                                                                                           agg_outputs=agg_outputs,
                                                                                           table_name=table_name,
                                                                                           schema=schema,
                                                                                           groupby=groupby,
                                                                                           timestamp=timestamp,
                                                                                           time_grain=time_grain,
                                                                                           dimension=dimension,
                                                                                           start_ts=start_ts,
                                                                                           end_ts=end_ts,
                                                                                           entities=entities,
                                                                                           filters=filters,
                                                                                           deviceid_col=deviceid_col)
            # sql = query.statement.compile(compile_kwargs={"literal_binds": True})
            df = self.read_sql_query(query.statement)

            # combine special aggregates with regular database aggregates
            if df_special is not None:
                join_cols = []
                join_cols.extend(groupby)
                if time_grain is not None:
                    join_cols.append(timestamp)

                if len(join_cols) > 0:
                    df = pd.merge(df, df_special, left_on=join_cols, right_on=join_cols, how='outer')
                else:
                    df = pd.merge(df, df_special, left_index=True, right_index=True)

            # apply pandas aggregate if required
            if pandas_aggregate is not None:
                df = resample(df=df, time_frequency=pandas_aggregate, timestamp=timestamp, dimensions=groupby,
                              agg=agg_dict)

        else:

            df = df_special

        if to_csv:
            filename = 'query_%s_%s.csv' % (table_name, dt.datetime.now().strftime('%Y%m%d%H%M%S%f'))
            df.to_csv(filename)

        return df

    def register_constants(self, constants, raise_error=True):
        """
        Register one or more server properties that can be used as entity type
        properties in the AS UI

        Constants are UI objects.
        """

        if not isinstance(constants, list):
            constants = [constants]
        payload = []
        for c in constants:
            meta = c.to_metadata()
            name = meta['name']
            default = meta.get('value', None)
            del meta['name']
            try:
                del meta['value']
            except KeyError:
                pass
            payload.append({'name': name, 'entityType': None, 'enabled': True, 'value': default, 'metadata': meta})
        self.http_request(object_type='defaultConstants', object_name=None, request="POST", payload=payload,
                          raise_error=True)

    def register_functions(self, functions, url=None, raise_error=True, force_preinstall=False):
        """
        Register one or more class for use with AS
        """

        if not isinstance(functions, list):
            functions = [functions]

        pre_installed = []

        for f in functions:

            if isinstance(f, type):
                name = f.__name__
            else:
                name = f.__class__.__name__

            try:
                is_deprecated = f.is_deprecated
            except AttributeError:
                is_deprecated = False
            if is_deprecated:
                logger.warning('Registering deprecated function %s', name)

            module = f.__module__
            module_obj = sys.modules[module]

            if url is None:
                package_url = getattr(module_obj, 'PACKAGE_URL')
            else:
                package_url = url

                # the _IS_PREINSTALLED module variable is reserved for
            # AS system functions
            try:
                is_preinstalled = getattr(module_obj, '_IS_PREINSTALLED')
            except AttributeError:
                is_preinstalled = False

            logger.debug('%s is preinstalled %s', module_obj, is_preinstalled)

            if is_preinstalled:
                if force_preinstall:
                    if package_url != self.system_package_url:
                        msg = ('Cannot register function %s. This '
                               ' module has _IS_PREINSTALLED = True'
                               ' but its catalog source is not the'
                               ' iotfunctions catalog url' % name)
                        if raise_error:
                            raise RuntimeError(msg)
                        else:
                            logger.debug(msg)
                            continue
                    else:
                        # URL should not be set for preinstalled functions
                        package_url = None
                        logger.debug(('Registering preinstalled function %s with'
                                      ' url %s'), name, package_url)
                else:
                    msg = ('Cannot register function %s. This is a'
                           ' preinstalled function' % name)
                    logger.debug(msg)
                    continue

            if module == '__main__':
                raise RuntimeError(
                    'The function that you are attempting to register is not located in a package. It is located in __main__. Relocate it to an appropriate package module.')

            module_and_target = '%s.%s' % (module, name)
            exec_str = 'from %s import %s as import_test' % (module, name)
            try:
                exec(exec_str)
            except ImportError:
                raise ValueError(('Unable to register function as local import failed.'
                                  ' Make sure it is installed locally and '
                                  ' importable. %s ' % exec_str))

            try:
                category = f.category
            except AttributeError:
                category = 'TRANSFORMER'
            try:
                tags = f.tags
            except AttributeError:
                tags = None
            try:
                (metadata_input, metadata_output) = f.build_ui()
                (input_list, output_list) = f._transform_metadata(metadata_input, metadata_output, db=self)
            except (AttributeError, NotImplementedError):
                msg = 'Function %s has no build_ui method. It cannot be registered.' % name
                raise NotImplementedError(msg)
            payload = {'name': name, 'description': f.__doc__, 'category': category,
                       'moduleAndTargetName': module_and_target, 'url': package_url, 'input': input_list,
                       'output': output_list, 'incremental_update': True if category == 'AGGREGATOR' else None,
                       'tags': tags, 'scope': {'enabled': f.is_scope_enabled}}

            if not is_preinstalled:
                self.http_request(object_type='function', object_name=name, request="POST", payload=payload,
                                  raise_error=raise_error)

            else:

                pre_installed.append(payload)

        sql = ''
        for p in pre_installed:
            query = "INSERT INTO CATALOG_FUNCTION (FUNCTION_ID, TENANT_ID," \
                    " NAME, DESCRIPTION, MODULE_AND_TARGET_NAME, URL, CATEGORY," \
                    " INPUT, OUTPUT, INCREMENTAL_UPDATE, IMAGE, SCOPE)" \
                    " VALUES( CATALOG_FUNCTION_SEQ.nextval,'###_IBM_###',"
            query = query + "'%s'," % p['name']
            query = query + "'%s'," % p['description'].replace("'", '"')
            query = query + "'%s'," % p['moduleAndTargetName']
            query = query + 'NULL, '
            query = query + "'%s'," % p['category']
            query = query + "'%s'," % json.dumps(p['input'])
            query = query + "'%s'," % json.dumps(p['output'])
            query = query + str(p['incremental_update']) + ', '
            query = query + "NULL,"
            query = query + "'%s')" % json.dumps(p['scope'])

            sql = sql + query
            sql = sql + '\n'

        return sql

    def register_module(self, module, url=None, raise_error=True, force_preinstall=False):
        """
        Register all of the functions contained within a python module
        """

        registered = set()
        sql = ''
        for name, cls in inspect.getmembers(module):
            if inspect.isclass(cls) and cls not in registered:
                try:
                    is_deprecated = cls.is_deprecated
                except AttributeError:
                    is_deprecated = False
                if not is_deprecated and cls.__module__ == module.__name__:
                    try:
                        sql = sql + self.register_functions(cls, raise_error=True, url=url,
                                                            force_preinstall=force_preinstall)
                    except (AttributeError, NotImplementedError):
                        msg = 'Did not register %s as it is not a registerable function' % name
                        logger.debug(msg)
                        continue
                    except BaseException as e:
                        if raise_error:
                            raise
                        else:
                            logger.debug('Error registering function: %s', str(e))
                    else:
                        registered.add(cls)

        if len(sql) > 0:
            with open(self.bif_sql, "w") as text_file:
                print(sql, file=text_file)

        return registered

    def prepare_aggregate_query(self, group_by, aggs):

        # build a sub query.
        sargs = []
        for alias, expression in list(group_by.items()):
            sargs.append(expression.label(alias))
        for alias, (metric, agg) in list(aggs.items()):
            sargs.append(metric.label(alias))
        self.start_session()
        query = self.session.query(*sargs)

        return query

    def process_special_agg(self, table_name, schema, agg_dict, timestamp, agg_outputs=None, groupby=None,
                            time_grain=None, dimension=None, start_ts=None, end_ts=None, entities=None, filters=None,
                            deviceid_col='deviceid'):
        """
        Strip out the special aggregates (first and last) from the an agg
        dict and execute each as separate query.

        Parameters
        ----------
        table_name: str
            Source table name
        schema: str
            Schema name where table is located
        agg_dict: dict
            Dictionary of aggregate functions keyed on column name, e.g. { "temp": "mean", "pressure":["min","max"]}
        timestamp: str
            Name of timestamp column in the table. Required for time filters.
        time_grain: str
            Time grain for aggregation may be day,month,year or a pandas frequency string
        start_ts: datetime
            Retrieve data from this date
        end_ts: datetime
            Retrieve data up until date
        entities: list of strs
            Retrieve data for a list of deviceids
        dimension: str
            Table name for dimension table. Dimension table will be joined on deviceid.
        deviceid_col: str
            Name of the device id column in the table used to filter by entities. Defaults to 'deviceid'


        Returns
        --------
        agg_dict: dict
        agg_outputs: dict
        df: dataframe

        """

        if agg_outputs is None:
            agg_outputs = {}

        agg_dict = agg_dict.copy()
        agg_outputs = agg_outputs.copy()

        if groupby is None:
            groupby = []

        specials = ['first', 'last']

        dfs = []

        # update the agg_dict and agg_outputs. Remove special aggs

        for special_name in specials:
            for (item, fns) in list(agg_dict.items()):
                try:
                    index = fns.index(special_name)
                except ValueError:
                    pass
                else:
                    output_name = '%s_%s' % (item, special_name)
                    agg_dict[item] = [x for x in fns if x != special_name]
                    if len(agg_dict[item]) == 0:
                        del agg_dict[item]

                    # if output name was provided, remove special from there too

                    try:
                        outs = agg_outputs[item]
                        output_name = outs[index]
                        del (outs[index])
                    except (KeyError, IndexError):
                        pass
                    # prepare a filter query containing first or last timestamp
                    # when doing a first, look for the earliest existing timestamp in each group
                    # when doing a last, look for the last existing timestamp in each group
                    # the query filter will be used to retrieve the appropriate records

                    if timestamp is None:
                        raise ValueError('Must provide valid timestamp column name when doing special aggregates')

                    if special_name == 'first':
                        time_agg_dict = {timestamp: "min"}
                    elif special_name == 'last':
                        time_agg_dict = {timestamp: "max"}

                    (filter_query, table, dim, pandas_aggregate, revised_agg_dict,
                     requires_dim) = self.special_query_agg(agg_dict=time_agg_dict,
                                                            agg_outputs={timestamp: 'timestamp_filter'},
                                                            table_name=table_name, schema=schema, groupby=groupby,
                                                            time_grain=time_grain, timestamp=timestamp,
                                                            dimension=dimension, start_ts=start_ts, end_ts=end_ts,
                                                            entities=entities, filters=filters,
                                                            deviceid_col=deviceid_col, item=item)

                    # only read rows where the metric is not Null

                    metric_filter = self._is_not_null(table=table, dimension_table=dim, column=item)
                    # filter_query = filter_query.filter(metric_filter)

                    if time_grain is not None:
                        timestamp_col_obj = self.get_column_object(table, timestamp)
                        timecolumnobj = Column("timestamp_filter")
                        filter_query = filter_query.filter(timestamp_col_obj == timecolumnobj)
                    # prepare a main query containing
                    # define the join keys
                    # define a projection list containing the output item and groupby cols

                    project = {output_name: output_name}
                    cols = [item, timestamp]
                    if filters is not None:
                        for each_filter_name in filters.keys():
                            cols.append(each_filter_name)
                    keys = ['timestamp_filter']
                    if groupby is not None:
                        cols.extend(groupby)
                        keys.extend(groupby)
                        for g in groupby:
                            project[g] = g
                    if time_grain is not None:
                        project[timestamp] = timestamp

                    # remove any duplicates from cols
                    cols = list(dict.fromkeys(cols))

                    col_aliases = [output_name if x == item else x for x in cols]
                    col_aliases[1] = 'timestamp_filter'

                    if requires_dim:
                        query_dim = dimension
                    else:
                        query_dim = None

                    query, table = self.query(table_name=table_name, schema=schema, column_names=cols,
                                              column_aliases=col_aliases, timestamp_col=timestamp, dimension=query_dim,
                                              entities=entities, filters=filters, deviceid_col=deviceid_col)
                    query = query.filter(metric_filter)
                    if filters is not None:
                        table = self.get_table(table_name, schema)
                        query = self.subquery_join_with_filters(query, filter_query, filters, table, *keys, **project)
                        logger.debug(query)
                    else:
                        query = self.subquery_join(query, filter_query, *keys, **project)
                        logger.debug(query)
                    # execute
                    df_result = self.read_sql_query(query)

                    if pandas_aggregate is not None:
                        df_result = resample(df=df_result, time_frequency=pandas_aggregate, timestamp=timestamp,
                                             dimensions=groupby, agg=agg_dict)

                    dfs.append(df_result)

        # combine special aggregates

        if time_grain is not None:
            join = [timestamp]
        else:
            join = []
        join.extend(groupby)

        if len(dfs) == 0:
            df = None
        elif len(dfs) == 1:
            df = dfs[0]
        elif len(join) == 0:
            df = dfs.pop()
            for d in dfs:
                df = pd.merge(df, d, how='outer', left_index=True, right_index=True)
        else:
            df = dfs.pop()
            for d in dfs:
                df = pd.merge(df, d, how='outer', on=join)

        return (agg_dict, agg_outputs, df)

    def _ts_col_rounded_to_minutes(self, table_name, schema, column_name, minutes, label):
        """
        Returns a column expression that rounds the timestamp to the specified number of minutes
        """

        a = self.get_table(table_name, schema)
        # col = a.c[column_name]
        col = self.get_column_object(a, column_name)
        exp = func.date_trunc('minute', col)
        """
        hour = func.add_hours(func.timestamp(func.date(col)), func.hour(col))
        min_col = (func.minute(col) / minutes) * minutes
        exp = (func.add_minutes(hour, min_col)).label(label)
        """
        return exp

    def _ts_col_rounded_to_hours(self, table_name, schema, column_name, hours, label):
        """
        Returns a column expression that rounds the timestamp to the specified number of minutes
        """
        a = self.get_table(table_name, schema)
        # col = a.c[column_name]
        col = self.get_column_object(a, column_name)
        exp = func.date_trunc('hour', col)
        """
        date_col = func.timestamp(func.date(col))
        hour_col = (func.hour(col) / hours) * hours
        exp = (func.add_hours(date_col, hour_col)).label(label)
        """
        return exp

    def query(self, table_name, schema, column_names=None, column_aliases=None, timestamp_col=None, start_ts=None,
              end_ts=None, entities=None, dimension=None, filters=None, deviceid_col='deviceid'):
        """
        Build a sqlalchemy query object for a table. You can further manipulate the query object using standard
        sqlalchemcy operations to do things like filter and join.

        This is a non aggregate query (no group by). For an aggregate query use query_agg.

        Parameters
        ----------
        table_name : str or Table object
        columns_names: list of strs
            Projection list
        timestamp_col: str
            Name of timestamp column in the table. Required for time filters.
        start_ts: datetime
            Retrieve data from this date
        end_ts: datetime
            Retrieve data up until date
        entities: list of strs
            Retrieve data for a list of deviceids
        dimension: str
            Table name for dimension table. Dimension table will be joined on deviceid.
        filters: dict
            Dictionary keys on column name containing a list of members to include
        deviceid_col: str
            Name of the device id column in the table used to filter by entities. Defaults to 'deviceid'

        Returns
        -------
        tuple containing a sqlalchemy query object and a sqlalchemy table object
        """

        if filters is None:
            filters = {}

        self.start_session()
        table = self.get_table(table_name, schema)
        dim = None
        if dimension is not None:
            try:  # tolerate the case where the dimension table might not yet have been created
                dim = self.get_table(table_name=dimension, schema=schema)
            except (KeyError):
                dim = None

        if column_names is None:
            if dim is None:
                query_args = [table]
            else:
                query_args = [table]
                for col_name, col in list(dim.c.items()):
                    if col_name != 'deviceid':
                        query_args.append(col)
        else:
            query_args = []
            if isinstance(column_names, str):
                column_names = [column_names]
            for (i, c) in enumerate(column_names):
                try:
                    alias = column_aliases[i]
                except (IndexError, TypeError):
                    alias = None
                try:
                    col = self.get_column_object(table, c)
                except KeyError:
                    try:
                        col = self.get_column_object(dim, c)
                    except KeyError:
                        msg = 'Unable to find column %s in table or dimension for entity type %s' % (c, table_name)
                        raise KeyError(msg)
                if not alias is None:
                    col = col.label(alias)
                query_args.append(col)

        query = self.session.query(*query_args)

        if dim is not None:
            query = query.outerjoin(dim, dim.c.deviceid == table.c[deviceid_col])

        if not start_ts is None:
            if timestamp_col is None:
                msg = 'No timestamp_col provided to query. Must provide a timestamp column if you have a date filter'
                raise ValueError(msg)
            query = query.filter(self.get_column_object(table, timestamp_col) >= start_ts)
        if not end_ts is None:
            if timestamp_col is None:
                msg = 'No timestamp_col provided to query. Must provide a timestamp column if you have a date filter'
                raise ValueError(msg)
            query = query.filter(self.get_column_object(table, timestamp_col) < end_ts)
        if not entities is None:
            query = query.filter(table.c[deviceid_col].in_(entities))

        for d, members in list(filters.items()):
            try:
                col_obj = self.get_column_object(table, d)
            except KeyError:
                try:
                    col_obj = self.get_column_object(dim, d)
                except KeyError:
                    raise ValueError('Filter column %s not found in table or dimension' % d)
            if isinstance(members, str):
                members = [members]
            if not isinstance(members, list):
                raise ValueError('Invalid filter on %s. Provide a list of members to filter on not %s' % (d, members))
            elif len(members) == 1:
                query = query.filter(col_obj == members[0])
            elif len(members) == 0:
                logger.debug('Ignored query filter on %s with no members', d)
            else:
                query = query.filter(col_obj.in_(members))

        logger.debug('query statement: %s', query)

        return (query, table)

    def get_column_object(self, table, column):
        try:
            col_obj = table.c[column]
        except KeyError:
            try:
                col_obj = table.c[column.lower()]
            except KeyError:
                try:
                    col_obj = table.c[column.upper()]
                except KeyError:
                    raise KeyError

        return col_obj

    def missing_columns(self, required_cols, table_cols):
        missing_columns = required_cols.copy()
        for required_col in required_cols:
            if required_col in table_cols:
                missing_columns.remove(required_col)
            else:
                if required_col.lower() in table_cols:
                    missing_columns.remove(required_col)
                else:
                    if required_col.upper() in table_cols:
                        missing_columns.remove(required_col)
        return missing_columns

    def is_column_exists_in_table(self, table, column):
        try:
            col_obj = table.c[column]
            return True
        except KeyError:
            try:
                col_obj = table.c[column.lower()]
                return True
            except KeyError:
                try:
                    col_obj = table.c[column.upper()]
                    return True
                except KeyError:
                    return False
        return False

    def query_agg(self, table_name, schema, agg_dict, agg_outputs=None, groupby=None, timestamp=None, time_grain=None,
                  dimension=None, start_ts=None, end_ts=None, entities=None, auto_null_filter=False, filters=None,
                  deviceid_col='deviceid', kvp_device_id_col='entity_id', kvp_key_col='key',
                  kvp_timestamp_col='timestamp'):
        """
        Pandas style aggregate function against db table

        Parameters
        ----------
        table_name: str
            Source table name
        schema: str
            Schema name where table is located
        agg_dict: dict
            Dictionary of aggregate functions keyed on column name, e.g. { "temp": "mean", "pressure":["min","max"]}
        timestamp: str
            Name of timestamp column in the table. Required for time filters.
        time_grain: str
            Time grain for aggregation may be day,month,year or a pandas frequency string
        start_ts: datetime
            Retrieve data from this date
        end_ts: datetime
            Retrieve data up until date
        entities: list of strs
            Retrieve data for a list of deviceids
        dimension: str
            Table name for dimension table. Dimension table will be joined on deviceid.
        deviceid_col: str
            Name of the device id column in the table used to filter by entities. Defaults to 'deviceid'
        """

        if agg_outputs is None:
            agg_outputs = {}

        if groupby is None:
            groupby = []

        if isinstance(groupby, str):
            groupby = [groupby]

        if filters is None:
            filters = {}

        table = self.get_table(table_name, schema)
        table_cols = set(self.get_column_names(table, schema))
        requires_dim_join = False
        dim_error = ''
        dim = None
        dim_cols = set()
        if dimension is not None:
            try:
                dim = self.get_table(table_name=dimension, schema=schema)
                dim_cols = set(self.get_column_names(dim, schema))
            except KeyError:
                dim_error = 'Dimension table %s does not exist in schema %s.' % (dimension, schema)
                logger.warning(dim_error)

        required_cols = set()
        required_cols |= set(groupby)
        required_cols |= set(filters.keys())

        # work out whether this is a kvp or regular table
        is_exist_kvp_key_col = self.is_column_exists_in_table(table, kvp_key_col)
        is_exist_kvp_device_id_col = self.is_column_exists_in_table(table, kvp_device_id_col)
        is_exist_kvp_timestamp_col = self.is_column_exists_in_table(table, kvp_timestamp_col)

        # if kvp_key_col in table_cols and kvp_device_id_col in table_cols and kvp_timestamp_col in table_cols:
        if is_exist_kvp_key_col and is_exist_kvp_device_id_col and is_exist_kvp_timestamp_col:
            is_kvp = True
            kvp_keys = set(agg_dict.keys())
            timestamp_col = kvp_timestamp_col
            if ('deviceid' in groupby):
                required_cols.remove('deviceid')
                required_cols.add("entity_id")
                groupby.remove("deviceid")
                groupby.append("entity_id")
        else:
            is_kvp = False
            required_cols |= set(agg_dict.keys())
            kvp_keys = None
            timestamp_col = timestamp

        # validate columns and  decide whether dim join is really needed
        not_available = self.missing_columns(required_cols, table_cols)
        if len(not_available) == 0:
            requires_dim_join = False
            dim = None
        else:
            not_available = self.missing_columns(not_available, dim_cols)
            if len(not_available) > 0:
                raise KeyError(('Query requires columns %s that are not present'
                                ' in the table or dimension. %s') % (not_available, dim_error))
            else:
                requires_dim_join = True

        agg_functions = {}
        metric_filter = []

        # aggregate dict is keyed on column - may contain a single aggregate function or a list of aggregation functions
        # convert the pandas style aggregate dict into sql alchemy metadata
        # expressed as a new dict keyed on the aggregate column name containing a tuple
        # tuple has a sql alchemy column object to aggregate and a sql alchemy aggregation function to apply

        for col, aggs in agg_dict.items():
            if isinstance(aggs, str):
                col_name = agg_outputs.get(col, col)
                (alias, col_obj, function) = self._aggregate_item(table=table, column_name=col, aggregate=aggs,
                                                                  alias_column=col_name, dimension_table=dim,
                                                                  timestamp_col=timestamp)
                agg_functions[alias] = (col_obj, function)
            elif isinstance(aggs, list):
                for i, agg in enumerate(aggs):
                    try:
                        output = agg_outputs[col][i]
                    except (KeyError, IndexError):
                        output = '%s_%s' % (col, agg)
                        msg = 'No output item name specified for %s, %s. Using default.' % (col, agg)
                        logger.warning(msg)
                    else:
                        pass
                    (alias, col_obj, function) = self._aggregate_item(table=table, column_name=col, aggregate=agg,
                                                                      alias_column=output, dimension_table=dim,
                                                                      timestamp_col=timestamp)
                    agg_functions[alias] = (col_obj, function)
            else:
                msg = ('Aggregate dictionary is not in the correct form.'
                       ' Supply a single aggregate function as a string or a list of strings.')
                raise ValueError(msg)

            # also construct metadata for a filter that will exclude any row of data that
            # has null values for all columns that are aggregated

            if auto_null_filter:
                metric_filter.append(self._is_not_null(table=table, dimension_table=dim, column=col))

        # assemble group by

        group_by_cols = {}

        # attempt to push aggregates down to sql
        # for db aggregates that can't be pushed, do them in pandas

        pandas_aggregate = None
        if time_grain is not None:
            if timestamp is None:
                msg = 'You must supply a timestamp column when doing a time-based aggregate'
                raise ValueError(msg)
            col_object = self.get_column_object(table, timestamp)
            if time_grain == timestamp:
                group_by_cols[timestamp] = col_object
            elif time_grain.endswith('min'):
                minutes = int(time_grain[:-3])
                group_by_cols[timestamp] = self._ts_col_rounded_to_minutes(table_name, schema, timestamp, minutes,
                                                                           timestamp)
            elif time_grain.endswith('H'):
                hours = int(time_grain[:-1])
                group_by_cols[timestamp] = self._ts_col_rounded_to_hours(table_name, schema, timestamp, hours,
                                                                         timestamp)
            elif time_grain == 'day':
                group_by_cols[timestamp] = func.date(col_object).label(timestamp)
            elif time_grain == 'hour':
                group_by_cols[timestamp] = func.date_trunc('hour', col_object).label(timestamp)
            elif time_grain == 'week':
                group_by_cols[timestamp] = func.date_trunc('week', col_object).label(timestamp)
            elif time_grain == 'month':
                group_by_cols[timestamp] = func.date_trunc('month', col_object).label(timestamp)
            elif time_grain == 'year':
                group_by_cols[timestamp] = func.date_trunc('year', col_object).label(timestamp)
            else:
                pandas_aggregate = time_grain

        for g in groupby:
            try:
                group_by_cols[g] = self.get_column_object(table, g)
            except KeyError:
                if dimension is not None:
                    try:
                        group_by_cols[g] = self.get_column_object(dim, g)
                    except KeyError:
                        msg = 'group by column %s not found in main table or dimension table' % g
                        raise ValueError(msg)
                else:
                    msg = 'group by column %s not found in main table and no dimension table specified' % g
                    raise KeyError(msg)

        # if the query requires an aggregation function that cannot be translated to sql, it will be aggregated
        # after retrieval using pandas

        if pandas_aggregate is None:

            # push aggregates to the database

            # query is built in 2 stages
            # stage 1 is a subquery that contains filters and joins but no aggregation
            # stage 2 is aggregation of the subquery
            # done this was to work around the fact that expressions with arguments cant be used in db2 group bys

            subquery = self.prepare_aggregate_query(group_by=group_by_cols, aggs=agg_functions)

            if requires_dim_join:
                subquery = subquery.outerjoin(dim, dim.c.deviceid == table.c[deviceid_col])
            if not start_ts is None:
                if timestamp is None:
                    msg = 'No timestamp_col provided to query. Must provide a timestamp column if you have a date filter'
                    raise ValueError(msg)
                subquery = subquery.filter(self.get_column_object(table, timestamp) >= start_ts)
            if not end_ts is None:
                if timestamp is None:
                    msg = 'No timestamp_col provided to query. Must provide a timestamp column if you have a date filter'
                    raise ValueError(msg)
                subquery = subquery.filter(self.get_column_object(table, timestamp) < end_ts)
            if not entities is None:
                subquery = subquery.filter(table.c[deviceid_col].in_(entities))
            for d, members in list(filters.items()):
                try:
                    col_obj = self.get_column_object(table, d)
                except KeyError:
                    try:
                        col_obj = self.get_column_object(dim, d)
                    except KeyError:
                        raise ValueError('Filter column %s not found in table or dimension' % d)
                if isinstance(members, str):
                    members = [members]
                if isinstance(members, int):
                    members = [members]
                if isinstance(members, float):
                    members = [members]
                if not isinstance(members, list):
                    raise ValueError(
                        'Invalid filter on %s. Provide a list of members to filter on not %s' % (d, members))
                elif len(members) == 1:
                    subquery = subquery.filter(col_obj == members[0])
                elif len(members) == 0:
                    logger.debug('Ignored query filter on %s with no members', d)
                else:
                    subquery = subquery.filter(col_obj.in_(members))

            if auto_null_filter:
                subquery = subquery.filter(or_(*metric_filter))

            # build and aggregate query on the sub query

            query = self.build_aggregate_query(subquery=subquery, group_by=group_by_cols, aggs=agg_functions)


        else:

            # do a non-aggregation query
            # the calling function is expected to recognise
            # that aggregation has not been performed using the pandas_aggregate in the return tuple

            (query, table) = self.query(table_name=table_name, schema=schema, timestamp_col=timestamp,
                                        start_ts=start_ts, end_ts=end_ts, entities=entities, dimension=dim,
                                        filters=filters, deviceid_col=deviceid_col)
            # filter out rows where all of the metrics are null
            # reduces volumes when dealing with sparse datasets
            # also essential when doing a query to get the first or last values as null values must be ignored

            if auto_null_filter:
                query = query.filter(or_(*metric_filter))

        return (query, table, dim, pandas_aggregate, agg_dict, requires_dim_join)

    def special_query_agg(self, table_name, schema, agg_dict, agg_outputs=None, groupby=None, timestamp=None,
                          time_grain=None, dimension=None, start_ts=None, end_ts=None, entities=None,
                          auto_null_filter=False, filters=None, deviceid_col='deviceid', kvp_device_id_col='entity_id',
                          kvp_key_col='key', kvp_timestamp_col='timestamp', item=None):
        """
        Pandas style aggregate function against db table

        Parameters
        ----------
        table_name: str
            Source table name
        schema: str
            Schema name where table is located
        agg_dict: dict
            Dictionary of aggregate functions keyed on column name, e.g. { "temp": "mean", "pressure":["min","max"]}
        timestamp: str
            Name of timestamp column in the table. Required for time filters.
        time_grain: str
            Time grain for aggregation may be day,month,year or a pandas frequency string
        start_ts: datetime
            Retrieve data from this date
        end_ts: datetime
            Retrieve data up until date
        entities: list of strs
            Retrieve data for a list of deviceids
        dimension: str
            Table name for dimension table. Dimension table will be joined on deviceid.
        deviceid_col: str
            Name of the device id column in the table used to filter by entities. Defaults to 'deviceid'
        """

        if agg_outputs is None:
            agg_outputs = {}

        if groupby is None:
            groupby = []

        if isinstance(groupby, str):
            groupby = [groupby]

        if filters is None:
            filters = {}

        table = self.get_table(table_name, schema)
        table_cols = set(self.get_column_names(table, schema))
        requires_dim_join = False
        dim_error = ''
        dim = None
        dim_cols = set()
        if dimension is not None:
            try:
                dim = self.get_table(table_name=dimension, schema=schema)
                dim_cols = set(self.get_column_names(dim, schema))
            except KeyError:
                dim_error = 'Dimension table %s does not exist in schema %s.' % (dimension, schema)
                logger.warning(dim_error)

        required_cols = set()
        required_cols |= set(groupby)
        required_cols |= set(filters.keys())

        # work out whether this is a kvp or regular table
        is_exist_kvp_key_col = self.is_column_exists_in_table(table, kvp_key_col)
        is_exist_kvp_device_id_col = self.is_column_exists_in_table(table, kvp_device_id_col)
        is_exist_kvp_timestamp_col = self.is_column_exists_in_table(table, kvp_timestamp_col)

        # if kvp_key_col in table_cols and kvp_device_id_col in table_cols and kvp_timestamp_col in table_cols:
        if is_exist_kvp_key_col and is_exist_kvp_device_id_col and is_exist_kvp_timestamp_col:
            is_kvp = True
            kvp_keys = set(agg_dict.keys())
            timestamp_col = kvp_timestamp_col
            if ('deviceid' in groupby):
                required_cols.remove('deviceid')
                required_cols.add("entity_id")
                groupby.remove("deviceid")
                groupby.append("entity_id")
        else:
            is_kvp = False
            required_cols |= set(agg_dict.keys())
            kvp_keys = None
            timestamp_col = timestamp

        # validate columns and  decide whether dim join is really needed
        not_available = self.missing_columns(required_cols, table_cols)
        if len(not_available) == 0:
            requires_dim_join = False
            dim = None
        else:
            not_available = self.missing_columns(not_available, dim_cols)
            if len(not_available) > 0:
                raise KeyError(('Query requires columns %s that are not present'
                                ' in the table or dimension. %s') % (not_available, dim_error))
            else:
                requires_dim_join = True

        agg_functions = {}
        metric_filter = []

        # aggregate dict is keyed on column - may contain a single aggregate function or a list of aggregation functions
        # convert the pandas style aggregate dict into sql alchemy metadata
        # expressed as a new dict keyed on the aggregate column name containing a tuple
        # tuple has a sql alchemy column object to aggregate and a sql alchemy aggregation function to apply

        for col, aggs in agg_dict.items():
            if isinstance(aggs, str):
                col_name = agg_outputs.get(col, col)
                (alias, col_obj, function) = self._aggregate_item(table=table, column_name=col, aggregate=aggs,
                                                                  alias_column=col_name, dimension_table=dim,
                                                                  timestamp_col=timestamp)
                agg_functions[alias] = (col_obj, function)
            elif isinstance(aggs, list):
                for i, agg in enumerate(aggs):
                    try:
                        output = agg_outputs[col][i]
                    except (KeyError, IndexError):
                        output = '%s_%s' % (col, agg)
                        msg = 'No output item name specified for %s, %s. Using default.' % (col, agg)
                        logger.warning(msg)
                    else:
                        pass
                    (alias, col_obj, function) = self._aggregate_item(table=table, column_name=col, aggregate=agg,
                                                                      alias_column=output, dimension_table=dim,
                                                                      timestamp_col=timestamp)
                    agg_functions[alias] = (col_obj, function)
            else:
                msg = ('Aggregate dictionary is not in the correct form.'
                       ' Supply a single aggregate function as a string or a list of strings.')
                raise ValueError(msg)

            # also construct metadata for a filter that will exclude any row of data that
            # has null values for all columns that are aggregated

            if auto_null_filter:
                metric_filter.append(self._is_not_null(table=table, dimension_table=dim, column=col))

        # assemble group by

        group_by_cols = {}

        # attempt to push aggregates down to sql
        # for db aggregates that can't be pushed, do them in pandas

        pandas_aggregate = None
        if time_grain is not None:
            if timestamp is None:
                msg = 'You must supply a timestamp column when doing a time-based aggregate'
                raise ValueError(msg)
            if time_grain == timestamp:
                group_by_cols[timestamp] = self.get_column_object(table, timestamp)
            elif time_grain.endswith('min'):
                minutes = int(time_grain[:-3])
                group_by_cols[timestamp] = self._ts_col_rounded_to_minutes(table_name, schema, timestamp, minutes,
                                                                           timestamp)
            elif time_grain.endswith('H'):
                hours = int(time_grain[:-1])
                group_by_cols[timestamp] = self._ts_col_rounded_to_hours(table_name, schema, timestamp, hours,
                                                                         timestamp)
            elif time_grain == 'day':
                group_by_cols[timestamp] = func.date(self.get_column_object(table, timestamp)).label(timestamp)
            elif time_grain == 'week':
                group_by_cols[timestamp] = func.date_trunc('week', self.get_column_object(table, timestamp)).label(
                    timestamp)
            elif time_grain == 'month':
                group_by_cols[timestamp] = func.date_trunc('month', self.get_column_object(table, timestamp)).label(
                    timestamp)
            elif time_grain == 'year':
                group_by_cols[timestamp] = func.date_trunc('year', self.get_column_object(table, timestamp)).label(
                    timestamp)
            else:
                pandas_aggregate = time_grain

        for g in groupby:
            try:
                group_by_cols[g] = self.get_column_object(table, g)
            except KeyError:
                if dimension is not None:
                    try:
                        group_by_cols[g] = self.get_column_object(dim, g)
                    except KeyError:
                        msg = 'group by column %s not found in main table or dimension table' % g
                        raise ValueError(msg)
                else:
                    msg = 'group by column %s not found in main table and no dimension table specified' % g
                    raise KeyError(msg)

        # if the query requires an aggregation function that cannot be translated to sql, it will be aggregated
        # after retrieval using pandas

        if pandas_aggregate is None:

            # push aggregates to the database

            # query is built in 2 stages
            # stage 1 is a subquery that contains filters and joins but no aggregation
            # stage 2 is aggregation of the subquery
            # done this was to work around the fact that expressions with arguments cant be used in db2 group bys

            subquery = self.prepare_aggregate_query(group_by=group_by_cols, aggs=agg_functions)

            if requires_dim_join:
                subquery = subquery.outerjoin(dim, dim.c.deviceid == table.c[deviceid_col])
            if not start_ts is None:
                if timestamp is None:
                    msg = 'No timestamp_col provided to query. Must provide a timestamp column if you have a date filter'
                    raise ValueError(msg)
                subquery = subquery.filter(self.get_column_object(table, timestamp) >= start_ts)
            if not end_ts is None:
                if timestamp is None:
                    msg = 'No timestamp_col provided to query. Must provide a timestamp column if you have a date filter'
                    raise ValueError(msg)
                subquery = subquery.filter(self.get_column_object(table, timestamp) < end_ts)
            if not entities is None:
                subquery = subquery.filter(table.c[deviceid_col].in_(entities))
            for d, members in list(filters.items()):
                try:
                    col_obj = self.get_column_object(table, d)
                except KeyError:
                    try:
                        col_obj = self.get_column_object(dim, d)
                    except KeyError:
                        raise ValueError('Filter column %s not found in table or dimension' % d)
                if isinstance(members, str):
                    members = [members]
                if isinstance(members, int):
                    members = [members]
                if isinstance(members, float):
                    members = [members]
                if not isinstance(members, list):
                    raise ValueError(
                        'Invalid filter on %s. Provide a list of members to filter on not %s' % (d, members))
                elif len(members) == 1:
                    subquery = subquery.filter(col_obj == members[0])
                elif len(members) == 0:
                    logger.debug('Ignored query filter on %s with no members', d)
                else:
                    subquery = subquery.filter(col_obj.in_(members))

            if auto_null_filter:
                subquery = subquery.filter(or_(*metric_filter))

            # build and aggregate query on the sub query

            if item is not None:
                metric_filter = self._is_not_null(table=table, dimension_table=dim, column=item)
                subquery = subquery.filter(metric_filter)

            query = self.build_aggregate_query(subquery=subquery, group_by=group_by_cols, aggs=agg_functions)


        else:

            # do a non-aggregation query
            # the calling function is expected to recognise
            # that aggregation has not been performed using the pandas_aggregate in the return tuple

            (query, table) = self.query(table_name=table_name, schema=schema, timestamp_col=timestamp,
                                        start_ts=start_ts, end_ts=end_ts, entities=entities, dimension=dim,
                                        filters=filters, deviceid_col=deviceid_col)
            # filter out rows where all of the metrics are null
            # reduces volumes when dealing with sparse datasets
            # also essential when doing a query to get the first or last values as null values must be ignored

            if auto_null_filter:
                query = query.filter(or_(*metric_filter))

        return (query, table, dim, pandas_aggregate, agg_dict, requires_dim_join)

    def query_column_aggregate(self, table_name, schema, column, aggregate, start_ts=None, end_ts=None, entities=None):

        """
        Perform a single aggregate operation against a table to return a scalar value

        Parameters
        ----------
        table_name: str
            Source table name
        schema: str
            Schema name where table is located
        column: str
            column name
        aggregate: str
            aggregate function
        start_ts: datetime
            Retrieve data from this date
        end_ts: datetime
            Retrieve data up until date
        entities: list of strs
            Retrieve data for a list of deviceids
        """

        agg_dict = {column: aggregate}

        (query, table, dim, pandas_aggregate, agg_dict, requires_dim) = self.query_agg(agg_dict=agg_dict,
                                                                                       table_name=table_name,
                                                                                       schema=schema, groupby=None,
                                                                                       time_grain=None, dimension=None,
                                                                                       start_ts=start_ts, end_ts=end_ts,
                                                                                       entities=entities)

        return (query, table)

    def query_time_agg(self, table_name, schema, column, regular_agg, time_agg, groupby=None, timestamp=None,
                       time_grain=None, dimension=None, start_ts=None, end_ts=None, entities=None, output_item=None):
        """
        Build a query with separate aggregation functions for regular rollup and timestate rollup.
        """

        if isinstance(groupby, str):
            groupby = [groupby]

        agg_dict = {column: regular_agg}

        # build query a aggregated on the regular dimension
        (query_a, table, dim, pandas_aggregate, agg_dict, requires_dim) = self.query_agg(agg_dict=agg_dict,
                                                                                         table_name=table_name,
                                                                                         schema=schema, groupby=groupby,
                                                                                         time_grain=timestamp,
                                                                                         timestamp=timestamp,
                                                                                         dimension=dimension,
                                                                                         start_ts=start_ts,
                                                                                         end_ts=end_ts,
                                                                                         entities=entities)

        if pandas_aggregate:
            raise ValueError('Attempting to db time aggregation on a query cannot be pushed to the database. '
                             'Perform the time aggregation in Pandas.')

        if time_agg == 'first':
            time_agg_dict = {timestamp: "min"}
        elif time_agg == 'last':
            time_agg_dict = {timestamp: "max"}
        else:
            msg = 'Invalid time aggregate %s. Use "first" or "last"' % time_agg
            raise ValueError(msg)

        # build query b aggregated
        (query_b, table, dim, pandas_aggregate, agg_dict, requires_dim) = self.query_agg(agg_dict=time_agg_dict,
                                                                                         table_name=table_name,
                                                                                         schema=schema, groupby=groupby,
                                                                                         time_grain=time_grain,
                                                                                         timestamp=timestamp,
                                                                                         dimension=None,
                                                                                         start_ts=start_ts,
                                                                                         end_ts=end_ts,
                                                                                         entities=entities)

        right_timestamp = '%s_%s' % (time_agg, timestamp)
        keys = [(timestamp, right_timestamp)]
        keys.extend(groupby)
        right_cols = {right_timestamp: right_timestamp, timestamp: timestamp}
        query = self.subquery_join(query_a, query_b, *keys, **right_cols)

        return (query, table)

    def unregister_functions(self, function_names):
        """
        Unregister functions by name. Accepts a list of function names.
        """
        if not isinstance(function_names, list):
            function_names = [function_names]

        for f in function_names:
            payload = {'name': f}
            r = self.http_request(object_type='function', object_name=f, request='DELETE', payload=payload)
            try:
                msg = 'Function registration deletion status: %s' % (r.data.decode('utf-8'))
            except AttributeError:
                msg = 'Function registration deletion status: %s' % r
            logger.debug(msg)

    def unregister_constants(self, constant_names):
        """
        Unregister constants by name.
        """

        if not isinstance(constant_names, list):
            constant_names = [constant_names]
        payload = []

        for f in constant_names:
            payload.append({'name': f, 'entityType': None})

        r = self.http_request(object_type='defaultConstants', object_name=f, request='DELETE', payload=payload)
        try:
            msg = 'Constants deletion status: %s' % (r.data.decode('utf-8'))
        except AttributeError:
            msg = 'Constants deletion status: %s' % r
        logger.debug(msg)

    def write_frame(self, df, table_name, version_db_writes=False, if_exists='append', timestamp_col=None, schema=None,
                    chunksize=None, auto_index_name='_auto_index_'):
        """
        Write a dataframe to a database table

        Parameters
        ---------------------
        db_credentials: dict (optional)
            db2 database credentials. If not provided, will look for environment variable
        table_name: str
            table name to write to.
        version_db_writes : boolean (optional)
            Add seprate version_date column to table. If not provided, will use default for instance / class
        if_exists : str (optional)
            What to do if table already exists. If not provided, will use default for instance / class
        chunksize : int
            batch size for writes
        Returns
        -----------
        numerical status. 1 for successful write.

        """

        if chunksize is None:
            chunksize = self.write_chunk_size

        df = reset_df_index(df, auto_index_name=auto_index_name)
        # the column names id, timestamp and index are reserverd as level names. They are also reserved words
        # in db2 so we don't use them in db2 tables.
        # deviceid and evt_timestamp are used instead
        if 'deviceid' not in df.columns and 'id' in df.columns:
            df['deviceid'] = df['id']
            df = df[[x for x in df.columns if x != 'id']]
        if timestamp_col is not None and timestamp_col not in df.columns and '_timestamp' in df.columns:
            df[timestamp_col] = df['_timestamp']
            df = df[[x for x in df.columns if x != '_timestamp']]
        df = df[[x for x in df.columns if x != 'index']]
        if version_db_writes:
            df['version_date'] = dt.datetime.utcnow()
        if table_name is None:
            raise ValueError(
                'Function attempted to write data to a table. A name was not supplied. Specify an instance variable for out_table_name. Optionally include an out_table_prefix too')
        dtypes = {}
        # replace default mappings to clobs and booleans
        for c in list(df.columns):
            if is_string_dtype(df[c]):
                dtypes[c] = String(255)
            elif is_bool_dtype(df[c]):
                dtypes[c] = SmallInteger()
        cols = None
        if if_exists == 'append':
            # check table exists
            try:
                table = self.get_table(table_name, schema)
            except KeyError:
                pass
            else:
                table_exists = True
                cols = [column.key for column in table.columns]
                extra_cols = set([x for x in df.columns if x != 'index']) - set(cols)
                if len(extra_cols) > 0:
                    logger.warning('Dataframe includes column/s %s that are not present in the table. '
                                   'They will be ignored.' % extra_cols)
                try:
                    df = df[cols]
                except KeyError:
                    raise KeyError('Dataframe does not have required columns %s' % cols)
        self.start_session()
        try:

            df.to_sql(name=table_name, con=self.connection, schema=schema, if_exists=if_exists, index=False,
                      chunksize=chunksize, dtype=dtypes)
        except:
            self.session.rollback()
            logger.debug('Attempted write of %s data to table %s ' % (cols, table_name))
            raise
        finally:
            self.commit()
            logger.debug('Wrote data to table %s ' % table_name)
        return 1

    def release_resource(self):
        self.commit()
        if self.connection is not None:
            try:
                self.connection.dispose()
            except Exception:
                logger.warning('Error while closing sqlalchemy database connection.', exc_info=True)
            finally:
                self.connection = None
                logger.debug('SQLAlchemy database connection successfully closed.')

        if self.native_connection is not None:
            try:
                if self.db_type == 'postgresql':
                    self.native_connection.close()
                    self.native_connection_dbi.close()
                else:
                    ibm_db.close(self.native_connection)

            except Exception:
                logger.warning('Error while closing native database connection.', exc_info=True)
            finally:
                self.native_connection = None
                logger.debug('Native database connection successfully closed.')


class BaseTable(object):
    is_table = True
    _entity_id = 'deviceid'
    _timestamp = 'evt_timestamp'

    def __init__(self, name, database, *args, **kw):
        as_keywords = ['_timestamp', '_timestamp_col', '_activities', '_freq', '_entity_id', '_df_index_entity_id',
                       '_tenant_id']
        # self.name = name
        self.database = database
        # the keyword arguments may contain properties and sql alchemy dialect specific options
        # set them in child classes before calling super._init__()
        # self.set_params(**kw)
        # delete the designated AS metadata properties as sql alchemy will not understand them
        for k in as_keywords:
            try:
                del kw[k]
            except KeyError:
                pass
        kw['extend_existing'] = True
        try:
            kwschema = kw['schema']
        except KeyError:
            try:
                kw['schema'] = kw['_db_schema']
            except KeyError:
                msg = 'No schema specified as **kw, using default for table %s' % self.name
                logger.warning(msg)
        else:
            if kwschema is None:
                msg = 'Schema passed as None, using default schema'
                logger.debug(msg)

        if self.database.db_type == 'db2':
            self.name = name.upper()
        else:
            self.name = name.lower()
        self.table = Table(self.name, self.database.metadata, *args, **kw)
        self.id_col = Column(self._entity_id.lower(), String(
            50))  # Should be created using the create method available -> self.db.create()  # self.table.create(checkfirst=True)

    def create(self):
        self.table.create(checkfirst=True)

    def get_column_names(self):
        """
        Get a list of columns names
        """
        return [column.key for column in self.table.columns]

    def insert(self, df, chunksize=None):
        """
        Insert a dataframe into table. Dataframe column names are expected to match table column names.
        """

        if chunksize is None:
            chunksize = self.database.write_chunk_size

        df = reset_df_index(df, auto_index_name=self.auto_index_name)
        cols = self.get_column_names()

        extra_cols = set([x for x in df.columns if x != 'index']) - set(cols)
        if len(extra_cols) > 0:
            logger.warning(
                'Dataframe includes column/s %s that are not present in the table. They will be ignored.' % extra_cols)

        dtypes = {}
        # replace default mappings to clobs and booleans
        for c in list(df.columns):
            if is_string_dtype(df[c]):
                dtypes[c] = String(255)
            elif is_bool_dtype(df[c]):
                dtypes[c] = SmallInteger()

        try:
            df = df[cols]
        except KeyError:
            msg = 'Dataframe does not have required columns %s. It has columns: %s and index: %s' % (
                cols, df.columns, df.index.names)
            raise KeyError(msg)
        self.database.start_session()
        try:
            df.to_sql(name=self.name, con=self.database.connection, schema=self.schema, if_exists='append', index=False,
                      chunksize=chunksize, dtype=dtypes)
        except:
            self.database.session.rollback()
            raise
        finally:
            self.database.session.close()

    def set_params(self, **params):
        """
        Set parameters based using supplied dictionary
        """
        for key, value in list(params.items()):
            setattr(self, key, value)
        return self

    def query(self):
        """
        Return a sql alchemy query object for the table.
        """
        (q, table) = self.database.query(self.table)
        return (q, table)


class SystemLogTable(BaseTable):
    """
    A log table only has a timestamp as a predefined column
    """

    def __init__(self, name, database, *args, **kw):
        self.timestamp = Column(self._timestamp.lower(), DateTime)
        super().__init__(name, database, self.timestamp, *args, **kw)


class ActivityTable(BaseTable):
    """
    An activity table is a special class of table that iotfunctions understands to contain data containing activities performed using or on an entity.
    The table contains a device id, start date and end date of the activity and an activity code to indicate what type of activity was performed.
    The table can have any number of additional Column objects supplied as arguments.
    Also supply a keyword argument containing "activities" a list of activity codes contained in this table
    """

    def __init__(self, name, database, *args, **kw):
        self.set_params(**kw)
        self.id_col = Column(self._entity_id.lower(), String(50))
        self.start_date = Column('start_date', DateTime)
        self.end_date = Column('end_date', DateTime)
        self.activity = Column('activity', String(255))
        super().__init__(name, database, self.id_col, self.start_date, self.end_date, self.activity, *args, **kw)


class Dimension(BaseTable):
    """
    A dimension contains non time variant entity attributes.
    """

    def __init__(self, name, database, *args, **kw):
        self.set_params(**kw)
        self.id_col = Column(self._entity_id.lower(), String(50))
        super().__init__(name, database, self.id_col, *args, **kw)


class ResourceCalendarTable(BaseTable):
    """
    A resource calendar table is a special class of table that iotfunctions understands to contain data that can be used to understand what resource/s were assigned to an entity
    The table contains a device id, start date and end date and the resource_id.
    Create a separte table for each different type of resource, e.g. operator, owner , company
    The table can have any number of additional Column objects supplied as arguments.
    """

    def __init__(self, name, database, *args, **kw):
        self.set_params(**kw)
        self.start_date = Column('start_date', DateTime)
        self.end_date = Column('end_date', DateTime)
        self.resource_id = Column('resource_id', String(255))
        self.id_col = Column(self._entity_id.lower(), String(50))
        super().__init__(name, database, self.id_col, self.start_date, self.end_date, self.resource_id, *args, **kw)


class TimeSeriesTable(BaseTable):
    """
    A time series table contains a timestamp and one or more metrics.
    """

    def __init__(self, name, database, *args, **kw):
        self.set_params(**kw)
        self.id_col = Column(self._entity_id.lower(), String(256))
        self.evt_timestamp = Column(self._timestamp.lower(), DateTime)
        self.device_type = Column('devicetype', String(64))
        self.logical_interface = Column('logicalinterface_id', String(64))
        self.event_type = Column('eventtype', String(64))
        self.format = Column('format', String(32))
        self.updated_timestamp = Column('updated_utc', DateTime)
        super().__init__(name, database, self.id_col, self.evt_timestamp, self.device_type, self.logical_interface,
                         self.event_type, self.format, self.updated_timestamp, *args, **kw)


class SlowlyChangingDimension(BaseTable):
    """
    A slowly changing dimension table tracks changes to a property of an entitity over time
    The table contains a device id, start date and end date and the property
    Create a separate table for each property, e.g. firmware_version, owner
    """

    def __init__(self, name, database, property_name, datatype, *args, **kw):
        self.set_params(**kw)
        self.start_date = Column('start_date', DateTime)
        self.end_date = Column('end_date', DateTime)
        self.property_name = Column(property_name.lower(), datatype)
        self.id_col = Column(self._entity_id.lower(), String(50))
        super().__init__(name, database, self.id_col, self.start_date, self.end_date, self.property_name, **kw)<|MERGE_RESOLUTION|>--- conflicted
+++ resolved
@@ -1154,12 +1154,8 @@
                 logger.exception('')
                 return (None, 'package_error')
         except ImportError:
-<<<<<<< HEAD
-            logger.exception('Import Error')
-=======
             logger.debug('import error')
             logger.exception('')
->>>>>>> efae61c1
             return (None, 'target_error')
         else:
             logger.debug('ok..')
