# *****************************************************************************
# Â© Copyright IBM Corp. 2018.  All Rights Reserved.
#
# This program and the accompanying materials
# are made available under the terms of the Apache V2.0
# which accompanies this distribution, and is available at
# http://www.apache.org/licenses/LICENSE-2.0
#
# *****************************************************************************

import datetime
import datetime as dt
import importlib
import inspect
import json
import logging
import os
import subprocess
import sys
from time import time

import ibm_db
import ibm_db_dbi
import pandas as pd
import psycopg2
import certifi
import urllib3
from pandas.api.types import is_string_dtype, is_bool_dtype
from sqlalchemy import Table, Column, MetaData, Integer, SmallInteger, String, DateTime, Boolean, Float, create_engine, \
    func, and_, or_
from sqlalchemy import __version__ as sqlalchemy_version_string
from sqlalchemy.exc import NoSuchTableError
from sqlalchemy.orm.session import sessionmaker
from sqlalchemy.sql import select
from sqlalchemy.sql.sqltypes import FLOAT, INTEGER, TIMESTAMP, VARCHAR, BOOLEAN, NullType

from . import dbtables
from . import metadata as md
from . import pipeline as pp
from .enginelog import EngineLogging
from .util import CosClient, resample, reset_df_index

urllib3.disable_warnings(urllib3.exceptions.InsecureRequestWarning)
logger = logging.getLogger(__name__)

# Table reflection of SqlAlchemy on DB2 returns DB2-specific type DOUBLE instead of SQL standard type FLOAT
# Load the DB2-specific type DOUBLE
DB2_DOUBLE = None
try:
    from ibm_db_sa.base import DOUBLE as DB2_DOUBLE
except ImportError:
    DB2_DOUBLE = None


class Database(object):
    """
    Use Database objects to establish database connectivity, manage database metadata and sessions, build queries and write DataFrames to tables.

    Parameters:
    -----------
    credentials: dict (optional)
        Database credentials. If none specified use DB_CONNECTION_STRING environment variable
    start_session: bool
        Start a session when establishing connection
    echo: bool
        Output sql to log
    """

    system_package_url = 'git+https://github.com/ibm-watson-iot/functions.git'
    bif_sql = "V1000-18.sql"

    def __init__(self, credentials=None, start_session=False, echo=False, tenant_id=None, entity_metadata=None,
                 entity_type=None, entity_type_id=None, model_store=None):

        self.model_store = model_store
        self.function_catalog = {}  # metadata for functions in catalog
        self.write_chunk_size = 1000
        self.credentials = {}
        self.db_type = None
        application_name = os.environ.get('AS_APPLICATION_NAME')
        self.application_name = "" if application_name is None else application_name

        if credentials is None:
            credentials = {}

        #  build credentials dictionary from multiple versions of input
        #  credentials and/or environment variables

        try:
            self.credentials['objectStorage'] = credentials['objectStorage']
        except (TypeError, KeyError):
            self.credentials['objectStorage'] = {}
            try:
                self.credentials['objectStorage']['region'] = os.environ.get('COS_REGION')
                self.credentials['objectStorage']['username'] = os.environ.get('COS_HMAC_ACCESS_KEY_ID')
                self.credentials['objectStorage']['password'] = os.environ.get('COS_HMAC_SECRET_ACCESS_KEY')
            except KeyError:
                msg = ('No objectStorage credentials supplied and COS_REGION,'
                       ' COS_HMAC_ACCESS_KEY_ID, COS_HMAC_SECRET_ACCESS_KEY,'
                       ' COS_ENDPOINT not set. COS not available. Will write'
                       ' to filesystem instead')
                logger.warning(msg)
                self.credentials['objectStorage']['path'] = ''

        # tenant_id

        if tenant_id is None:
            tenant_id = credentials.get('tenantId', credentials.get('tenant_id', credentials.get('tennantId',
                                                                                                 credentials.get(
                                                                                                     'tennant_id',
                                                                                                     None))))

        self.credentials['tenant_id'] = tenant_id
        if self.credentials['tenant_id'] is None:
            raise RuntimeError(('No tenant id supplied in credentials or as arg.'
                                ' Please supply a valid tenant id.'))

        # iotp and as
        try:
            self.credentials['iotp'] = credentials['iotp']
        except (KeyError, TypeError):
            self.credentials['iotp'] = None

        try:
            self.credentials['postgresql'] = credentials['postgresql']
        except (KeyError, TypeError):
            self.credentials['postgresql'] = None

        try:
            self.credentials['db2'] = credentials['db2']
        except (KeyError, TypeError):
            try:
                credentials['host']
            except (KeyError, TypeError):
                pass
            else:
                db2_creds = {}
                db2_creds['host'] = credentials['host']
                db2_creds['hostname'] = credentials['host']
                db2_creds['password'] = credentials['password']
                db2_creds['port'] = credentials['port']
                db2_creds['db'] = credentials['db']
                db2_creds['databaseName'] = credentials['database']
                db2_creds['username'] = credentials['username']
                self.credentials['db2'] = db2_creds
                logger.warning('Old style credentials still work just fine, but will be depreciated in the future. '
                               'Check the usage section of the UI for the updated credentials dictionary')
                self.credentials['as'] = credentials
        else:
            try:
                self.credentials['db2']['databaseName'] = self.credentials['db2']['database']
            except KeyError:
                pass

        self.credentials['message_hub'] = credentials.get('messageHub', None)
        if self.credentials['message_hub'] is None:
            msg = ('Unable to locate message_hub credentials.'
                   ' Database object created, but it will not be able interact'
                   ' with message hub.')
            logger.debug(msg)
        try:
            self.credentials['config'] = credentials['config']
        except (KeyError, TypeError):
            self.credentials['config'] = {}
            self.credentials['config']['objectStorageEndpoint'] = os.environ.get('COS_ENDPOINT')
            self.credentials['config']['bos_runtime_bucket'] = os.environ.get('COS_BUCKET_KPI')

        try:
            self.credentials['objectStorage']['region']
            self.credentials['objectStorage']['username']
            self.credentials['objectStorage']['password']
            self.credentials['config']['objectStorageEndpoint']
            self.credentials['config']['bos_runtime_bucket']
        except KeyError:
            msg = 'Missing objectStorage credentials. Database object created, but it will not be able interact with object storage'
            logger.warning(msg)

        as_creds = credentials.get('iotp', None)
        if as_creds is None:
            as_api_host = credentials.get('as_api_host', None)
            as_api_key = credentials.get('as_api_key', None)
            as_api_token = credentials.get('as_api_token', None)
        else:
            as_api_host = as_creds.get('asHost', None)
            as_api_key = as_creds.get('apiKey', None)
            as_api_token = as_creds.get('apiToken', None)

        try:
            if as_api_host is None:
                as_api_host = os.environ.get('API_BASEURL')
            if as_api_key is None:
                as_api_key = os.environ.get('API_KEY')
            if as_api_token is None:
                as_api_token = os.environ.get('API_TOKEN')
        except KeyError:
            as_api_host = None
            as_api_key = None
            as_api_token = None
            msg = 'Unable to locate AS credentials or environment variable. db will not be able to connect to the AS API'
            logger.warning(msg)

        if as_api_host is not None and as_api_host.startswith('https://'):
            as_api_host = as_api_host[8:]

        self.credentials['as'] = {'host': as_api_host, 'api_key': as_api_key, 'api_token': as_api_token}

        try:
            icp_variable = os.environ.get("isICP")
            icp_flag = icp_variable is not None and icp_variable.lower() == "true"
            if icp_flag:
                as_rest_meta_host = os.environ.get('REST_METADATA_URL')
                as_rest_kpi_host = os.environ.get('REST_KPI_URL')

                if as_rest_meta_host is not None and as_rest_meta_host.startswith('https://'):
                    as_rest_meta_host = as_rest_meta_host[8:]
                else:
                    as_rest_meta_host = as_api_host

                if as_rest_kpi_host is not None and as_rest_kpi_host.startswith('https://'):
                    as_rest_kpi_host = as_rest_kpi_host[8:]
                else:
                    as_rest_meta_host = as_api_host
            else:
                as_rest_meta_host = as_api_host
                as_rest_kpi_host = as_api_host
        except KeyError:
            as_rest_meta_host = as_api_host
            as_rest_kpi_host = as_api_host
            msg = 'Unable to locate META AND KPI URL.. using base API URL'
            logger.warning(msg)

        self.credentials['as_rest'] = {'as_rest_meta_host': as_rest_meta_host, 'as_rest_kpi_host': as_rest_kpi_host}

        self.tenant_id = self.credentials['tenant_id']

        # Retrieve connection string. Look at dict 'credentials' first. Then at environment variable. Fall-back
        # is sqlite for testing purposes
        connection_string_from_env = os.environ.get('DB_CONNECTION_STRING')
        db_type_from_env = os.environ.get('DB_TYPE')
        db_certificate_file_from_env = os.environ.get('DB_CERTIFICATE_FILE')

        sqlalchemy_connection_kwargs = {}
        sqlite_warning_msg = 'Note sqlite can only be used for local testing. It is not a supported AS database.'

        if 'sqlite' in self.credentials:
            filename = credentials['sqlite']
            if filename is not None and len(filename) > 0:
                sqlalchemy_connection_string = 'sqlite:///%s' % (credentials['sqlite'])
                native_connection_string = None
            else:
                msg = 'The credentials for sqlite is just a filename. The given filename is an empty string.'
                raise ValueError(msg)

            self.db_type = 'sqlite'
            self.write_chunk_size = 100
            logger.warning(sqlite_warning_msg)

        elif 'db2' in self.credentials and self.credentials.get('db2') is not None:
            try:
                sqlalchemy_connection_string = 'db2+ibm_db://%s:%s@%s:%s/%s;' % (
                    self.credentials['db2']['username'], self.credentials['db2']['password'],
                    self.credentials['db2']['host'], self.credentials['db2']['port'],
                    self.credentials['db2']['databaseName'])

                native_connection_string = 'DATABASE=%s;HOSTNAME=%s;PORT=%s;PROTOCOL=TCPIP;UID=%s;PWD=%s;' % (
                    self.credentials['db2']['databaseName'], self.credentials['db2']['host'],
                    self.credentials['db2']['port'], self.credentials['db2']['username'],
                    self.credentials['db2']['password'],)

                security_extension = ''
                if 'security' in self.credentials['db2'] or self.credentials['db2']['port'] == 50001:
                    security_extension += 'SECURITY=ssl;'
                    if os.path.exists('/secrets/truststore/db2_certificate.pem'):
                        security_extension += ';SSLServerCertificate=' + '/secrets/truststore/db2_certificate.pem' + ";"
                    else:
                        cwd1 = os.getcwd()
                        filename1 = cwd1 + "/db2_certificate.pem;"
                        logger.debug('file name db => %s' % filename1)
                        if os.path.exists(filename1):
                            security_extension += ';SSLServerCertificate=' + filename1 + ";"
                        else:
                            if db_certificate_file_from_env is not None:
                                if os.path.exists(db_certificate_file_from_env):
                                    security_extension += ';SSLServerCertificate=' + db_certificate_file_from_env + ";"

                sqlalchemy_connection_string += security_extension
                native_connection_string += security_extension

            except KeyError as ex:
                msg = 'The credentials for DB2 are incomplete. You need username/password/host/port/databaseName.'
                raise ValueError(msg) from ex

            self.db_type = 'db2'
            sqlalchemy_connection_kwargs['pool_size'] = 1

        elif 'postgresql' in self.credentials and self.credentials.get('postgresql') is not None:
            try:
                native_connection_string = '%s:%s@%s:%s/%s' % (
                    self.credentials['postgresql']['username'], self.credentials['postgresql']['password'],
                    self.credentials['postgresql']['host'], self.credentials['postgresql']['port'],
                    self.credentials['postgresql']['db'])

                sqlalchemy_connection_string = 'postgresql+psycopg2://' + native_connection_string

            except KeyError as ex:
                msg = 'The credentials for PostgreSql are incomplete. ' \
                      'You need username/password/host/port/db.'
                raise ValueError(msg) from ex

            self.db_type = 'postgresql'

        elif connection_string_from_env is not None and len(connection_string_from_env) > 0:
            if db_type_from_env is not None and len(db_type_from_env) > 0:
                logger.debug('Found database type in os variable DB_TYPE: %s' % db_type_from_env)
                db_type_from_env = db_type_from_env.upper()
                if db_type_from_env == 'DB2':
                    if connection_string_from_env.endswith(';'):
                        connection_string_from_env = connection_string_from_env[:-1]
                    try:
                        ev = dict(item.split("=") for item in connection_string_from_env.split(";"))
                        sqlalchemy_connection_string = 'db2+ibm_db://%s:%s@%s:%s/%s;' % (
                            ev['UID'], ev['PWD'], ev['HOSTNAME'], ev['PORT'], ev['DATABASE'])

                        native_connection_string = connection_string_from_env + ';'

                        if 'SECURITY' in ev:
                            sqlalchemy_connection_string += 'SECURITY=%s;' % ev['SECURITY']

                            if 'SSLSERVERCERTIFICATE' in ev:
                                sqlalchemy_connection_string += 'SSLServerCertificate=' + ev[
                                    'SSLSERVERCERTIFICATE'] + ";"
                            else:
                                cwd = os.getcwd()
                                filename = cwd + "/db2_certificate.pem";
                                if os.path.exists(filename):
                                    tmp_string = 'SSLServerCertificate=' + filename + ";"
                                    sqlalchemy_connection_string += tmp_string
                                    native_connection_string += tmp_string
                                elif db_certificate_file_from_env is not None:
                                    logger.debug(
                                        'Found certificate filename in os variable DB_CERTIFICATE_FILE: %s' % db_certificate_file_from_env)
                                    if os.path.exists(db_certificate_file_from_env):
                                        tmp_string = 'SSLServerCertificate=' + db_certificate_file_from_env + ";"
                                        sqlalchemy_connection_string += tmp_string
                                        native_connection_string += tmp_string

                        self.credentials['db2'] = {"username": ev['UID'], "password": ev['PWD'],
                                                   "databaseName": ev['DATABASE'], "port": ev['PORT'],
                                                   "host": ev['HOSTNAME']}
                    except Exception:
                        raise ValueError('Connection string \'%s\' is incorrect. Expected format for DB2 is '
                                         'DATABASE=xxx;HOSTNAME=xxx;PORT=xxx;UID=xxx;PWD=xxx[;SECURITY=xxx]' % connection_string_from_env)
                    self.db_type = 'db2'

                elif db_type_from_env == 'POSTGRESQL':
                    sqlalchemy_connection_string = 'postgresql+psycopg2://' + connection_string_from_env
                    native_connection_string = connection_string_from_env
                    try:
                        # Split connection string according to user:password@hostname:port/database
                        first, last = connection_string_from_env.split("@")
                        uid, pwd = first.split(":", 1)
                        hostname_port, database = last.split("/", 1)
                        hostname, port = hostname_port.split(":", 1)
                        self.credentials['postgresql'] = {"username": uid, "password": pwd, "db": database,
                                                          "port": port, "host": hostname}
                    except Exception:
                        raise ValueError('Connection string \'%s\' is incorrect. Expected format for POSTGRESQL is '
                                         'user:password@hostname:port/database' % connection_string_from_env)
                    self.db_type = 'postgresql'

                else:
                    raise ValueError(
                        'The database type \'%s\' is unknown. Supported types are DB2 and POSTGRESQL' % db_type_from_env)
            else:
                raise ValueError('The variable DB_CONNECTION_STRING was found in the OS environement but the variable '
                                 'DB_TYPE is missing. Possible values for DB_TYPE are DB2 and POSTGRESQL')
        else:
            sqlalchemy_connection_string = 'sqlite:///sqldb.db'
            native_connection_string = None
            self.write_chunk_size = 100
            self.db_type = 'sqlite'
            msg = 'Created a default sqlite database. Database file is in your working directory. Filename is sqldb.db.'
            logger.debug(msg)
            logger.warning(sqlite_warning_msg)

        is_icp = os.environ.get("isICP")
        if is_icp is not None and is_icp == 'true':
            logger.debug("inside icp for poolmanager3")
            if os.path.exists('/secrets/truststore/ca_public_cert.pem'):
                self.http = urllib3.PoolManager(timeout=30.0, cert_reqs='CERT_REQUIRED', ca_certs='/secrets/truststore/ca_public_cert.pem')
            else:
                if os.path.exists('/var/www/as-pipeline/ca_public_cert.pem'):
                    self.http = urllib3.PoolManager(timeout=30.0, cert_reqs='CERT_REQUIRED',
                                                    ca_certs='/var/www/as-pipeline/ca_public_cert.pem')
        else:
            self.http = urllib3.PoolManager(timeout=30.0, cert_reqs='CERT_REQUIRED', ca_certs=certifi.where())

        try:
            self.cos_client = CosClient(self.credentials)
        except KeyError:
            msg = 'Unable to setup a cos client due to missing credentials. COS writes disabled'
            logger.warning(msg)
            self.cos_client = None
        else:
            msg = 'created a CosClient object'
            logger.debug(msg)

        EngineLogging.set_cos_client(self.cos_client)

        # Define any dialect specific configuration
        if self.db_type == 'postgresql':

            # Find out if we can use 'executemany_mode' keyword that is supported starting from SqlAlchemy 1.3.7
            meets_requirement = True
            version_split = sqlalchemy_version_string.split('.')

            version_list = [0, 0, 0]
            for i in range(min(3, len(version_split))):
                try:
                    number = int(version_split[i])
                except:
                    number = 0
                version_list[i] = number

            version_list_required = [1, 3, 7]
            for i in range(3):
                if version_list[i] < version_list_required[i]:
                    meets_requirement = False
                    break

            if meets_requirement:
                sqlalchemy_dialect_kwargs = {'executemany_mode': 'values', 'executemany_batch_page_size': 100,
                                             'executemany_values_page_size': 1000, 'connect_args': {
                        'application_name': 'AS %s SQLAlchemy Connection' % self.application_name}}
            else:
                # 'use_batch_mode=True' is about 20 % slower than 'execute_many_mode=values'
                sqlalchemy_dialect_kwargs = {'use_batch_mode': True, 'connect_args': {
                    'application_name': 'AS %s SQLAlchemy Connection' % self.application_name}}
        else:
            sqlalchemy_dialect_kwargs = {}

        # Establish database connection via sqlalchemy
        sqlalchemy_connection_kwargs = {**sqlalchemy_dialect_kwargs, **sqlalchemy_connection_kwargs}
        self.connection = create_engine(sqlalchemy_connection_string, echo=echo, **sqlalchemy_connection_kwargs)

        self.Session = sessionmaker(bind=self.connection)

        # this method should be invoked before the get Metadata()
        logger.debug('Set isolation')
        self.set_isolation_level(self.connection)
        logger.debug('Isolation level set')

        if start_session:
            self.session = self.Session()
        else:
            self.session = None
        self.metadata = MetaData(self.connection)
        logger.debug('Database connection via SqlAlchemy established.')

        # Establish native database connection (for DB2 and PostgreSQL only)
        if self.db_type == 'db2':
            self.native_connection = ibm_db.connect(native_connection_string, '', '')
            self.native_connection_dbi = ibm_db_dbi.Connection(self.native_connection)
            logger.debug('Native database connection to DB2 established.')

        elif self.db_type == 'postgresql':
            cred = self.credentials['postgresql']
            self.native_connection = psycopg2.connect(user=cred['username'], password=cred['password'],
                                                      host=cred['host'], port=cred['port'], database=cred['db'],
                                                      application_name="AS %s Native Connection" % self.application_name)
            self.native_connection_dbi = self.native_connection
            logger.debug('Native database connection to PostgreSQL established.')
        else:
            self.native_connection = None
            self.native_connection_dbi = None

        # cache entity types
        self.entity_type_metadata = {}

        if entity_metadata is None:

            metadata = self.http_request(object_type='allEntityTypes', object_name='', request='GET', payload={},
                                         object_name_2='')
            if metadata is not None:
                try:
                    metadata = json.loads(metadata)
                    if metadata is None:
                        msg = 'Unable to retrieve entity metadata from the server. Proceeding with limited metadata'
                        logger.warning(msg)
                    for m in metadata:
                        self.entity_type_metadata[m['name']] = m
                except:
                    metadata = None
        else:
            metadata = entity_metadata
            self.entity_type_metadata[entity_type] = metadata

        # Figure out entity_type, entity_type_id and schema
        self.entity_type_id = None
        self.entity_type = None
        self.schema = None
        if entity_type is not None:
            self.entity_type = entity_type

            metadata = self.entity_type_metadata.get(entity_type)
            if metadata is not None:
                self.entity_type_id = metadata.get('entityTypeId')
                self.schema = metadata.get('schemaName')

        elif entity_type_id is not None:
            self.entity_type_id = entity_type_id

            for name, metadata in self.entity_type_metadata.items():
                if metadata.get('entityTypeId') == entity_type_id:
                    self.entity_type = name
                    self.schema = metadata.get('schemaName')
                    break

        # Create DBModelStore if it was not handed in
        if self.model_store is None and self.db_type in ['db2',
                                                         'postgresql'] and self.entity_type_id is not None and self.schema is not None:
            self.model_store = dbtables.DBModelStore(self.tenant_id, self.entity_type_id, self.schema,
                                                     self.native_connection, self.db_type)

    def _aggregate_item(self, table, column_name, aggregate, alias_column=None, dimension_table=None,
                        timestamp_col=None):

        if alias_column is None:
            if column_name == timestamp_col:
                if aggregate == 'min':
                    alias_column = 'first_%s' % timestamp_col
                elif aggregate == 'max':
                    alias_column = 'last_%s' % timestamp_col
                else:
                    alias_column = '%s_%s' % (alias_column, timestamp_col)
            else:
                alias_column = column_name

        agg_map = {'count': func.count, 'max': func.max, 'mean': func.avg, 'min': func.min, 'std': func.stddev,
                   'sum': func.sum}

        try:
            agg_function = agg_map[aggregate]
        except KeyError:
            msg = 'Unsupported database aggregegate function %s' % aggregate
            raise ValueError(msg)

        try:
            col = table.c[column_name]
        except KeyError:
            try:
                col = table.c[column_name.lower()]
            except KeyError:
                try:
                    col = table.c[column_name.upper()]
                except KeyError:
                    try:
                        col = dimension_table.c[column_name]
                    except (KeyError, AttributeError):
                        msg = 'Aggregate column %s not present in table or on dimension' % column_name
                        raise KeyError(msg)

        return (alias_column, col, agg_function)

    def _is_not_null(self, table, dimension_table, column):
        """
        build an is not null condition for the column pointing to the table or dimension table
        """

        try:
            return (self.get_column_object(table, column)).isnot(None)  # return table.c[column].isnot(None)
        except KeyError:
            try:
                return (self.get_column_object(dimension_table, column)).isnot(None)
            # return dimension_table.c[column].isnot(None)
            except (KeyError, AttributeError):
                msg = 'Column %s not found on time series or dimension table.' % column
                raise ValueError(msg)

    def build_aggregate_query(self, subquery, group_by, aggs):

        # turn the subquery into a selectable
        subquery = subquery.subquery('a').selectable

        # build an aggregation query
        args = []
        grp = []
        for alias, expression in list(group_by.items()):
            args.append(subquery.c[alias])
            grp.append(subquery.c[alias])
        for alias, (metric, agg) in list(aggs.items()):
            args.append(agg(subquery.c[alias]).label(alias))
        query = self.session.query(*args)
        query = query.group_by(*grp)

        return query

    def check_row_count_limit(self, query, row_limit=None):
        row_count = query.count()
        logger.debug('Total no. of rows fetched {} by query {}'.format(row_count, str(query.statement)))
        limit = int(row_limit) if row_limit is not None and row_limit.isdigit() else 10 ** 6
        if row_count > limit:
            return True, row_count
        return False, row_count

    def calc_time_interval(self, start_ts, end_ts, period_type, period_count):

        """

        Infer a missing start or end date from a number of periods and a period type.
        If a start_date is provided, calculate the end date
        If the end_date is provided, calculate the start date

        :param start_ts: datetime
        :param end_ts: datetime
        :param period_type: str ['days','seconds','microseconds','minutes','hours','weeks','mtd','ytd']
        :param period_count: float
        :return: tuple (start_ts,end_ts)

        """

        if period_type == 'mtd':
            if end_ts is None:
                end_ts = dt.datetime.utcnow()
            start_ts = end_ts.date().replace(day=1)
        elif period_type == 'ytd':
            if end_ts is None:
                end_ts = dt.datetime.utcnow()
            start_ts = end_ts.date().replace(month=1)
        elif period_type in ['days', 'seconds', 'microseconds', 'minutes', 'hours', 'weeks']:
            if start_ts is not None and end_ts is None:
                ref_is_start = True
            elif end_ts is not None and start_ts is None:
                ref_is_start = False
            else:
                # both are null or both are non null, do not replace
                ref_is_start = None

            if ref_is_start is not None:
                kwarg = {period_type: period_count}
                td = dt.timedelta(**kwarg)

                if ref_is_start:
                    end_ts = start_ts + td
                else:
                    start_ts = end_ts - td
        else:
            raise ValueError('Invalid period type %s' % period_type)

        return (start_ts, end_ts)

    def cos_load(self, filename, bucket=None, binary=False):
        if bucket is None:
            bucket = self.credentials['config']['bos_runtime_bucket']
        if self.cos_client is not None:
            obj = self.cos_client.cos_get(key=filename, bucket=bucket, binary=binary)
        else:
            obj = None
        if obj is None:
            logger.error('Not able to GET %s from COS bucket %s' % (filename, bucket))
        return obj

    def cos_save(self, persisted_object, filename, bucket=None, binary=False, serialize=True):
        if bucket is None:
            bucket = self.credentials['config']['bos_runtime_bucket']
        if self.cos_client is not None:
            ret = self.cos_client.cos_put(key=filename, payload=persisted_object, bucket=bucket, binary=binary,
                                          serialize=serialize)
        else:
            ret = None
        if ret is None:
            logger.debug('Not able to PUT %s to COS bucket %s', filename, bucket)
        return ret

    def cos_delete(self, filename, bucket=None):
        if bucket is None:
            bucket = self.credentials['config']['bos_runtime_bucket']
        if self.cos_client is not None:
            ret = self.cos_client.cos_delete(key=filename, bucket=bucket)
        else:
            ret = None
        if ret is None:
            logger.debug('Not able to DELETE %s to COS bucket %s', (filename, bucket))
        return ret

    def commit(self):
        """
        Commit the active session
        """
        if not self.session is None:
            self.session.commit()
            self.session.close()
            self.session = None

    def create(self, tables=None, checkfirst=True):
        """
        Create database tables for logical tables defined in the database metadata
        """

        self.metadata.create_all(tables=tables, checkfirst=checkfirst)

    def cos_create_bucket(self, bucket=None):
        """
        Create a bucket in cloud object storage
        """

        if bucket is None:
            logger.debug('Not able to CREATE the bucket. A name should be provided.')
        if self.cos_client is not None:
            ret = self.cos_client.cos_put(key=None, payload=None, bucket=bucket)
        else:
            ret = None
        if ret is None:
            logger.debug('Not able to CREATE the bucket %s.' % bucket)
        return ret

    def delete_data(self, table_name, schema=None, timestamp=None, older_than_days=None):
        """
        Delete data from table. Optional older_than_days parameter deletes old data only.
        """
        try:
            table = self.get_table(table_name, schema=schema)
        except KeyError:
            msg = 'No table %s in schema %s' % (table_name, schema)
            raise KeyError(msg)

        self.start_session()
        if older_than_days is None:
            result = self.connection.execute(table.delete())
            msg = 'deleted all data from table %s' % table_name
            logger.debug(msg)
        else:
            until_date = dt.datetime.utcnow() - dt.timedelta(days=older_than_days)
            result = self.connection.execute(
                table.delete().where(self.get_column_object(table, timestamp) < until_date))
            msg = 'deleted data from table %s older than %s' % (table_name, until_date)
            logger.debug(msg)
        self.commit()

    def drop_table(self, table_name, schema=None, recreate=False):

        try:
            table = self.get_table(table_name, schema)
        except KeyError:
            msg = 'Didnt drop table %s because it doesnt exist in schema %s' % (table_name, schema)
        else:
            if table is not None:
                self.start_session()
                self.metadata.drop_all(tables=[table], checkfirst=True)
                self.metadata.remove(table)
                msg = 'Dropped table name %s' % table.name
                self.session.commit()
                logger.debug(msg)

        if recreate:
            self.create(tables=[table])
            msg = 'Recreated table %s'
            logger.debug(msg, table_name)

    def execute_job(self, entity_type, schema=None, **kwargs):

        if isinstance(entity_type, str):
            entity_type = md.ServerEntityType(logical_name=entity_type, db=self, db_schema=schema)

        params = {'default_backtrack': 'checkpoint'}
        kwargs = {**params, **kwargs}

        job = pp.JobController(payload=entity_type, **kwargs)
        job.execute()

    def get_as_datatype(self, column_object):
        """
        Get the datatype of a sql alchemy column object and convert it to an
        AS server datatype string
        """

        data_type = column_object.type

        if isinstance(data_type, (FLOAT, Float, INTEGER, Integer)):
            data_type = 'NUMBER'
        elif DB2_DOUBLE is not None and isinstance(data_type, DB2_DOUBLE):
            data_type = 'NUMBER'
        elif isinstance(data_type, (VARCHAR, String)):
            data_type = 'LITERAL'
        elif isinstance(data_type, (TIMESTAMP, DateTime)):
            data_type = 'TIMESTAMP'
        elif isinstance(data_type, (BOOLEAN, Boolean, NullType)):
            data_type = 'BOOLEAN'
        else:
            data_type = str(data_type)
            logger.warning('Unknown datatype %s for column %s' % (data_type, column_object.name))

        return data_type

    def get_catalog_module(self, function_name):

        package = self.function_catalog[function_name]['package']
        module = self.function_catalog[function_name]['module']
        class_name = self.function_catalog[function_name]['class_name']

        return (package, module, class_name)

    def get_entity_type(self, name):
        """
        Get an EntityType instance by name. Name may be the logical name shown in the UI or the table name.'

        """
        metadata = None
        try:
            metadata = self.entity_type_metadata[name]
        except KeyError:
            for m in list(self.entity_type_metadata.values()):
                if m['metricTableName'] == name:
                    metadata = m
                    break
            if metadata is None:
                msg = 'No entity called %s in the cached metadata.' % name
                raise ValueError(msg)

        try:
            timestamp = metadata['metricTimestampColumn']
            schema = metadata['schemaName']
            dim_table = metadata['dimensionTableName']
            entity_type_id = metadata.get('entityTypeId', None)
        except TypeError:
            try:
                is_entity_type = metadata.is_entity_type
            except AttributeError:
                is_entity_type = False

            if is_entity_type:
                entity = metadata
            else:
                msg = 'Entity %s not found in the database metadata' % name
                raise KeyError(msg)
        else:
            entity = md.EntityType(name=name, db=self,
                                   **{'auto_create_table': False, '_timestamp': timestamp, '_db_schema': schema,
                                      '_entity_type_id': entity_type_id, '_dimension_table_name': dim_table})

        return entity

    def get_table(self, table_name, schema=None):
        """
        Get sql alchemchy table object for table name
        """

        if not table_name is None:

            if isinstance(table_name, str):
                kwargs = {'schema': schema}
                try:
                    logger.debug('Table name = %s , self.metadata = %s  ' % (table_name, self.metadata))
                    table = Table(table_name, self.metadata, autoload=True, autoload_with=self.connection, **kwargs)
                    table.indexes = set()
                except NoSuchTableError:
                    try:
                        table = Table(table_name.upper(), self.metadata, autoload=True, autoload_with=self.connection,
                                      **kwargs)
                        table.indexes = set()
                    except NoSuchTableError:
                        try:
                            table = Table(table_name.lower(), self.metadata, autoload=True,
                                          autoload_with=self.connection, **kwargs)
                            table.indexes = set()
                        except NoSuchTableError:
                            raise KeyError('Table %s does not exist in the schema %s ' % (table_name, schema))
            elif issubclass(table_name.__class__, BaseTable):
                table = table_name.table
            elif isinstance(table_name, Table):
                table = table_name
            else:
                msg = 'Cannot get sql alchemcy table object for %s' % table_name
                raise ValueError(msg)

        else:
            table = None

        return table

    def get_column_lists_by_type(self, table, schema=None, exclude_cols=None, known_categoricals_set=None):
        """
        Get metrics, dates and categoricals and others
        """

        table = self.get_table(table, schema=schema)

        if exclude_cols is None:
            exclude_cols = []

        if known_categoricals_set is None:
            known_categoricals_set = set()

        metrics = []
        dates = []
        categoricals = []
        others = []

        all_cols = set(self.get_column_names(table))
        # exclude known categoricals that are not present in table
        known_categoricals_set = known_categoricals_set.intersection(all_cols)

        for c in all_cols:
            if not c in exclude_cols:
                data_type = table.c[c].type
                if isinstance(data_type, (FLOAT, Float, INTEGER, Integer)):
                    metrics.append(c)
                elif DB2_DOUBLE is not None and isinstance(data_type, DB2_DOUBLE):
                    metrics.append(c)
                elif isinstance(data_type, (VARCHAR, String)):
                    categoricals.append(c)
                elif isinstance(data_type, (TIMESTAMP, DateTime)):
                    dates.append(c)
                else:
                    others.append(c)
                    msg = 'Found column %s of unknown data type %s' % (c, data_type.__class__.__name__)
                    logger.warning(msg)

        # reclassify categoricals that were not correctly classified based on data type

        for c in known_categoricals_set:
            if c not in categoricals:
                categoricals.append(c)
            metrics = [x for x in metrics if x != c]
            dates = [x for x in dates if x != c]
            others = [x for x in others if x != c]

        return (metrics, dates, categoricals, others)

    def get_column_names(self, table, schema=None):
        """
        Get a list of columns names for a table object or table name
        """
        if isinstance(table, str):
            table = self.get_table(table, schema)

        return [column.key for column in table.columns]

    def http_request(self, object_type, object_name, request, payload=None, object_name_2='', raise_error=False,
                     sample_entity_type=False):
        """
        Make an api call to AS.

        Warning: This is a low level API that closley maps to the AS Server API.
        The AS Server API changes regularly. This API will not shield you from
        these changes. Consult the iotfunctions wiki and view samples to understand
        the supported APIs for interacting with the AS Server.


        Parameters
        ----------
        object_type : str
            function,allFunctions, entityType, kpiFunctions
        object_name : str
            name of object
        request : str
            GET, POST, DELETE, PUT
        payload : dict
            Dictionary will be encoded as JSON
        sample_entity_type : boolean
            When true calls meta api will additional parameter
        """
        if object_name is None:
            object_name = ''
        if payload is None:
            payload = ''

        if self.tenant_id is None:
            msg = 'tenant_id instance variable is not set. database object was not initialized with valid credentials'
            raise ValueError(msg)

        base_url = 'https://%s/api' % (self.credentials['as']['host'])
        base_meta_url = 'https://%s/api' % (self.credentials['as_rest']['as_rest_meta_host'])
        base_kpi_url = 'https://%s/api' % (self.credentials['as_rest']['as_rest_kpi_host'])

        self.url = {}
        self.url[('allFunctions', 'GET')] = '/'.join(
            [base_kpi_url, 'catalog', 'v1', self.tenant_id, 'function?customFunctionsOnly=false'])

<<<<<<< HEAD
        self.url[('constants', 'GET')] = '/'.join(
            [base_kpi_url, 'constants', 'v1', self.tenant_id]) + '?entityType=%s' % object_name
=======
        self.url[('constants', 'GET')] = '/'.join([base_kpi_url, 'constants', 'v1', self.tenant_id]) + '?entityType=%s' % object_name
>>>>>>> 9192567f
        self.url[('constants', 'PUT')] = '/'.join([base_kpi_url, 'constants', 'v1', self.tenant_id])
        self.url[('constants', 'POST')] = '/'.join([base_kpi_url, 'constants', 'v1', self.tenant_id])
        self.url[('constants', 'DELETE')] = '/'.join([base_kpi_url, 'constants', 'v1', self.tenant_id])

        self.url[('defaultConstants', 'GET')] = '/'.join([base_kpi_url, 'constants', 'v1', self.tenant_id, '?entityType=%s' % object_name])
        self.url[('defaultConstants', 'POST')] = '/'.join([base_kpi_url, 'constants', 'v1', self.tenant_id])
        self.url[('defaultConstants', 'PUT')] = '/'.join([base_kpi_url, 'constants', 'v1', self.tenant_id])
        self.url[('defaultConstants', 'DELETE')] = '/'.join([base_kpi_url, 'constants', 'v1', self.tenant_id])

        self.url[('dataItem', 'PUT')] = '/'.join(
            [base_meta_url, 'kpi', 'v1', self.tenant_id, 'entityType', object_name, object_type, object_name_2])

        self.url[('allEntityTypes', 'GET')] = '/'.join([base_meta_url, 'meta', 'v1', self.tenant_id, 'entityType'])

        if sample_entity_type:
            self.url[('entityType', 'POST')] = '/'.join(
                [base_meta_url, 'meta', 'v1', self.tenant_id, object_type]) + '?createTables=true&sampleEntityType=true'
        else:
            self.url[('entityType', 'POST')] = '/'.join(
                [base_meta_url, 'meta', 'v1', self.tenant_id, object_type]) + '?createTables=true'

        self.url[('entityType', 'GET')] = '/'.join(
            [base_meta_url, 'meta', 'v1', self.tenant_id, object_type, object_name])

        self.url[('engineInput', 'GET')] = '/'.join(
            [base_kpi_url, 'kpi', 'v1', self.tenant_id, 'entityType', object_name, object_type])
        self.url[('engineInputByEntityId', 'GET')] = '/'.join(
            [base_kpi_url, 'kpi', 'v1', self.tenant_id, 'engineInput', object_name])

        self.url[('function', 'GET')] = '/'.join(
            [base_kpi_url, 'catalog', 'v1', self.tenant_id, object_type, object_name])
        self.url[('function', 'DELETE')] = '/'.join(
            [base_kpi_url, 'catalog', 'v1', self.tenant_id, object_type, object_name])
        self.url[('function', 'PUT')] = '/'.join(
            [base_kpi_url, 'catalog', 'v1', self.tenant_id, object_type, object_name])
        self.url[('function', 'POST')] = '/'.join(
            [base_kpi_url, 'catalog', 'v1', self.tenant_id, object_type])

        self.url[('granularitySet', 'POST')] = '/'.join(
            [base_kpi_url, 'granularity', 'v1', self.tenant_id, 'entityType', object_name, object_type])
        self.url[('granularitySet', 'DELETE')] = '/'.join(
            [base_kpi_url, 'granularity', 'v1', self.tenant_id, 'entityType', object_name, object_type, object_name_2])
        self.url[('granularitySet', 'GET')] = '/'.join(
            [base_kpi_url, 'granularity', 'v1', self.tenant_id, 'entityType', object_name, object_type])

        self.url[('kpiFunctions', 'POST')] = '/'.join(
            [base_kpi_url, 'kpi', 'v1', self.tenant_id, 'entityType', object_name, object_type, 'import'])

        self.url[('kpiFunction', 'POST')] = '/'.join(
            [base_kpi_url, 'kpi', 'v1', self.tenant_id, 'entityType', object_name, object_type])
        self.url[('kpiFunction', 'DELETE')] = '/'.join(
            [base_kpi_url, 'kpi', 'v1', self.tenant_id, 'entityType', object_name, object_type, object_name_2])
        self.url[('kpiFunction', 'GET')] = '/'.join(
            [base_kpi_url, 'kpi', 'v1', self.tenant_id, 'entityType', object_name, object_type])
        self.url[('kpiFunction', 'PUT')] = '/'.join(
            [base_kpi_url, 'kpi', 'v1', self.tenant_id, 'entityType', object_name, object_type, object_name_2])

        self.url['usage', 'POST'] = '/'.join([base_kpi_url, 'kpiusage', 'v1', self.tenant_id, 'function', 'usage'])

        encoded_payload = json.dumps(payload).encode('utf-8')
        headers = {'Content-Type': "application/json", 'X-api-key': self.credentials['as']['api_key'],
                   'X-api-token': self.credentials['as']['api_token'], 'Cache-Control': "no-cache", }
        try:
            url = self.url[(object_type, request)]
        except KeyError:
            raise ValueError(('This combination  of request_type (%s) and'
                              ' object_type (%s) is not supported by the'
                              ' python api') % (object_type, request))

        r = self.http.request(request, url, body=encoded_payload, headers=headers)
        response = r.data.decode('utf-8')

        if 200 <= r.status <= 299:
            logger.debug(f'http request {url} successful. status {r.status}')
        elif (request == 'POST' and object_type in ['kpiFunction', 'defaultConstants', 'constants'] and (
                500 <= r.status <= 599)):
            logger.debug('htpp POST failed. attempting PUT. status:%s', r.status)
            response = self.http_request(object_type=object_type, object_name=object_name, request='PUT',
                                         payload=payload, object_name_2=object_name_2, raise_error=raise_error)
        elif 400 <= r.status <= 499:
            logger.debug('Http request client error. status: %s', r.status)
            logger.debug('url: %s', url)
            logger.debug('payload: %s', encoded_payload)
            logger.debug('http response: %s', r.data)
            if raise_error:
                raise urllib3.exceptions.HTTPError(r.data)
        elif 500 <= r.status <= 599:
            logger.debug('Http request server error. status: %s', r.status)
            logger.debug('url: %s', url)
            logger.debug('payload: %s', encoded_payload)
            logger.debug('http response: %s', r.data)
            if raise_error:
                raise urllib3.exceptions.HTTPError(r.data)
        else:
            logger.debug('Http request unknown error. status: %s', r.status)
            logger.debug('url: %s', url)
            logger.debug('payload: %s', encoded_payload)
            logger.debug('http response: %s', r.data)
            if raise_error:
                raise urllib3.exceptions.HTTPError(r.data)

        return response

    def if_exists(self, table_name, schema=None):
        """
        Return True if table exists in the database
        """
        try:
            self.get_table(table_name, schema)
        except KeyError:
            return False

        return True

    def install_package(self, url):
        """
        Install python package located at URL
        """

        msg = 'running pip install for url %s' % url
        logger.debug(msg)

        if self.system_package_url in url:
            logger.warning(('Request to install package %s was ignored. This package'
                            ' is pre-installed.'), url)
        else:
            try:
                completedProcess = subprocess.run(['pip', 'install', '--process-dependency-links', '--upgrade', url],
                                                  stderr=subprocess.STDOUT, stdout=subprocess.PIPE,
                                                  universal_newlines=True)
            except Exception as e:
                raise ImportError('pip install for url %s failed: \n%s', url, str(e))

            if completedProcess.returncode == 0:

                importlib.invalidate_caches()
                logger.debug('pip install for url %s was successful: \n %s', url, completedProcess.stdout)

            else:

                raise ImportError('pip install for url %s failed: \n %s.', url, completedProcess.stdout)

    def import_target(self, package, module, target, url=None):
        """
        from package.module import target
        if a url is specified import missing packages
        """

        if module is not None:
            impstr = 'from %s.%s import %s' % (package, module, target)
        else:
            impstr = 'from %s import %s' % (package, target)
        logger.debug('Verify the following import statement: %s' % impstr)
        try:
            exec(impstr)
        except BaseException:
            if url is not None:
                try:
                    self.install_package(url)
                except ImportError:
                    return (None, 'package_error')
                else:
                    return self.import_target(package=package, module=module, target=target)
            else:
                return (None, 'package_error')
        except ImportError:
            return (None, 'target_error')
        else:
            return (target, 'ok')

    def load_catalog(self, install_missing=True, unregister_invalid_target=False, function_list=None):
        """
        Import all functions from the AS function catalog.

        Returns:
        --------
        dict keyed on function name
        """

        result = {}

        fns = json.loads(self.http_request('allFunctions', object_name=None, request='GET', payload=None))
        for fn in fns:
            function_name = fn["name"]
            if (function_list is not None) and (function_name not in function_list):
                # Catalog function is not used by any KPI function. Therefore skip it!
                continue

            package_module_class_name = fn["moduleAndTargetName"]
            if package_module_class_name is None:
                msg = 'Cannot import function %s because its path is None.' % function_name
                logger.warning(msg)
                continue

            path = package_module_class_name.split('.')
            try:
                (package, module, class_name) = (path[0], path[1], path[2])
            except KeyError:
                msg = 'Cannot import function %s because its path %s does not follow ' \
                      'the form \'package.module.class_name\'' % (function_name, package_module_class_name)
                logger.warning(msg)
                continue

            if install_missing:
                url = fn['url']
            else:
                url = None

            try:
                (dummy, status) = self.import_target(package=package, module=module, target=class_name, url=url)
            except Exception as e:
                msg = 'unknown error when importing function %s with path %s' % (
                    function_name, package_module_class_name)
                logger.exception(msg)
                raise e

            if status == 'ok':
                result[function_name] = {'package': package, 'module': module, 'class_name': class_name,
                                         'status': status, 'meta': fn}
            else:
                if status == 'target_error' and unregister_invalid_target:
                    self.unregister_functions([function_name])
                    msg = 'Unregistered invalid function %s' % function_name
                    logger.debug(msg)
                else:
                    msg = 'The class %s for function %s could not be imported from repository %s.' % (
                        package_module_class_name, function_name, url)

                    raise ImportError(msg)

        logger.debug('Imported %s functions from catalog', len(result))
        self.function_catalog = result

        return result

    def make_function(self, function_name, function_code, filename=None, bucket=None):

        exec(function_code)

        fn = locals()[function_name]
        if filename is not None and bucket is not None:
            self.cos_save(fn, filename=filename, bucket=bucket, binary=True, serialize=True)

        return fn

    def subquery_join(self, left_query, right_query, *args, **kwargs):
        """
        Perform an equijoin between two sql alchemy query objects, filtering the left query by the keys in the right query
        args are the names of the keys to join on, e.g 'deviceid', 'timestamp'.
        Use string args for joins on common names. Use tuples like ('timestamp','evt_timestamp') for joins on different column names.
        By default the join acts as a filter. It does not return columns from the right query. To return a custom projection list
        specify **kwargs as a dict keyed on column name with an alias names.
        """
        left_query = left_query.subquery('a')
        right_query = right_query.subquery('b')
        joins = []
        projection_list = []
        covered_columns = set()

        for col in args:
            if isinstance(col, str):
                joins.append(left_query.c[col] == right_query.c[col])
            else:
                joins.append(left_query.c[col[0]] == right_query.c[col[1]])

        for (col, alias) in list(kwargs.items()):
            try:
                projection_list.append(right_query.c[col].label(alias))
            except KeyError:
                try:
                    projection_list.append(left_query.c[col].label(alias))
                except KeyError:
                    raise KeyError('Column % s not included in left or right query' % col)

        if len(projection_list) == 0:
            # add left hand cols to project list if not already added from right
            for col_obj in list(left_query.c.values()):
                projection_list.append(col_obj)

        join_condition = and_(*joins)
        join = left_query.join(right_query, join_condition)
        result_query = select(projection_list).select_from(join)
        return result_query

    def subquery_join_with_filters(self, left_query, right_query, filters, table, *args, **kwargs):
        """
        Perform an equijoin between two sql alchemy query objects, filtering the left query by the keys in the right query
        args are the names of the keys to join on, e.g 'deviceid', 'timestamp'.
        Use string args for joins on common names. Use tuples like ('timestamp','evt_timestamp') for joins on different column names.
        By default the join acts as a filter. It does not return columns from the right query. To return a custom projection list
        specify **kwargs as a dict keyed on column name with an alias names.
        """
        left_query = left_query.subquery('a')
        right_query = right_query.subquery('b')
        joins = []
        projection_list = []
        covered_columns = set()

        for col in args:
            if isinstance(col, str):
                joins.append(left_query.c[col] == right_query.c[col])
            else:
                joins.append(left_query.c[col[0]] == right_query.c[col[1]])

        for each_filter_name in filters.keys():
            newtcolumn = Column(each_filter_name.lower())
            if left_query.c[each_filter_name] is not None:
                if isinstance(filters[each_filter_name], str):
                    joins.append(left_query.c[each_filter_name] == filters[each_filter_name])
                else:
                    joins.append(left_query.c[each_filter_name] == filters[each_filter_name][0])
            else:
                if isinstance(filters[each_filter_name], str):
                    joins.append(newtcolumn == filters[each_filter_name])
                else:
                    joins.append(newtcolumn == filters[each_filter_name][0])

        for (col, alias) in list(kwargs.items()):
            try:
                projection_list.append(right_query.c[col].label(alias))
            except KeyError:
                try:
                    projection_list.append(left_query.c[col].label(alias))
                except KeyError:
                    raise KeyError('Column % s not included in left or right query' % col)

        if len(projection_list) == 0:
            # add left hand cols to project list if not already added from right
            for col_obj in list(left_query.c.values()):
                projection_list.append(col_obj)

        join_condition = and_(*joins)
        join = left_query.join(right_query, join_condition)
        result_query = select(projection_list).select_from(join)

        return result_query

    def set_isolation_level(self, conn):
        if self.db_type == 'db2':
            with conn.connect() as con:
                con.execute('SET ISOLATION TO DIRTY READ;')  # specific for DB2; dirty read does not exist for postgres

    def start_session(self):
        """
        Start a database session.
        """
        if self.session is None:
            self.session = self.Session()

    def truncate(self, table_name, schema=None):

        try:
            table = self.get_table(table_name, schema)
        except KeyError:
            msg = 'Table %s doesnt exist in the the database' % table_name
            raise KeyError(msg)
        else:
            self.start_session()
            table.delete()
            self.commit()
            msg = 'Truncated table name %s' % table_name
        logger.debug(msg)

    def read_dimension(self, dimension, schema, entities=None, columns=None, parse_dates=None):

        """

        Read a dimension table. Return a dataframe.
        Optionally filter on a list of entity ids.
        Optionally specify specific column names
        Optionally specify date columns to parse

        """

        df = self.read_table(table_name=dimension, schema=schema, entities=entities, columns=columns,
                             parse_dates=parse_dates)

        return df

    def read_table(self, table_name, schema, parse_dates=None, columns=None, timestamp_col=None, start_ts=None,
                   end_ts=None, entities=None, dimension=None):
        """
        Read whole table and return as dataframe

        Parameters
        -----------
        table_name: str
            Source table name
        schema: str
            Schema name where table is located
        columns: list of strs
            Projection list
        timestamp_col: str
            Name of timestamp column in the table. Required for time filters.
        start_ts: datetime
            Retrieve data from this date
        end_ts: datetime
            Retrieve data up until date
        entities: list of strs
            Retrieve data for a list of deviceids
        dimension: str
            Table name for dimension table. Dimension table will be joined on deviceid.
        parse_dates: list of strs
            Column names to parse as dates


        """
        q, table = self.query(table_name, schema=schema, column_names=columns, column_aliases=columns,
                              timestamp_col=timestamp_col, start_ts=start_ts, end_ts=end_ts, entities=entities,
                              dimension=dimension)

        df = self.read_sql_query(sql=q.statement, parse_dates=parse_dates)

        return df

    def read_sql_query(self, sql, parse_dates=None, index_col=None, requested_col_names=None, log_message=None,
                       **kwargs):

        if log_message is None:
            logger.info('The following sql statement is executed: %s' % sql)
        else:
            logger.info('%s: %s' % (log_message, sql))

        # We use a sqlAlchemy connection in read_sql_query(). Therefore returned column names are always in lower case.
        parse_dates = None if parse_dates is None else [col.lower() for col in parse_dates]
        index_col = None if index_col is None else [col.lower() for col in index_col]

        # We do not use parameter 'parse_dates' of pd.read_sql_query() because this function can return columns of type
        # 'object' even if they are listed in parse_dates. This is the case when the data frame is empty or when there
        # are None values only in the column. Therefore explicitly cast columns listed in parse_dates to type Timestamp
        # to avoid type mismatches later on
        tic = time()
        df = pd.read_sql_query(sql=sql, con=self.connection, **kwargs)
        toc = time()
        logger.info(f'query execution time: {toc - tic} seconds')

        if parse_dates is not None and len(parse_dates) > 0:
            df = df.astype(dtype={col: 'datetime64[ns]' for col in parse_dates}, copy=False, errors='ignore')

        col_name_map = None
        if requested_col_names is not None and len(requested_col_names) > 0:
            col_name_map = {name_df: req_name for name_df, req_name in zip(df.columns, requested_col_names)}
            df = df.rename(columns=col_name_map, copy=False)

        if index_col is not None and len(index_col) > 0:
            if col_name_map is not None:
                index_col = [col_name_map.get(col_name, col_name) for col_name in index_col]
            df.set_index(keys=index_col, inplace=True)

        return df

    def read_agg(self, table_name, schema, agg_dict, agg_outputs=None, groupby=None, timestamp=None, time_grain=None,
                 dimension=None, start_ts=None, end_ts=None, period_type='days', period_count=1, entities=None,
                 to_csv=False, filters=None, deviceid_col='deviceid'):
        """
        Pandas style aggregate function against db table

        Parameters
        ----------
        table_name: str
            Source table name
        schema: str
            Schema name where table is located
        agg_dict: dict
            Dictionary of aggregate functions keyed on column name, e.g. { "temp": "mean", "pressure":["min","max"]}
        timestamp: str
            Name of timestamp column in the table. Required for time filters.
        time_grain: str
            Time grain for aggregation may be day,hour,week,month,year or a pandas frequency string
        start_ts: datetime
            Retrieve data from this date
        end_ts: datetime
            Retrieve data up until date
        entities: list of strs
            Retrieve data for a list of deviceids
        dimension: str
            Table name for dimension table. Dimension table will be joined on deviceid.
        filters: dict
            Keyed on dimension name. List of members.
        deviceid_col: str
            Name of the device id column in the table used to filter by entities. Defaults to 'deviceid'
        """

        # process special aggregates (first and last)

        agg_dict = agg_dict.copy()

        (start_ts, end_ts) = self.calc_time_interval(start_ts=start_ts, end_ts=end_ts, period_type=period_type,
                                                     period_count=period_count)

        if agg_outputs is None:
            agg_outputs = {}
        agg_outputs = agg_outputs.copy()

        if groupby is None:
            groupby = []

        (agg_dict, agg_outputs, df_special) = self.process_special_agg(agg_dict=agg_dict, agg_outputs=agg_outputs,
                                                                       table_name=table_name, schema=schema,
                                                                       groupby=groupby, timestamp=timestamp,
                                                                       time_grain=time_grain, dimension=dimension,
                                                                       start_ts=start_ts, end_ts=end_ts,
                                                                       entities=entities, filters=filters,
                                                                       deviceid_col=deviceid_col)

        # process remaining aggregates

        if agg_dict:

            (query, table, dim, pandas_aggregate, agg_dict, requires_dim) = self.query_agg(agg_dict=agg_dict,
                                                                                           agg_outputs=agg_outputs,
                                                                                           table_name=table_name,
                                                                                           schema=schema,
                                                                                           groupby=groupby,
                                                                                           timestamp=timestamp,
                                                                                           time_grain=time_grain,
                                                                                           dimension=dimension,
                                                                                           start_ts=start_ts,
                                                                                           end_ts=end_ts,
                                                                                           entities=entities,
                                                                                           filters=filters,
                                                                                           deviceid_col=deviceid_col)
            # sql = query.statement.compile(compile_kwargs={"literal_binds": True})
            df = self.read_sql_query(query.statement)

            # combine special aggregates with regular database aggregates
            if df_special is not None:
                join_cols = []
                join_cols.extend(groupby)
                if time_grain is not None:
                    join_cols.append(timestamp)

                if len(join_cols) > 0:
                    df = pd.merge(df, df_special, left_on=join_cols, right_on=join_cols, how='outer')
                else:
                    df = pd.merge(df, df_special, left_index=True, right_index=True)

            # apply pandas aggregate if required
            if pandas_aggregate is not None:
                df = resample(df=df, time_frequency=pandas_aggregate, timestamp=timestamp, dimensions=groupby,
                              agg=agg_dict)

        else:

            df = df_special

        if to_csv:
            filename = 'query_%s_%s.csv' % (table_name, dt.datetime.now().strftime('%Y%m%d%H%M%S%f'))
            df.to_csv(filename)

        return df

    def register_constants(self, constants, raise_error=True):
        """
        Register one or more server properties that can be used as entity type
        properties in the AS UI

        Constants are UI objects.
        """

        if not isinstance(constants, list):
            constants = [constants]
        payload = []
        for c in constants:
            meta = c.to_metadata()
            name = meta['name']
            default = meta.get('value', None)
            del meta['name']
            try:
                del meta['value']
            except KeyError:
                pass
            payload.append({'name': name, 'entityType': None, 'enabled': True, 'value': default, 'metadata': meta})
        self.http_request(object_type='defaultConstants', object_name=None, request="POST", payload=payload,
                          raise_error=True)

    def register_functions(self, functions, url=None, raise_error=True, force_preinstall=False):
        """
        Register one or more class for use with AS
        """

        if not isinstance(functions, list):
            functions = [functions]

        pre_installed = []

        for f in functions:

            if isinstance(f, type):
                name = f.__name__
            else:
                name = f.__class__.__name__

            try:
                is_deprecated = f.is_deprecated
            except AttributeError:
                is_deprecated = False
            if is_deprecated:
                logger.warning('Registering deprecated function %s', name)

            module = f.__module__
            module_obj = sys.modules[module]

            if url is None:
                package_url = getattr(module_obj, 'PACKAGE_URL')
            else:
                package_url = url

                # the _IS_PREINSTALLED module variable is reserved for
            # AS system functions
            try:
                is_preinstalled = getattr(module_obj, '_IS_PREINSTALLED')
            except AttributeError:
                is_preinstalled = False

            logger.debug('%s is preinstalled %s', module_obj, is_preinstalled)

            if is_preinstalled:
                if force_preinstall:
                    if package_url != self.system_package_url:
                        msg = ('Cannot register function %s. This '
                               ' module has _IS_PREINSTALLED = True'
                               ' but its catalog source is not the'
                               ' iotfunctions catalog url' % name)
                        if raise_error:
                            raise RuntimeError(msg)
                        else:
                            logger.debug(msg)
                            continue
                    else:
                        # URL should not be set for preinstalled functions
                        package_url = None
                        logger.debug(('Registering preinstalled function %s with'
                                      ' url %s'), name, package_url)
                else:
                    msg = ('Cannot register function %s. This is a'
                           ' preinstalled function' % name)
                    logger.debug(msg)
                    continue

            if module == '__main__':
                raise RuntimeError(
                    'The function that you are attempting to register is not located in a package. It is located in __main__. Relocate it to an appropriate package module.')

            module_and_target = '%s.%s' % (module, name)
            exec_str = 'from %s import %s as import_test' % (module, name)
            try:
                exec(exec_str)
            except ImportError:
                raise ValueError(('Unable to register function as local import failed.'
                                  ' Make sure it is installed locally and '
                                  ' importable. %s ' % exec_str))

            try:
                category = f.category
            except AttributeError:
                category = 'TRANSFORMER'
            try:
                tags = f.tags
            except AttributeError:
                tags = None
            try:
                (metadata_input, metadata_output) = f.build_ui()
                (input_list, output_list) = f._transform_metadata(metadata_input, metadata_output, db=self)
            except (AttributeError, NotImplementedError):
                msg = 'Function %s has no build_ui method. It cannot be registered.' % name
                raise NotImplementedError(msg)
            payload = {'name': name, 'description': f.__doc__, 'category': category,
                       'moduleAndTargetName': module_and_target, 'url': package_url, 'input': input_list,
                       'output': output_list, 'incremental_update': True if category == 'AGGREGATOR' else None,
                       'tags': tags, 'scope': {'enabled': f.is_scope_enabled}}

            if not is_preinstalled:
                self.http_request(object_type='function', object_name=name, request="POST", payload=payload,
                                  raise_error=raise_error)

            else:

                pre_installed.append(payload)

        sql = ''
        for p in pre_installed:
            query = "INSERT INTO CATALOG_FUNCTION (FUNCTION_ID, TENANT_ID," \
                    " NAME, DESCRIPTION, MODULE_AND_TARGET_NAME, URL, CATEGORY," \
                    " INPUT, OUTPUT, INCREMENTAL_UPDATE, IMAGE, SCOPE)" \
                    " VALUES( CATALOG_FUNCTION_SEQ.nextval,'###_IBM_###',"
            query = query + "'%s'," % p['name']
            query = query + "'%s'," % p['description'].replace("'", '"')
            query = query + "'%s'," % p['moduleAndTargetName']
            query = query + 'NULL, '
            query = query + "'%s'," % p['category']
            query = query + "'%s'," % json.dumps(p['input'])
            query = query + "'%s'," % json.dumps(p['output'])
            query = query + str(p['incremental_update']) + ', '
            query = query + "NULL,"
            query = query + "'%s')" % json.dumps(p['scope'])

            sql = sql + query
            sql = sql + '\n'

        return sql

    def register_module(self, module, url=None, raise_error=True, force_preinstall=False):
        """
        Register all of the functions contained within a python module
        """

        registered = set()
        sql = ''
        for name, cls in inspect.getmembers(module):
            if inspect.isclass(cls) and cls not in registered:
                try:
                    is_deprecated = cls.is_deprecated
                except AttributeError:
                    is_deprecated = False
                if not is_deprecated and cls.__module__ == module.__name__:
                    try:
                        sql = sql + self.register_functions(cls, raise_error=True, url=url,
                                                            force_preinstall=force_preinstall)
                    except (AttributeError, NotImplementedError):
                        msg = 'Did not register %s as it is not a registerable function' % name
                        logger.debug(msg)
                        continue
                    except BaseException as e:
                        if raise_error:
                            raise
                        else:
                            logger.debug('Error registering function: %s', str(e))
                    else:
                        registered.add(cls)

        if len(sql) > 0:
            with open(self.bif_sql, "w") as text_file:
                print(sql, file=text_file)

        return registered

    def prepare_aggregate_query(self, group_by, aggs):

        # build a sub query.
        sargs = []
        for alias, expression in list(group_by.items()):
            sargs.append(expression.label(alias))
        for alias, (metric, agg) in list(aggs.items()):
            sargs.append(metric.label(alias))
        self.start_session()
        query = self.session.query(*sargs)

        return query

    def process_special_agg(self, table_name, schema, agg_dict, timestamp, agg_outputs=None, groupby=None,
                            time_grain=None, dimension=None, start_ts=None, end_ts=None, entities=None, filters=None,
                            deviceid_col='deviceid'):
        """
        Strip out the special aggregates (first and last) from the an agg
        dict and execute each as separate query.

        Parameters
        ----------
        table_name: str
            Source table name
        schema: str
            Schema name where table is located
        agg_dict: dict
            Dictionary of aggregate functions keyed on column name, e.g. { "temp": "mean", "pressure":["min","max"]}
        timestamp: str
            Name of timestamp column in the table. Required for time filters.
        time_grain: str
            Time grain for aggregation may be day,month,year or a pandas frequency string
        start_ts: datetime
            Retrieve data from this date
        end_ts: datetime
            Retrieve data up until date
        entities: list of strs
            Retrieve data for a list of deviceids
        dimension: str
            Table name for dimension table. Dimension table will be joined on deviceid.
        deviceid_col: str
            Name of the device id column in the table used to filter by entities. Defaults to 'deviceid'


        Returns
        --------
        agg_dict: dict
        agg_outputs: dict
        df: dataframe

        """

        if agg_outputs is None:
            agg_outputs = {}

        agg_dict = agg_dict.copy()
        agg_outputs = agg_outputs.copy()

        if groupby is None:
            groupby = []

        specials = ['first', 'last']

        dfs = []

        # update the agg_dict and agg_outputs. Remove special aggs

        for special_name in specials:
            for (item, fns) in list(agg_dict.items()):
                try:
                    index = fns.index(special_name)
                except ValueError:
                    pass
                else:
                    output_name = '%s_%s' % (item, special_name)
                    agg_dict[item] = [x for x in fns if x != special_name]
                    if len(agg_dict[item]) == 0:
                        del agg_dict[item]

                    # if output name was provided, remove special from there too

                    try:
                        outs = agg_outputs[item]
                        output_name = outs[index]
                        del (outs[index])
                    except (KeyError, IndexError):
                        pass
                    # prepare a filter query containing first or last timestamp
                    # when doing a first, look for the earliest existing timestamp in each group
                    # when doing a last, look for the last existing timestamp in each group
                    # the query filter will be used to retrieve the appropriate records

                    if timestamp is None:
                        raise ValueError('Must provide valid timestamp column name when doing special aggregates')

                    if special_name == 'first':
                        time_agg_dict = {timestamp: "min"}
                    elif special_name == 'last':
                        time_agg_dict = {timestamp: "max"}

                    (filter_query, table, dim, pandas_aggregate, revised_agg_dict,
                     requires_dim) = self.special_query_agg(agg_dict=time_agg_dict,
                                                            agg_outputs={timestamp: 'timestamp_filter'},
                                                            table_name=table_name, schema=schema, groupby=groupby,
                                                            time_grain=time_grain, timestamp=timestamp,
                                                            dimension=dimension, start_ts=start_ts, end_ts=end_ts,
                                                            entities=entities, filters=filters,
                                                            deviceid_col=deviceid_col, item=item)

                    # only read rows where the metric is not Null

                    metric_filter = self._is_not_null(table=table, dimension_table=dim, column=item)
                    # filter_query = filter_query.filter(metric_filter)

                    if time_grain is not None:
                        timestamp_col_obj = self.get_column_object(table, timestamp)
                        timecolumnobj = Column("timestamp_filter")
                        filter_query = filter_query.filter(timestamp_col_obj == timecolumnobj)
                    # prepare a main query containing
                    # define the join keys
                    # define a projection list containing the output item and groupby cols

                    project = {output_name: output_name}
                    cols = [item, timestamp]
                    if filters is not None:
                        for each_filter_name in filters.keys():
                            cols.append(each_filter_name)
                    keys = ['timestamp_filter']
                    if groupby is not None:
                        cols.extend(groupby)
                        keys.extend(groupby)
                        for g in groupby:
                            project[g] = g
                    if time_grain is not None:
                        project[timestamp] = timestamp

                    # remove any duplicates from cols
                    cols = list(dict.fromkeys(cols))

                    col_aliases = [output_name if x == item else x for x in cols]
                    col_aliases[1] = 'timestamp_filter'

                    if requires_dim:
                        query_dim = dimension
                    else:
                        query_dim = None

                    query, table = self.query(table_name=table_name, schema=schema, column_names=cols,
                                              column_aliases=col_aliases, timestamp_col=timestamp, dimension=query_dim,
                                              entities=entities, filters=filters, deviceid_col=deviceid_col)
                    query = query.filter(metric_filter)
                    if filters is not None:
                        table = self.get_table(table_name, schema)
                        query = self.subquery_join_with_filters(query, filter_query, filters, table, *keys, **project)
                        logger.debug(query)
                    else:
                        query = self.subquery_join(query, filter_query, *keys, **project)
                        logger.debug(query)
                    # execute
                    df_result = self.read_sql_query(query)

                    if pandas_aggregate is not None:
                        df_result = resample(df=df_result, time_frequency=pandas_aggregate, timestamp=timestamp,
                                             dimensions=groupby, agg=agg_dict)

                    dfs.append(df_result)

        # combine special aggregates

        if time_grain is not None:
            join = [timestamp]
        else:
            join = []
        join.extend(groupby)

        if len(dfs) == 0:
            df = None
        elif len(dfs) == 1:
            df = dfs[0]
        elif len(join) == 0:
            df = dfs.pop()
            for d in dfs:
                df = pd.merge(df, d, how='outer', left_index=True, right_index=True)
        else:
            df = dfs.pop()
            for d in dfs:
                df = pd.merge(df, d, how='outer', on=join)

        return (agg_dict, agg_outputs, df)

    def _ts_col_rounded_to_minutes(self, table_name, schema, column_name, minutes, label):
        """
        Returns a column expression that rounds the timestamp to the specified number of minutes
        """

        a = self.get_table(table_name, schema)
        # col = a.c[column_name]
        col = self.get_column_object(a, column_name)
        exp = func.date_trunc('minute', col)
        """
        hour = func.add_hours(func.timestamp(func.date(col)), func.hour(col))
        min_col = (func.minute(col) / minutes) * minutes
        exp = (func.add_minutes(hour, min_col)).label(label)
        """
        return exp

    def _ts_col_rounded_to_hours(self, table_name, schema, column_name, hours, label):
        """
        Returns a column expression that rounds the timestamp to the specified number of minutes
        """
        a = self.get_table(table_name, schema)
        # col = a.c[column_name]
        col = self.get_column_object(a, column_name)
        exp = func.date_trunc('hour', col)
        """
        date_col = func.timestamp(func.date(col))
        hour_col = (func.hour(col) / hours) * hours
        exp = (func.add_hours(date_col, hour_col)).label(label)
        """
        return exp

    def query(self, table_name, schema, column_names=None, column_aliases=None, timestamp_col=None, start_ts=None,
              end_ts=None, entities=None, dimension=None, filters=None, deviceid_col='deviceid'):
        """
        Build a sqlalchemy query object for a table. You can further manipulate the query object using standard
        sqlalchemcy operations to do things like filter and join.

        This is a non aggregate query (no group by). For an aggregate query use query_agg.

        Parameters
        ----------
        table_name : str or Table object
        columns_names: list of strs
            Projection list
        timestamp_col: str
            Name of timestamp column in the table. Required for time filters.
        start_ts: datetime
            Retrieve data from this date
        end_ts: datetime
            Retrieve data up until date
        entities: list of strs
            Retrieve data for a list of deviceids
        dimension: str
            Table name for dimension table. Dimension table will be joined on deviceid.
        filters: dict
            Dictionary keys on column name containing a list of members to include
        deviceid_col: str
            Name of the device id column in the table used to filter by entities. Defaults to 'deviceid'

        Returns
        -------
        tuple containing a sqlalchemy query object and a sqlalchemy table object
        """

        if filters is None:
            filters = {}

        self.start_session()
        table = self.get_table(table_name, schema)
        dim = None
        if dimension is not None:
            try:  # tolerate the case where the dimension table might not yet have been created
                dim = self.get_table(table_name=dimension, schema=schema)
            except (KeyError):
                dim = None

        if column_names is None:
            if dim is None:
                query_args = [table]
            else:
                query_args = [table]
                for col_name, col in list(dim.c.items()):
                    if col_name != 'deviceid':
                        query_args.append(col)
        else:
            query_args = []
            if isinstance(column_names, str):
                column_names = [column_names]
            for (i, c) in enumerate(column_names):
                try:
                    alias = column_aliases[i]
                except (IndexError, TypeError):
                    alias = None
                try:
                    col = self.get_column_object(table, c)
                except KeyError:
                    try:
                        col = self.get_column_object(dim, c)
                    except KeyError:
                        msg = 'Unable to find column %s in table or dimension for entity type %s' % (c, table_name)
                        raise KeyError(msg)
                if not alias is None:
                    col = col.label(alias)
                query_args.append(col)

        query = self.session.query(*query_args)

        if dim is not None:
            query = query.outerjoin(dim, dim.c.deviceid == table.c[deviceid_col])

        if not start_ts is None:
            if timestamp_col is None:
                msg = 'No timestamp_col provided to query. Must provide a timestamp column if you have a date filter'
                raise ValueError(msg)
            query = query.filter(self.get_column_object(table, timestamp_col) >= start_ts)
        if not end_ts is None:
            if timestamp_col is None:
                msg = 'No timestamp_col provided to query. Must provide a timestamp column if you have a date filter'
                raise ValueError(msg)
            query = query.filter(self.get_column_object(table, timestamp_col) < end_ts)
        if not entities is None:
            query = query.filter(table.c[deviceid_col].in_(entities))

        for d, members in list(filters.items()):
            try:
                col_obj = self.get_column_object(table, d)
            except KeyError:
                try:
                    col_obj = self.get_column_object(dim, d)
                except KeyError:
                    raise ValueError('Filter column %s not found in table or dimension' % d)
            if isinstance(members, str):
                members = [members]
            if not isinstance(members, list):
                raise ValueError('Invalid filter on %s. Provide a list of members to filter on not %s' % (d, members))
            elif len(members) == 1:
                query = query.filter(col_obj == members[0])
            elif len(members) == 0:
                logger.debug('Ignored query filter on %s with no members', d)
            else:
                query = query.filter(col_obj.in_(members))

        logger.debug('query statement: %s', query)

        return (query, table)

    def get_column_object(self, table, column):
        try:
            col_obj = table.c[column]
        except KeyError:
            try:
                col_obj = table.c[column.lower()]
            except KeyError:
                try:
                    col_obj = table.c[column.upper()]
                except KeyError:
                    raise KeyError

        return col_obj

    def missing_columns(self, required_cols, table_cols):
        missing_columns = required_cols.copy()
        for required_col in required_cols:
            if required_col in table_cols:
                missing_columns.remove(required_col)
            else:
                if required_col.lower() in table_cols:
                    missing_columns.remove(required_col)
                else:
                    if required_col.upper() in table_cols:
                        missing_columns.remove(required_col)
        return missing_columns

    def is_column_exists_in_table(self, table, column):
        try:
            col_obj = table.c[column]
            return True
        except KeyError:
            try:
                col_obj = table.c[column.lower()]
                return True
            except KeyError:
                try:
                    col_obj = table.c[column.upper()]
                    return True
                except KeyError:
                    return False
        return False

    def query_agg(self, table_name, schema, agg_dict, agg_outputs=None, groupby=None, timestamp=None, time_grain=None,
                  dimension=None, start_ts=None, end_ts=None, entities=None, auto_null_filter=False, filters=None,
                  deviceid_col='deviceid', kvp_device_id_col='entity_id', kvp_key_col='key',
                  kvp_timestamp_col='timestamp'):
        """
        Pandas style aggregate function against db table

        Parameters
        ----------
        table_name: str
            Source table name
        schema: str
            Schema name where table is located
        agg_dict: dict
            Dictionary of aggregate functions keyed on column name, e.g. { "temp": "mean", "pressure":["min","max"]}
        timestamp: str
            Name of timestamp column in the table. Required for time filters.
        time_grain: str
            Time grain for aggregation may be day,month,year or a pandas frequency string
        start_ts: datetime
            Retrieve data from this date
        end_ts: datetime
            Retrieve data up until date
        entities: list of strs
            Retrieve data for a list of deviceids
        dimension: str
            Table name for dimension table. Dimension table will be joined on deviceid.
        deviceid_col: str
            Name of the device id column in the table used to filter by entities. Defaults to 'deviceid'
        """

        if agg_outputs is None:
            agg_outputs = {}

        if groupby is None:
            groupby = []

        if isinstance(groupby, str):
            groupby = [groupby]

        if filters is None:
            filters = {}

        table = self.get_table(table_name, schema)
        table_cols = set(self.get_column_names(table, schema))
        requires_dim_join = False
        dim_error = ''
        dim = None
        dim_cols = set()
        if dimension is not None:
            try:
                dim = self.get_table(table_name=dimension, schema=schema)
                dim_cols = set(self.get_column_names(dim, schema))
            except KeyError:
                dim_error = 'Dimension table %s does not exist in schema %s.' % (dimension, schema)
                logger.warning(dim_error)

        required_cols = set()
        required_cols |= set(groupby)
        required_cols |= set(filters.keys())

        # work out whether this is a kvp or regular table
        is_exist_kvp_key_col = self.is_column_exists_in_table(table, kvp_key_col)
        is_exist_kvp_device_id_col = self.is_column_exists_in_table(table, kvp_device_id_col)
        is_exist_kvp_timestamp_col = self.is_column_exists_in_table(table, kvp_timestamp_col)

        # if kvp_key_col in table_cols and kvp_device_id_col in table_cols and kvp_timestamp_col in table_cols:
        if is_exist_kvp_key_col and is_exist_kvp_device_id_col and is_exist_kvp_timestamp_col:
            is_kvp = True
            kvp_keys = set(agg_dict.keys())
            timestamp_col = kvp_timestamp_col
            if ('deviceid' in groupby):
                required_cols.remove('deviceid')
                required_cols.add("entity_id")
                groupby.remove("deviceid")
                groupby.append("entity_id")
        else:
            is_kvp = False
            required_cols |= set(agg_dict.keys())
            kvp_keys = None
            timestamp_col = timestamp

        # validate columns and  decide whether dim join is really needed
        not_available = self.missing_columns(required_cols, table_cols)
        if len(not_available) == 0:
            requires_dim_join = False
            dim = None
        else:
            not_available = self.missing_columns(not_available, dim_cols)
            if len(not_available) > 0:
                raise KeyError(('Query requires columns %s that are not present'
                                ' in the table or dimension. %s') % (not_available, dim_error))
            else:
                requires_dim_join = True

        agg_functions = {}
        metric_filter = []

        # aggregate dict is keyed on column - may contain a single aggregate function or a list of aggregation functions
        # convert the pandas style aggregate dict into sql alchemy metadata
        # expressed as a new dict keyed on the aggregate column name containing a tuple
        # tuple has a sql alchemy column object to aggregate and a sql alchemy aggregation function to apply

        for col, aggs in agg_dict.items():
            if isinstance(aggs, str):
                col_name = agg_outputs.get(col, col)
                (alias, col_obj, function) = self._aggregate_item(table=table, column_name=col, aggregate=aggs,
                                                                  alias_column=col_name, dimension_table=dim,
                                                                  timestamp_col=timestamp)
                agg_functions[alias] = (col_obj, function)
            elif isinstance(aggs, list):
                for i, agg in enumerate(aggs):
                    try:
                        output = agg_outputs[col][i]
                    except (KeyError, IndexError):
                        output = '%s_%s' % (col, agg)
                        msg = 'No output item name specified for %s, %s. Using default.' % (col, agg)
                        logger.warning(msg)
                    else:
                        pass
                    (alias, col_obj, function) = self._aggregate_item(table=table, column_name=col, aggregate=agg,
                                                                      alias_column=output, dimension_table=dim,
                                                                      timestamp_col=timestamp)
                    agg_functions[alias] = (col_obj, function)
            else:
                msg = ('Aggregate dictionary is not in the correct form.'
                       ' Supply a single aggregate function as a string or a list of strings.')
                raise ValueError(msg)

            # also construct metadata for a filter that will exclude any row of data that
            # has null values for all columns that are aggregated

            if auto_null_filter:
                metric_filter.append(self._is_not_null(table=table, dimension_table=dim, column=col))

        # assemble group by

        group_by_cols = {}

        # attempt to push aggregates down to sql
        # for db aggregates that can't be pushed, do them in pandas

        pandas_aggregate = None
        if time_grain is not None:
            if timestamp is None:
                msg = 'You must supply a timestamp column when doing a time-based aggregate'
                raise ValueError(msg)
            col_object = self.get_column_object(table, timestamp)
            if time_grain == timestamp:
                group_by_cols[timestamp] = col_object
            elif time_grain.endswith('min'):
                minutes = int(time_grain[:-3])
                group_by_cols[timestamp] = self._ts_col_rounded_to_minutes(table_name, schema, timestamp, minutes,
                                                                           timestamp)
            elif time_grain.endswith('H'):
                hours = int(time_grain[:-1])
                group_by_cols[timestamp] = self._ts_col_rounded_to_hours(table_name, schema, timestamp, hours,
                                                                         timestamp)
            elif time_grain == 'day':
                group_by_cols[timestamp] = func.date(col_object).label(timestamp)
            elif time_grain == 'hour':
                group_by_cols[timestamp] = func.date_trunc('hour', col_object).label(timestamp)
            elif time_grain == 'week':
                group_by_cols[timestamp] = func.date_trunc('week', col_object).label(timestamp)
            elif time_grain == 'month':
                group_by_cols[timestamp] = func.date_trunc('month', col_object).label(timestamp)
            elif time_grain == 'year':
                group_by_cols[timestamp] = func.date_trunc('year', col_object).label(timestamp)
            else:
                pandas_aggregate = time_grain

        for g in groupby:
            try:
                group_by_cols[g] = self.get_column_object(table, g)
            except KeyError:
                if dimension is not None:
                    try:
                        group_by_cols[g] = self.get_column_object(dim, g)
                    except KeyError:
                        msg = 'group by column %s not found in main table or dimension table' % g
                        raise ValueError(msg)
                else:
                    msg = 'group by column %s not found in main table and no dimension table specified' % g
                    raise KeyError(msg)

        # if the query requires an aggregation function that cannot be translated to sql, it will be aggregated
        # after retrieval using pandas

        if pandas_aggregate is None:

            # push aggregates to the database

            # query is built in 2 stages
            # stage 1 is a subquery that contains filters and joins but no aggregation
            # stage 2 is aggregation of the subquery
            # done this was to work around the fact that expressions with arguments cant be used in db2 group bys

            subquery = self.prepare_aggregate_query(group_by=group_by_cols, aggs=agg_functions)

            if requires_dim_join:
                subquery = subquery.outerjoin(dim, dim.c.deviceid == table.c[deviceid_col])
            if not start_ts is None:
                if timestamp is None:
                    msg = 'No timestamp_col provided to query. Must provide a timestamp column if you have a date filter'
                    raise ValueError(msg)
                subquery = subquery.filter(self.get_column_object(table, timestamp) >= start_ts)
            if not end_ts is None:
                if timestamp is None:
                    msg = 'No timestamp_col provided to query. Must provide a timestamp column if you have a date filter'
                    raise ValueError(msg)
                subquery = subquery.filter(self.get_column_object(table, timestamp) < end_ts)
            if not entities is None:
                subquery = subquery.filter(table.c[deviceid_col].in_(entities))
            for d, members in list(filters.items()):
                try:
                    col_obj = self.get_column_object(table, d)
                except KeyError:
                    try:
                        col_obj = self.get_column_object(dim, d)
                    except KeyError:
                        raise ValueError('Filter column %s not found in table or dimension' % d)
                if isinstance(members, str):
                    members = [members]
                if isinstance(members, int):
                    members = [members]
                if isinstance(members, float):
                    members = [members]
                if not isinstance(members, list):
                    raise ValueError(
                        'Invalid filter on %s. Provide a list of members to filter on not %s' % (d, members))
                elif len(members) == 1:
                    subquery = subquery.filter(col_obj == members[0])
                elif len(members) == 0:
                    logger.debug('Ignored query filter on %s with no members', d)
                else:
                    subquery = subquery.filter(col_obj.in_(members))

            if auto_null_filter:
                subquery = subquery.filter(or_(*metric_filter))

            # build and aggregate query on the sub query

            query = self.build_aggregate_query(subquery=subquery, group_by=group_by_cols, aggs=agg_functions)


        else:

            # do a non-aggregation query
            # the calling function is expected to recognise
            # that aggregation has not been performed using the pandas_aggregate in the return tuple

            (query, table) = self.query(table_name=table_name, schema=schema, timestamp_col=timestamp,
                                        start_ts=start_ts, end_ts=end_ts, entities=entities, dimension=dim,
                                        filters=filters, deviceid_col=deviceid_col)
            # filter out rows where all of the metrics are null
            # reduces volumes when dealing with sparse datasets
            # also essential when doing a query to get the first or last values as null values must be ignored

            if auto_null_filter:
                query = query.filter(or_(*metric_filter))

        return (query, table, dim, pandas_aggregate, agg_dict, requires_dim_join)

    def special_query_agg(self, table_name, schema, agg_dict, agg_outputs=None, groupby=None, timestamp=None,
                          time_grain=None, dimension=None, start_ts=None, end_ts=None, entities=None,
                          auto_null_filter=False, filters=None, deviceid_col='deviceid', kvp_device_id_col='entity_id',
                          kvp_key_col='key', kvp_timestamp_col='timestamp', item=None):
        """
        Pandas style aggregate function against db table

        Parameters
        ----------
        table_name: str
            Source table name
        schema: str
            Schema name where table is located
        agg_dict: dict
            Dictionary of aggregate functions keyed on column name, e.g. { "temp": "mean", "pressure":["min","max"]}
        timestamp: str
            Name of timestamp column in the table. Required for time filters.
        time_grain: str
            Time grain for aggregation may be day,month,year or a pandas frequency string
        start_ts: datetime
            Retrieve data from this date
        end_ts: datetime
            Retrieve data up until date
        entities: list of strs
            Retrieve data for a list of deviceids
        dimension: str
            Table name for dimension table. Dimension table will be joined on deviceid.
        deviceid_col: str
            Name of the device id column in the table used to filter by entities. Defaults to 'deviceid'
        """

        if agg_outputs is None:
            agg_outputs = {}

        if groupby is None:
            groupby = []

        if isinstance(groupby, str):
            groupby = [groupby]

        if filters is None:
            filters = {}

        table = self.get_table(table_name, schema)
        table_cols = set(self.get_column_names(table, schema))
        requires_dim_join = False
        dim_error = ''
        dim = None
        dim_cols = set()
        if dimension is not None:
            try:
                dim = self.get_table(table_name=dimension, schema=schema)
                dim_cols = set(self.get_column_names(dim, schema))
            except KeyError:
                dim_error = 'Dimension table %s does not exist in schema %s.' % (dimension, schema)
                logger.warning(dim_error)

        required_cols = set()
        required_cols |= set(groupby)
        required_cols |= set(filters.keys())

        # work out whether this is a kvp or regular table
        is_exist_kvp_key_col = self.is_column_exists_in_table(table, kvp_key_col)
        is_exist_kvp_device_id_col = self.is_column_exists_in_table(table, kvp_device_id_col)
        is_exist_kvp_timestamp_col = self.is_column_exists_in_table(table, kvp_timestamp_col)

        # if kvp_key_col in table_cols and kvp_device_id_col in table_cols and kvp_timestamp_col in table_cols:
        if is_exist_kvp_key_col and is_exist_kvp_device_id_col and is_exist_kvp_timestamp_col:
            is_kvp = True
            kvp_keys = set(agg_dict.keys())
            timestamp_col = kvp_timestamp_col
            if ('deviceid' in groupby):
                required_cols.remove('deviceid')
                required_cols.add("entity_id")
                groupby.remove("deviceid")
                groupby.append("entity_id")
        else:
            is_kvp = False
            required_cols |= set(agg_dict.keys())
            kvp_keys = None
            timestamp_col = timestamp

        # validate columns and  decide whether dim join is really needed
        not_available = self.missing_columns(required_cols, table_cols)
        if len(not_available) == 0:
            requires_dim_join = False
            dim = None
        else:
            not_available = self.missing_columns(not_available, dim_cols)
            if len(not_available) > 0:
                raise KeyError(('Query requires columns %s that are not present'
                                ' in the table or dimension. %s') % (not_available, dim_error))
            else:
                requires_dim_join = True

        agg_functions = {}
        metric_filter = []

        # aggregate dict is keyed on column - may contain a single aggregate function or a list of aggregation functions
        # convert the pandas style aggregate dict into sql alchemy metadata
        # expressed as a new dict keyed on the aggregate column name containing a tuple
        # tuple has a sql alchemy column object to aggregate and a sql alchemy aggregation function to apply

        for col, aggs in agg_dict.items():
            if isinstance(aggs, str):
                col_name = agg_outputs.get(col, col)
                (alias, col_obj, function) = self._aggregate_item(table=table, column_name=col, aggregate=aggs,
                                                                  alias_column=col_name, dimension_table=dim,
                                                                  timestamp_col=timestamp)
                agg_functions[alias] = (col_obj, function)
            elif isinstance(aggs, list):
                for i, agg in enumerate(aggs):
                    try:
                        output = agg_outputs[col][i]
                    except (KeyError, IndexError):
                        output = '%s_%s' % (col, agg)
                        msg = 'No output item name specified for %s, %s. Using default.' % (col, agg)
                        logger.warning(msg)
                    else:
                        pass
                    (alias, col_obj, function) = self._aggregate_item(table=table, column_name=col, aggregate=agg,
                                                                      alias_column=output, dimension_table=dim,
                                                                      timestamp_col=timestamp)
                    agg_functions[alias] = (col_obj, function)
            else:
                msg = ('Aggregate dictionary is not in the correct form.'
                       ' Supply a single aggregate function as a string or a list of strings.')
                raise ValueError(msg)

            # also construct metadata for a filter that will exclude any row of data that
            # has null values for all columns that are aggregated

            if auto_null_filter:
                metric_filter.append(self._is_not_null(table=table, dimension_table=dim, column=col))

        # assemble group by

        group_by_cols = {}

        # attempt to push aggregates down to sql
        # for db aggregates that can't be pushed, do them in pandas

        pandas_aggregate = None
        if time_grain is not None:
            if timestamp is None:
                msg = 'You must supply a timestamp column when doing a time-based aggregate'
                raise ValueError(msg)
            if time_grain == timestamp:
                group_by_cols[timestamp] = self.get_column_object(table, timestamp)
            elif time_grain.endswith('min'):
                minutes = int(time_grain[:-3])
                group_by_cols[timestamp] = self._ts_col_rounded_to_minutes(table_name, schema, timestamp, minutes,
                                                                           timestamp)
            elif time_grain.endswith('H'):
                hours = int(time_grain[:-1])
                group_by_cols[timestamp] = self._ts_col_rounded_to_hours(table_name, schema, timestamp, hours,
                                                                         timestamp)
            elif time_grain == 'day':
                group_by_cols[timestamp] = func.date(self.get_column_object(table, timestamp)).label(timestamp)
            elif time_grain == 'week':
                group_by_cols[timestamp] = func.date_trunc('week', self.get_column_object(table, timestamp)).label(
                    timestamp)
            elif time_grain == 'month':
                group_by_cols[timestamp] = func.date_trunc('month', self.get_column_object(table, timestamp)).label(
                    timestamp)
            elif time_grain == 'year':
                group_by_cols[timestamp] = func.date_trunc('year', self.get_column_object(table, timestamp)).label(
                    timestamp)
            else:
                pandas_aggregate = time_grain

        for g in groupby:
            try:
                group_by_cols[g] = self.get_column_object(table, g)
            except KeyError:
                if dimension is not None:
                    try:
                        group_by_cols[g] = self.get_column_object(dim, g)
                    except KeyError:
                        msg = 'group by column %s not found in main table or dimension table' % g
                        raise ValueError(msg)
                else:
                    msg = 'group by column %s not found in main table and no dimension table specified' % g
                    raise KeyError(msg)

        # if the query requires an aggregation function that cannot be translated to sql, it will be aggregated
        # after retrieval using pandas

        if pandas_aggregate is None:

            # push aggregates to the database

            # query is built in 2 stages
            # stage 1 is a subquery that contains filters and joins but no aggregation
            # stage 2 is aggregation of the subquery
            # done this was to work around the fact that expressions with arguments cant be used in db2 group bys

            subquery = self.prepare_aggregate_query(group_by=group_by_cols, aggs=agg_functions)

            if requires_dim_join:
                subquery = subquery.outerjoin(dim, dim.c.deviceid == table.c[deviceid_col])
            if not start_ts is None:
                if timestamp is None:
                    msg = 'No timestamp_col provided to query. Must provide a timestamp column if you have a date filter'
                    raise ValueError(msg)
                subquery = subquery.filter(self.get_column_object(table, timestamp) >= start_ts)
            if not end_ts is None:
                if timestamp is None:
                    msg = 'No timestamp_col provided to query. Must provide a timestamp column if you have a date filter'
                    raise ValueError(msg)
                subquery = subquery.filter(self.get_column_object(table, timestamp) < end_ts)
            if not entities is None:
                subquery = subquery.filter(table.c[deviceid_col].in_(entities))
            for d, members in list(filters.items()):
                try:
                    col_obj = self.get_column_object(table, d)
                except KeyError:
                    try:
                        col_obj = self.get_column_object(dim, d)
                    except KeyError:
                        raise ValueError('Filter column %s not found in table or dimension' % d)
                if isinstance(members, str):
                    members = [members]
                if isinstance(members, int):
                    members = [members]
                if isinstance(members, float):
                    members = [members]
                if not isinstance(members, list):
                    raise ValueError(
                        'Invalid filter on %s. Provide a list of members to filter on not %s' % (d, members))
                elif len(members) == 1:
                    subquery = subquery.filter(col_obj == members[0])
                elif len(members) == 0:
                    logger.debug('Ignored query filter on %s with no members', d)
                else:
                    subquery = subquery.filter(col_obj.in_(members))

            if auto_null_filter:
                subquery = subquery.filter(or_(*metric_filter))

            # build and aggregate query on the sub query

            if item is not None:
                metric_filter = self._is_not_null(table=table, dimension_table=dim, column=item)
                subquery = subquery.filter(metric_filter)

            query = self.build_aggregate_query(subquery=subquery, group_by=group_by_cols, aggs=agg_functions)


        else:

            # do a non-aggregation query
            # the calling function is expected to recognise
            # that aggregation has not been performed using the pandas_aggregate in the return tuple

            (query, table) = self.query(table_name=table_name, schema=schema, timestamp_col=timestamp,
                                        start_ts=start_ts, end_ts=end_ts, entities=entities, dimension=dim,
                                        filters=filters, deviceid_col=deviceid_col)
            # filter out rows where all of the metrics are null
            # reduces volumes when dealing with sparse datasets
            # also essential when doing a query to get the first or last values as null values must be ignored

            if auto_null_filter:
                query = query.filter(or_(*metric_filter))

        return (query, table, dim, pandas_aggregate, agg_dict, requires_dim_join)

    def query_column_aggregate(self, table_name, schema, column, aggregate, start_ts=None, end_ts=None, entities=None):

        """
        Perform a single aggregate operation against a table to return a scalar value

        Parameters
        ----------
        table_name: str
            Source table name
        schema: str
            Schema name where table is located
        column: str
            column name
        aggregate: str
            aggregate function
        start_ts: datetime
            Retrieve data from this date
        end_ts: datetime
            Retrieve data up until date
        entities: list of strs
            Retrieve data for a list of deviceids
        """

        agg_dict = {column: aggregate}

        (query, table, dim, pandas_aggregate, agg_dict, requires_dim) = self.query_agg(agg_dict=agg_dict,
                                                                                       table_name=table_name,
                                                                                       schema=schema, groupby=None,
                                                                                       time_grain=None, dimension=None,
                                                                                       start_ts=start_ts, end_ts=end_ts,
                                                                                       entities=entities)

        return (query, table)

    def query_time_agg(self, table_name, schema, column, regular_agg, time_agg, groupby=None, timestamp=None,
                       time_grain=None, dimension=None, start_ts=None, end_ts=None, entities=None, output_item=None):
        """
        Build a query with separate aggregation functions for regular rollup and timestate rollup.
        """

        if isinstance(groupby, str):
            groupby = [groupby]

        agg_dict = {column: regular_agg}

        # build query a aggregated on the regular dimension
        (query_a, table, dim, pandas_aggregate, agg_dict, requires_dim) = self.query_agg(agg_dict=agg_dict,
                                                                                         table_name=table_name,
                                                                                         schema=schema, groupby=groupby,
                                                                                         time_grain=timestamp,
                                                                                         timestamp=timestamp,
                                                                                         dimension=dimension,
                                                                                         start_ts=start_ts,
                                                                                         end_ts=end_ts,
                                                                                         entities=entities)

        if pandas_aggregate:
            raise ValueError('Attempting to db time aggregation on a query cannot be pushed to the database. '
                             'Perform the time aggregation in Pandas.')

        if time_agg == 'first':
            time_agg_dict = {timestamp: "min"}
        elif time_agg == 'last':
            time_agg_dict = {timestamp: "max"}
        else:
            msg = 'Invalid time aggregate %s. Use "first" or "last"' % time_agg
            raise ValueError(msg)

        # build query b aggregated
        (query_b, table, dim, pandas_aggregate, agg_dict, requires_dim) = self.query_agg(agg_dict=time_agg_dict,
                                                                                         table_name=table_name,
                                                                                         schema=schema, groupby=groupby,
                                                                                         time_grain=time_grain,
                                                                                         timestamp=timestamp,
                                                                                         dimension=None,
                                                                                         start_ts=start_ts,
                                                                                         end_ts=end_ts,
                                                                                         entities=entities)

        right_timestamp = '%s_%s' % (time_agg, timestamp)
        keys = [(timestamp, right_timestamp)]
        keys.extend(groupby)
        right_cols = {right_timestamp: right_timestamp, timestamp: timestamp}
        query = self.subquery_join(query_a, query_b, *keys, **right_cols)

        return (query, table)

    def unregister_functions(self, function_names):
        """
        Unregister functions by name. Accepts a list of function names.
        """
        if not isinstance(function_names, list):
            function_names = [function_names]

        for f in function_names:
            payload = {'name': f}
            r = self.http_request(object_type='function', object_name=f, request='DELETE', payload=payload)
            try:
                msg = 'Function registration deletion status: %s' % (r.data.decode('utf-8'))
            except AttributeError:
                msg = 'Function registration deletion status: %s' % r
            logger.debug(msg)

    def unregister_constants(self, constant_names):
        """
        Unregister constants by name.
        """

        if not isinstance(constant_names, list):
            constant_names = [constant_names]
        payload = []

        for f in constant_names:
            payload.append({'name': f, 'entityType': None})

        r = self.http_request(object_type='defaultConstants', object_name=f, request='DELETE', payload=payload)
        try:
            msg = 'Constants deletion status: %s' % (r.data.decode('utf-8'))
        except AttributeError:
            msg = 'Constants deletion status: %s' % r
        logger.debug(msg)

    def write_frame(self, df, table_name, version_db_writes=False, if_exists='append', timestamp_col=None, schema=None,
                    chunksize=None, auto_index_name='_auto_index_'):
        """
        Write a dataframe to a database table

        Parameters
        ---------------------
        db_credentials: dict (optional)
            db2 database credentials. If not provided, will look for environment variable
        table_name: str
            table name to write to.
        version_db_writes : boolean (optional)
            Add seprate version_date column to table. If not provided, will use default for instance / class
        if_exists : str (optional)
            What to do if table already exists. If not provided, will use default for instance / class
        chunksize : int
            batch size for writes
        Returns
        -----------
        numerical status. 1 for successful write.

        """

        if chunksize is None:
            chunksize = self.write_chunk_size

        df = reset_df_index(df, auto_index_name=auto_index_name)
        # the column names id, timestamp and index are reserverd as level names. They are also reserved words
        # in db2 so we don't use them in db2 tables.
        # deviceid and evt_timestamp are used instead
        if 'deviceid' not in df.columns and 'id' in df.columns:
            df['deviceid'] = df['id']
            df = df[[x for x in df.columns if x != 'id']]
        if timestamp_col is not None and timestamp_col not in df.columns and '_timestamp' in df.columns:
            df[timestamp_col] = df['_timestamp']
            df = df[[x for x in df.columns if x != '_timestamp']]
        df = df[[x for x in df.columns if x != 'index']]
        if version_db_writes:
            df['version_date'] = dt.datetime.utcnow()
        if table_name is None:
            raise ValueError(
                'Function attempted to write data to a table. A name was not supplied. Specify an instance variable for out_table_name. Optionally include an out_table_prefix too')
        dtypes = {}
        # replace default mappings to clobs and booleans
        for c in list(df.columns):
            if is_string_dtype(df[c]):
                dtypes[c] = String(255)
            elif is_bool_dtype(df[c]):
                dtypes[c] = SmallInteger()
        cols = None
        if if_exists == 'append':
            # check table exists
            try:
                table = self.get_table(table_name, schema)
            except KeyError:
                pass
            else:
                table_exists = True
                cols = [column.key for column in table.columns]
                extra_cols = set([x for x in df.columns if x != 'index']) - set(cols)
                if len(extra_cols) > 0:
                    logger.warning('Dataframe includes column/s %s that are not present in the table. '
                                   'They will be ignored.' % extra_cols)
                try:
                    df = df[cols]
                except KeyError:
                    raise KeyError('Dataframe does not have required columns %s' % cols)
        self.start_session()
        try:

            df.to_sql(name=table_name, con=self.connection, schema=schema, if_exists=if_exists, index=False,
                      chunksize=chunksize, dtype=dtypes)
        except:
            self.session.rollback()
            logger.debug('Attempted write of %s data to table %s ' % (cols, table_name))
            raise
        finally:
            self.commit()
            logger.debug('Wrote data to table %s ' % table_name)
        return 1

    def release_resource(self):
        self.commit()
        if self.connection is not None:
            try:
                self.connection.dispose()
            except Exception:
                logger.warning('Error while closing sqlalchemy database connection.', exc_info=True)
            finally:
                self.connection = None
                logger.debug('SQLAlchemy database connection successfully closed.')

        if self.native_connection is not None:
            try:
                if self.db_type == 'postgresql':
                    self.native_connection.close()
                    self.native_connection_dbi.close()
                else:
                    ibm_db.close(self.native_connection)

            except Exception:
                logger.warning('Error while closing native database connection.', exc_info=True)
            finally:
                self.native_connection = None
                logger.debug('Native database connection successfully closed.')


class BaseTable(object):
    is_table = True
    _entity_id = 'deviceid'
    _timestamp = 'evt_timestamp'

    def __init__(self, name, database, *args, **kw):
        as_keywords = ['_timestamp', '_timestamp_col', '_activities', '_freq', '_entity_id', '_df_index_entity_id',
                       '_tenant_id']
        # self.name = name
        self.database = database
        # the keyword arguments may contain properties and sql alchemy dialect specific options
        # set them in child classes before calling super._init__()
        # self.set_params(**kw)
        # delete the designated AS metadata properties as sql alchemy will not understand them
        for k in as_keywords:
            try:
                del kw[k]
            except KeyError:
                pass
        kw['extend_existing'] = True
        try:
            kwschema = kw['schema']
        except KeyError:
            try:
                kw['schema'] = kw['_db_schema']
            except KeyError:
                msg = 'No schema specified as **kw, using default for table %s' % self.name
                logger.warning(msg)
        else:
            if kwschema is None:
                msg = 'Schema passed as None, using default schema'
                logger.debug(msg)

        if self.database.db_type == 'db2':
            self.name = name.upper()
        else:
            self.name = name.lower()
        self.table = Table(self.name, self.database.metadata, *args, **kw)
        self.id_col = Column(self._entity_id.lower(), String(
            50))  # Should be created using the create method available -> self.db.create()  # self.table.create(checkfirst=True)

    def create(self):
        self.table.create(checkfirst=True)

    def get_column_names(self):
        """
        Get a list of columns names
        """
        return [column.key for column in self.table.columns]

    def insert(self, df, chunksize=None):
        """
        Insert a dataframe into table. Dataframe column names are expected to match table column names.
        """

        if chunksize is None:
            chunksize = self.database.write_chunk_size

        df = reset_df_index(df, auto_index_name=self.auto_index_name)
        cols = self.get_column_names()

        extra_cols = set([x for x in df.columns if x != 'index']) - set(cols)
        if len(extra_cols) > 0:
            logger.warning(
                'Dataframe includes column/s %s that are not present in the table. They will be ignored.' % extra_cols)

        dtypes = {}
        # replace default mappings to clobs and booleans
        for c in list(df.columns):
            if is_string_dtype(df[c]):
                dtypes[c] = String(255)
            elif is_bool_dtype(df[c]):
                dtypes[c] = SmallInteger()

        try:
            df = df[cols]
        except KeyError:
            msg = 'Dataframe does not have required columns %s. It has columns: %s and index: %s' % (
                cols, df.columns, df.index.names)
            raise KeyError(msg)
        self.database.start_session()
        try:
            df.to_sql(name=self.name, con=self.database.connection, schema=self.schema, if_exists='append', index=False,
                      chunksize=chunksize, dtype=dtypes)
        except:
            self.database.session.rollback()
            raise
        finally:
            self.database.session.close()

    def set_params(self, **params):
        """
        Set parameters based using supplied dictionary
        """
        for key, value in list(params.items()):
            setattr(self, key, value)
        return self

    def query(self):
        """
        Return a sql alchemy query object for the table.
        """
        (q, table) = self.database.query(self.table)
        return (q, table)


class SystemLogTable(BaseTable):
    """
    A log table only has a timestamp as a predefined column
    """

    def __init__(self, name, database, *args, **kw):
        self.timestamp = Column(self._timestamp.lower(), DateTime)
        super().__init__(name, database, self.timestamp, *args, **kw)


class ActivityTable(BaseTable):
    """
    An activity table is a special class of table that iotfunctions understands to contain data containing activities performed using or on an entity.
    The table contains a device id, start date and end date of the activity and an activity code to indicate what type of activity was performed.
    The table can have any number of additional Column objects supplied as arguments.
    Also supply a keyword argument containing "activities" a list of activity codes contained in this table
    """

    def __init__(self, name, database, *args, **kw):
        self.set_params(**kw)
        self.id_col = Column(self._entity_id.lower(), String(50))
        self.start_date = Column('start_date', DateTime)
        self.end_date = Column('end_date', DateTime)
        self.activity = Column('activity', String(255))
        super().__init__(name, database, self.id_col, self.start_date, self.end_date, self.activity, *args, **kw)


class Dimension(BaseTable):
    """
    A dimension contains non time variant entity attributes.
    """

    def __init__(self, name, database, *args, **kw):
        self.set_params(**kw)
        self.id_col = Column(self._entity_id.lower(), String(50))
        super().__init__(name, database, self.id_col, *args, **kw)


class ResourceCalendarTable(BaseTable):
    """
    A resource calendar table is a special class of table that iotfunctions understands to contain data that can be used to understand what resource/s were assigned to an entity
    The table contains a device id, start date and end date and the resource_id.
    Create a separte table for each different type of resource, e.g. operator, owner , company
    The table can have any number of additional Column objects supplied as arguments.
    """

    def __init__(self, name, database, *args, **kw):
        self.set_params(**kw)
        self.start_date = Column('start_date', DateTime)
        self.end_date = Column('end_date', DateTime)
        self.resource_id = Column('resource_id', String(255))
        self.id_col = Column(self._entity_id.lower(), String(50))
        super().__init__(name, database, self.id_col, self.start_date, self.end_date, self.resource_id, *args, **kw)


class TimeSeriesTable(BaseTable):
    """
    A time series table contains a timestamp and one or more metrics.
    """

    def __init__(self, name, database, *args, **kw):
        self.set_params(**kw)
        self.id_col = Column(self._entity_id.lower(), String(256))
        self.evt_timestamp = Column(self._timestamp.lower(), DateTime)
        self.device_type = Column('devicetype', String(64))
        self.logical_interface = Column('logicalinterface_id', String(64))
        self.event_type = Column('eventtype', String(64))
        self.format = Column('format', String(32))
        self.updated_timestamp = Column('updated_utc', DateTime)
        super().__init__(name, database, self.id_col, self.evt_timestamp, self.device_type, self.logical_interface,
                         self.event_type, self.format, self.updated_timestamp, *args, **kw)


class SlowlyChangingDimension(BaseTable):
    """
    A slowly changing dimension table tracks changes to a property of an entitity over time
    The table contains a device id, start date and end date and the property
    Create a separate table for each property, e.g. firmware_version, owner
    """

    def __init__(self, name, database, property_name, datatype, *args, **kw):
        self.set_params(**kw)
        self.start_date = Column('start_date', DateTime)
        self.end_date = Column('end_date', DateTime)
        self.property_name = Column(property_name.lower(), datatype)
        self.id_col = Column(self._entity_id.lower(), String(50))
        super().__init__(name, database, self.id_col, self.start_date, self.end_date, self.property_name, **kw)<|MERGE_RESOLUTION|>--- conflicted
+++ resolved
@@ -977,12 +977,8 @@
         self.url[('allFunctions', 'GET')] = '/'.join(
             [base_kpi_url, 'catalog', 'v1', self.tenant_id, 'function?customFunctionsOnly=false'])
 
-<<<<<<< HEAD
         self.url[('constants', 'GET')] = '/'.join(
             [base_kpi_url, 'constants', 'v1', self.tenant_id]) + '?entityType=%s' % object_name
-=======
-        self.url[('constants', 'GET')] = '/'.join([base_kpi_url, 'constants', 'v1', self.tenant_id]) + '?entityType=%s' % object_name
->>>>>>> 9192567f
         self.url[('constants', 'PUT')] = '/'.join([base_kpi_url, 'constants', 'v1', self.tenant_id])
         self.url[('constants', 'POST')] = '/'.join([base_kpi_url, 'constants', 'v1', self.tenant_id])
         self.url[('constants', 'DELETE')] = '/'.join([base_kpi_url, 'constants', 'v1', self.tenant_id])
