--- conflicted
+++ resolved
@@ -303,15 +303,6 @@
             self.db_type = 'postgresql'
 
         elif connection_string_from_env is not None and len(connection_string_from_env) > 0:
-<<<<<<< HEAD
-            logger.debug('Found connection string in os variable DB_CONNECTION_STRING: %s' % connection_string_from_env)
-            # ##############################
-            # kohlmann: Temporary fix until db_type is enabled in cronjob by API code
-            if db_type_from_env is None:
-                db_type_from_env = 'DB2'
-            # ########## ####################
-=======
->>>>>>> e16ce0f0
             if db_type_from_env is not None and len(db_type_from_env) > 0:
                 logger.debug('Found database type in os variable DB_TYPE: %s' % db_type_from_env)
                 db_type_from_env = db_type_from_env.upper()
