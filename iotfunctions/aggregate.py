# *****************************************************************************
# © Copyright IBM Corp. 2018, 2022  All Rights Reserved.
#
# This program and the accompanying materials
# are made available under the terms of the Apache V2.0 license
# which accompanies this distribution, and is available at
# http://www.apache.org/licenses/LICENSE-2.0
#
# *****************************************************************************

import re
import logging
from collections import defaultdict

import pandas as pd
import numpy as np
import ibm_db

import iotfunctions.metadata as md
from iotfunctions.base import (BaseAggregator, BaseFunction)
from iotfunctions.dbhelper import check_sql_injection
from iotfunctions.util import log_data_frame, rollback_to_interval_boundary, UNIQUE_EXTENSION_LABEL, \
    rollforward_to_interval_boundary, find_frequency_from_data_item
from iotfunctions import dbhelper


def asList(x):
    if not isinstance(x, list):
        x = [x]
    return x


def add_simple_aggregator_execute(cls, func_name):
    def fn(self, group):
        return self.execute(group)

    setattr(cls, func_name, fn)
    fn.__name__ = func_name


class Aggregation(BaseFunction):

    """
    Keyword arguments:
    ids -- the names of entity id columns, can be a string or a list of
           string. aggregation is always done first by entities unless
           this is not given (None) and it is not allowed to include any
           of entity id columns in sources
    """
    def __init__(self, dms, ids=None, timestamp=None, granularity=None, columns_with_scope=None, simple_aggregators=None,
                 complex_aggregators=None, direct_aggregators=None):

        self.logger = logging.getLogger('%s.%s' % (self.__module__, self.__class__.__name__))

        self.dms = dms

        self.simple_aggregators = simple_aggregators if simple_aggregators is not None else []
        self.complex_aggregators = complex_aggregators if complex_aggregators is not None else []
        self.direct_aggregators = direct_aggregators if direct_aggregators is not None else []

        self.ids = ids
        if self.ids is not None:
           self.ids = asList(self.ids)
        else:
            self.ids = list()

        self.timestamp = timestamp

        self.logger.debug('aggregation_input_granularity=%s' % str(granularity))

        if granularity is not None and not isinstance(granularity, tuple):
            raise RuntimeError('argument granularity must be a tuple')

        self.frequency = None
        self.groupby = None
        self.entityFirst = True
        if granularity is not None:
            self.frequency, self.groupby, self.entityFirst, dummy = granularity

        if self.groupby is None:
            self.groupby = ()

        if self.groupby is not None and not isinstance(self.groupby, tuple):
            raise RuntimeError('argument granularity[1] must be a tuple')

        self.columns_with_scope = columns_with_scope if columns_with_scope is not None else {}

        self.logger.debug(f'aggregation_ids={str(self.ids)}, aggregation_timestamp={str(self.timestamp)}, '
                          f'simple_aggregators={str(self.simple_aggregators)}, '
                          f'complex_aggregators={str(self.complex_aggregators)}, '
                          f'aggregation_direct_aggregators={str(self.direct_aggregators)}, '
                          f'aggregation_frequency={str(self.frequency)}, aggregation_groupby={str(self.groupby)}, '
                          f'aggregation_entityFirst={str(self.entityFirst)}, '
                          f'columns_with_scope={str(columns_with_scope)}')

    def _agg_dict(self, df, simple_aggregators):
        numerics = df.select_dtypes(include=[np.number, bool]).columns.values

        agg_dict = defaultdict(list)
        for srcs, scope_sources, agg, name, scope, filtered_sources in simple_aggregators:

            for src in srcs:
                if src in numerics:
                    agg_dict[src].append(agg)
                else:
                    numeric_only_funcs = {'sum', 'mean', 'std', 'var', 'prod', Sum, Mean, StandardDeviation, Variance,
                                          Product}
                    if agg not in numeric_only_funcs:
                        agg_dict[src].append(agg)

        return agg_dict

    def execute(self, df, start_ts=None, end_ts=None, entities=None, offset=None):

        # The index has been moved to the columns and the index levels ('id', event timestamp, dimensions) can now be
        # used as a starting point of an aggregation. Provide index level 'id' - if it exists - as 'entity_id' as well.
        if 'id' in df.columns:
            df['entity_id'] = df['id']

        # Gather columns which are used to determine the groups
        group_base = []
        group_base_names = []
        if len(self.ids) > 0 and self.entityFirst:
            group_base.extend(self.ids)
            group_base_names.extend(self.ids)

        if self.timestamp is not None and self.frequency is not None:
            if self.frequency == 'W':
                # 'W' by default use right label and right closed
                group_base.append(pd.Grouper(level=self.timestamp, freq=self.frequency, label='left', closed='left', offset=-offset))
            else:
                # other alias seems to not needing to special handle
                group_base.append(pd.Grouper(level=self.timestamp, freq=self.frequency, offset=-offset))
            group_base_names.append(self.timestamp)

        if self.groupby is not None and len(self.groupby) > 0:
            group_base.extend(self.groupby)
            group_base_names.extend(self.groupby)

        self.logger.debug(f'group_base={str(group_base)}, '
                          f'group_base_names={str(group_base_names)}')

        # Handle scopes: Duplicate source column and apply the scope to the duplicate
        log_messages = []
        for input_col_name, scope_and_new_col in self.columns_with_scope.items():
            for scope, new_input_col_name in scope_and_new_col:
                df[new_input_col_name] = self._apply_scope(df, input_col_name, scope)
                log_messages.append(f"({input_col_name} --> {new_input_col_name})")

        self.logger.info(f"A scope has been applied on the following columns: {str(log_messages)}")

        # Get list of all input columns (simple and complex aggregator only)
        all_input_col_names = set()
        for aggregators in [self.simple_aggregators, self.complex_aggregators]:
            for func, input_col_names, output_col_names in aggregators:
                all_input_col_names.update(input_col_names)

        self.logger.debug(
            f"The following columns are required for simple and complex aggregators: {str(all_input_col_names)}")

        # Check for missing columns
        missing_col_names = all_input_col_names.difference(df.columns)
        if len(missing_col_names) > 0:
            raise RuntimeError(f"The following columns are required as input for the simple and complex aggregation "
                               f"functions but are missing in the data frame: {str(list(missing_col_names))}. "
                               f"Available columns in data frame: {str(list(df.columns))}")

        # Split data frame into groups
        groups = df.groupby(group_base)

        all_dfs = []

        ###############################################################################
        # simple aggregators
        ###############################################################################

        # Define named aggregations
        named_aggregations = {}
        log_messages = []
        for func, input_col_names, output_col_names in self.simple_aggregators:
            for input_col_name, output_col_name in zip(input_col_names, output_col_names):
                named_aggregations[output_col_name] = pd.NamedAgg(column=input_col_name, aggfunc=func)
                log_messages.append(f"(input={input_col_name} --> agg_func={func.__name__}() --> output={output_col_name})")
        self.logger.info(f"input/output relationship for simple aggregators: {str(log_messages)}")

        # Aggregate
        if len(named_aggregations) > 0:
            agg_df_simple = groups.agg(**named_aggregations)
            log_data_frame('Data frame after application of simple aggregators', agg_df_simple)

            all_dfs.append(agg_df_simple)

        ###############################################################################
        # complex aggregators
        ###############################################################################

        for func, input_col_names, output_col_names in self.complex_aggregators:

            self.logger.info('executing complex aggregation function - sources %s' % str(input_col_names))
            self.logger.info('executing complex aggregation function - output %s' % str(output_col_names))
            df_apply = groups.apply(func)

            # Some aggregation functions return None instead of an empty data frame. Therefore, the result of
            # groups.apply() can be an empty data frame without columns and without index when all function calls
            # returned None. We take corrective action and build a new empty dataframe with the expected columns and
            # the expected index including level names
            if df_apply.empty and df_apply.columns.empty:

                # Build empty index with correct level names
                if len(group_base_names) > 1:
                    tmp_array = [[] for i in range(len(group_base_names))]
                    new_index = pd.MultiIndex.from_arrays(tmp_array, names=group_base_names)
                else:
                    new_index = pd.Index([], name=group_base_names[0])

                # Build data frame with index and expected columns
                df_apply = pd.DataFrame([], columns=output_col_names, index=new_index)

                # Cast columns in data frame to the expected type
                column_types = {}
                for name in output_col_names:
                    source_metadata = self.dms.data_items.get(name)

                    if source_metadata.get(md.DATA_ITEM_COLUMN_TYPE_KEY) == md.DATA_ITEM_TYPE_NUMBER:
                        tmp_type = float
                    elif source_metadata.get(md.DATA_ITEM_COLUMN_TYPE_KEY) == md.DATA_ITEM_TYPE_BOOLEAN:
                        tmp_type = bool
                    elif source_metadata.get(md.DATA_ITEM_COLUMN_TYPE_KEY) == md.DATA_ITEM_TYPE_TIMESTAMP:
                        tmp_type = 'datetime64[ns]'
                    else:
                        tmp_type = str

                    column_types[name] = tmp_type

                df_apply = df_apply.astype(dtype=column_types, copy=False)

            all_dfs.append(df_apply)

            log_data_frame('func=%s, aggregation_df_apply' % str(func), df_apply)

        ###############################################################################
        # direct aggregators
        ###############################################################################
        for func, input_col_names, output_col_names in self.direct_aggregators:

            self.logger.info('executing direct aggregation function - sources %s' % str(input_col_names))
            self.logger.info('executing direct aggregation function - output %s' % str(output_col_names))

            df_direct = func(df=df, group_base=group_base, group_base_names=group_base_names, start_ts=start_ts, end_ts=end_ts, entities=entities, offset=offset)
            if df_direct.empty and df_direct.columns.empty:
                for name in output_col_names:
                    df_direct[name] = None

                    source_metadata = self.dms.data_items.get(name)
                    if source_metadata is None:
                        continue

                    if source_metadata.get(md.DATA_ITEM_COLUMN_TYPE_KEY) == md.DATA_ITEM_TYPE_NUMBER:
                        df_direct = df_direct.astype({name: float})
                    elif source_metadata.get(md.DATA_ITEM_COLUMN_TYPE_KEY) == md.DATA_ITEM_TYPE_BOOLEAN:
                        df_direct = df_direct.astype({name: bool})
                    elif source_metadata.get(md.DATA_ITEM_COLUMN_TYPE_KEY) == md.DATA_ITEM_TYPE_TIMESTAMP:
                        df_direct = df_direct.astype({name: 'datetime64[ns]'})
                    else:
                        df_direct = df_direct.astype({name: str})

            all_dfs.append(df_direct)

            log_data_frame('func=%s, aggregation_df_direct' % str(func), df_direct)

        ###############################################################################
        # concat all results
        ###############################################################################
        df = pd.concat(all_dfs, axis=1)

        # Corrective action: pd.concat() removes name from Index when we only have one level. There is no issue for
        # MultiIndex which is used for two and more levels
        if len(group_base_names) == 1:
            df.index.names = group_base_names

        log_data_frame('aggregation_final_df', df)

        return df

    def _apply_scope(self, df, input_col_name, scope):
        eval_expression = ""
        if scope.get('type') == 'DIMENSIONS':
            self.logger.debug('Applying Dimensions Scope')
            dimension_count = len(scope.get('dimensions'))
            for dimension_filter in scope.get('dimensions'):
                dimension_name = dimension_filter['name']
                dimension_value = dimension_filter['value']
                dimension_count -= 1
                if isinstance(dimension_value, str):
                    dimension_value = [dimension_value]
                else:
                    # Convert to list explicitly to guarantee subsequent 'str(dimension_value)' returns a proper
                    # string. Counter example: str(dict.values()) returns "dict_values([...])"
                    dimension_value = list(dimension_value)
                eval_expression += 'df[\'' + dimension_name + '\'].isin(' + str(dimension_value) + ')'
                eval_expression += ' & ' if dimension_count != 0 else ''
        else:
            self.logger.debug('Applying Expression Scope')
            eval_expression = scope.get('expression')
            if eval_expression is not None and '${' in eval_expression:
                eval_expression = re.sub(r"\$\{(\w+)\}", r"df['\1']", eval_expression)
        self.logger.debug('Final Scope Mask Expression {}'.format(eval_expression))

        scope_mask = eval(eval_expression)

        return df[input_col_name].where(scope_mask)


def _general_aggregator_input():
    return {'name': 'source', 'description': 'Select the data item that you want to use as input for your calculation.',
            'type': 'DATA_ITEM', 'required': True, }.copy()

'''
# How to run

# import stuff in this file
from iotfunctions.aggregate import (Aggregation, add_simple_aggregator_execute)

# choose aggrator function
func = bif.AggregateWithExpression

# set up parameter list
params_dict = {}
params_dict['input_items'] = 'score'  # input column
params_dict['output_items'] = 'score_out'  # output_column
params_dict['expression'] = 'x.max()'

# set name for the function pandas grouper should run
func_name = 'execute_AggregateWithExpression'
# add func_name as alias for the aggregate method
add_simple_aggregator_execute(func, func_name)
# turn func into a closure
func_clos = getattr(func(**params_dict), func_name)

# instatiate an Aggregation object with entity index, timestamp index,
# desired granularity and a (short) chain of aggregators
# granularity is a quadruple with frequency, list of columns to group, boolean whether to go by entity and
#   entity id (which seems to be ignored)
# simple aggregator is a list of triplets with column name, closure as above and a name
agg_fct = Aggregation(None, ids=['entity'], timestamp='timestamp', granularity=('T', ('score',), True, 16623),
                    simple_aggregators=[('score', func_clos, 'AggWithExpr')])

# Execute the aggregator
jobsettings = { 'db': db, '_db_schema': 'public', 'save_trace_to_file' : True}
et = agg_fct._build_entity_type(columns = [Column('score',Float())], **jobsettings)
df_agg = agg_fct.execute(df=df_input)


'''


def _number_aggregator_input():
    input_item = _general_aggregator_input()
    input_item['dataType'] = 'NUMBER'
    return input_item


def _no_datatype_aggregator_output():
    return {'name': 'name',
            'description': 'Enter a name for the data item that is produced as a result of this calculation.'}.copy()


def _general_aggregator_output():
    output_item = _no_datatype_aggregator_output()
    output_item['dataTypeFrom'] = 'source'
    return output_item


def _number_aggregator_output():
    output_item = _no_datatype_aggregator_output()
    output_item['dataType'] = 'NUMBER'
    return output_item


def _generate_metadata(cls, metadata):
    common_metadata = {'name': cls.__name__, 'moduleAndTargetName': '%s.%s' % (cls.__module__, cls.__name__),
                       'category': 'AGGREGATOR', 'input': [_general_aggregator_input()],
                       'output': [_general_aggregator_output()]}
    common_metadata.update(metadata)
    return common_metadata


class Aggregator(BaseAggregator):
    def __init__(self):
        super().__init__()


class SimpleAggregator(Aggregator):
    is_simple_aggregator = True

    def __init__(self):
        super().__init__()


class ComplexAggregator(Aggregator):
    is_complex_aggregator = True

    def __init__(self):
        super().__init__()

class DirectAggregator(Aggregator):
    is_direct_aggregator = True

    def __init__(self):
        super().__init__()

class Sum(SimpleAggregator):

    @classmethod
    def metadata(cls):
        return _generate_metadata(cls, {'description': 'Calculates the sum of the values in your data set.',
                                        'input': [_number_aggregator_input(), {'name': 'min_count',
                                                                               'description': 'The required number of valid values to perform the operation. If fewer than min_count non-NA values are present the result will be NA. Defalut 1.',
                                                                               'type': 'CONSTANT', 'required': False,
                                                                               'dataType': 'NUMBER'}],
                                        'output': [_number_aggregator_output()]})

    def __init__(self, min_count=None):
        if min_count is None:
            self.min_count = 1
        else:
            self.min_count = min_count

    def execute(self, group):
        return group.sum(min_count=self.min_count)


class Minimum(SimpleAggregator):

    @classmethod
    def metadata(cls):
        return _generate_metadata(cls, {'description': 'Identifies the minimum value in your data set.'})

    def __init__(self):
        pass

    def execute(self, group):
        return group.min(skipna=True)


class Maximum(SimpleAggregator):

    @classmethod
    def metadata(cls):
        return _generate_metadata(cls, {'description': 'Identifies the maximum value in your data set.'})

    def __init__(self):
        pass

    def execute(self, group):
        return group.max()


class Mean(SimpleAggregator):

    @classmethod
    def metadata(cls):
        return _generate_metadata(cls, {'description': 'Calculates the mean of the values in your data set.',
                                        'input': [_number_aggregator_input()], 'output': [_number_aggregator_output()]})

    def __init__(self):
        super().__init__()

    def execute(self, group):
        return group.mean()


class Median(SimpleAggregator):

    @classmethod
    def metadata(cls):
        return _generate_metadata(cls, {'description': 'Indentifies the median of the values in your data set.'})

    def __init__(self):
        pass

    def execute(self, group):
        return group.median()


class Count(SimpleAggregator):

    @classmethod
    def metadata(cls):
        return _generate_metadata(cls, {'description': 'Counts the number of values in your data set.',
                                        'input': [_general_aggregator_input(), {'name': 'min_count',
                                                                                'description': 'The required number of valid values to perform the operation. If fewer than min_count non-NA values are present the result will be NA. Defalut 1.',
                                                                                'type': 'CONSTANT', 'required': False,
                                                                                'dataType': 'NUMBER'}],
                                        'output': [_number_aggregator_output()], 'tags': ['EVENT']})

    def __init__(self, min_count=None):
        if min_count is None:
            self.min_count = 1
        else:
            self.min_count = min_count

    def execute(self, group):
        # group is expected to be a pandas' series but in case of an empty dataframe groupby.agg() hands over an empty
        # data frame. This is an erroneous behaviour in pandas, but we have to take it into account: Group.count()
        # returns a series instead of integer when group is a data frame instead of series. When cnt is a series the
        # subsequent cnt >= self.min_count raises an ambiguous truth exception - at least for some panda versions
        # like 1.4.3 but not for 1.3.4 and 1.5.4
        if not group.empty:
            cnt = group.count()
        else:
            cnt = 0
        return cnt if cnt >= self.min_count else None


class DistinctCount(SimpleAggregator):

    @classmethod
    def metadata(cls):
        return _generate_metadata(cls, {'description': 'Counts the number of distinct values in your data set.',
                                        'input': [_general_aggregator_input(), {'name': 'min_count',
                                                                                'description': 'The required number of valid values to perform the operation. If fewer than min_count non-NA values are present the result will be NA. Defalut 1.',
                                                                                'type': 'CONSTANT', 'required': False,
                                                                                'dataType': 'NUMBER'}],
                                        'output': [_number_aggregator_output()], 'tags': ['EVENT']})

    def __init__(self, min_count=None):
        if min_count is None:
            self.min_count = 1
        else:
            self.min_count = min_count

    def execute(self, group):
        # group is expected to be a pandas' series but in case of an empty dataframe groupby.agg() hands over an empty
        # data frame. This is an erroneous behaviour in pandas, but we have to take it into account: Do not deploy
        # unique() on group when it is a dataframe because unique() does only exist for series.
        if not group.empty:
            cnt = len(group.dropna().unique())
        else:
            cnt = 0
        return cnt if cnt >= self.min_count else None


class StandardDeviation(SimpleAggregator):

    @classmethod
    def metadata(cls):
        return _generate_metadata(cls,
                                  {'description': 'Calculates the standard deviation of the values in your data set.',
                                   'input': [_number_aggregator_input()], 'output': [_number_aggregator_output()]})

    def __init__(self):
        pass

    def execute(self, group):
        return group.std()


class Variance(SimpleAggregator):

    @classmethod
    def metadata(cls):
        return _generate_metadata(cls, {'description': 'Calculates the variance of the values in your data set.',
                                        'input': [_number_aggregator_input()], 'output': [_number_aggregator_output()]})

    def __init__(self):
        pass

    def execute(self, group):
        return group.var()


class Product(SimpleAggregator):

    @classmethod
    def metadata(cls):
        return _generate_metadata(cls, {'description': 'Calculates the product of the values in your data set.',
                                        'input': [_number_aggregator_input(), {'name': 'min_count',
                                                                               'description': 'The required number of valid values to perform the operation. If fewer than min_count non-NA values are present the result will be NA. Defalut 1.',
                                                                               'type': 'CONSTANT', 'required': False,
                                                                               'dataType': 'NUMBER'}],
                                        'output': [_number_aggregator_output()]})

    def __init__(self, min_count=None):
        if min_count is None:
            self.min_count = 1
        else:
            self.min_count = min_count

    def execute(self, group):
        return group.prod(min_count=self.min_count)


class First(SimpleAggregator):

    @classmethod
    def metadata(cls):
        return _generate_metadata(cls,
                                  {'description': 'Identifies the first value in your data set.', 'tags': ['EVENT']})

    def __init__(self):
        pass

    def execute(self, group):

        first = None
        group = group.dropna()

        if not group.empty:
            if isinstance(group, pd.Series):
                first = group.iat[0]
            elif isinstance(group, pd.DataFrame):
                first = group.iat[0, 0]

        return first


class Last(SimpleAggregator):

    @classmethod
    def metadata(cls):
        return _generate_metadata(cls,
                                  {'description': 'Identifies the last value in your data set.', 'tags': ['EVENT']})

    def __init__(self):
        pass

    def execute(self, group):

        last = None
        group = group.dropna()

        if not group.empty:
            if isinstance(group, pd.Series):
                last = group.iat[-1]
            elif isinstance(group, pd.DataFrame):
                last = group.iat[-1, 0]

        return last


class AggregateWithCalculation(SimpleAggregator):

    @classmethod
    def metadata(cls):
        return _generate_metadata(cls, {'description': 'Create aggregation using expression on a data item.',
                                        'input': [_general_aggregator_input(), {'name': 'expression',
                                                                                'description': 'The expression. Use ${GROUP} to reference the current grain. All Pandas Series methods can be used on the grain. For example, ${GROUP}.max() - ${GROUP}.min().',
                                                                                'type': 'CONSTANT', 'required': True,
                                                                                'dataType': 'LITERAL'}],
                                        'output': [_no_datatype_aggregator_output()], 'tags': ['EVENT', 'JUPYTER']})

    def __init__(self, expression=None):
        if expression is None or not isinstance(expression, str):
            raise RuntimeError("argument expression must be provided and must be a string")

        self.expression = expression

    def execute(self, group):
        return eval(re.sub(r"\${GROUP}", r"group", self.expression))


class MsiOccupancyCount(DirectAggregator):

    KPI_FUNCTION_NAME = "MSI_OccupancyCount"

    BACKTRACK_IMPACTING_PARAMETER = "start_of_calculation"

    def __init__(self, raw_occupancy_count, start_of_calculation=None, name=None):
        super().__init__()
        self.logger = logging.getLogger('%s.%s' % (self.__module__, self.__class__.__name__))

        if raw_occupancy_count is not None and len(raw_occupancy_count) > 0:
            self.raw_occupancy_count = raw_occupancy_count
        else:
            raise RuntimeError(f"Function {self.KPI_FUNCTION_NAME} requires the parameter raw_occupancy_count "
                               f"but it is empty: raw_occupancy_count={raw_occupancy_count}")

        if start_of_calculation is not None:
            try:
                self.start_of_calculation = pd.Timestamp(start_of_calculation, unit='ms')
            except Exception as ex:
                raise RuntimeError(f"The optional parameter start_of_calculation of function {self.KPI_FUNCTION_NAME} "
                                   f"cannot be converted to a timestamp: start_of_calculation={start_of_calculation}") from ex
        else:
            self.start_of_calculation = None

        if name is not None and len(name) > 0:
            self.output_name = name
        else:
            raise RuntimeError(f"No name was provided for the metric which is calculated by function {self.KPI_FUNCTION_NAME}: name={name}")

    def execute(self, df, group_base, group_base_names, start_ts=None, end_ts=None, entities=None, offset=None):

        # If entities is None define list of entities by data frame. The list of entities can then be incomplete!
        if entities is None:
            entities = df.index.get_level_values(level=group_base_names[0]).unique()

        # Schema name and table name of result table for sql statement
        sql_schema_name = check_sql_injection(self.dms.schema)
        sql_quoted_schema_name = dbhelper.quotingSchemaName(sql_schema_name, self.dms.is_postgre_sql)

        sql_table_name = check_sql_injection(self.dms.entity_type_obj._data_items.get(self.output_name).get('sourceTableName'))
        sql_quoted_table_name = dbhelper.quotingTableName(sql_table_name, self.dms.is_postgre_sql)

        # Find data item representing the result of this KPI function
        result_data_item = self.dms.entity_type_obj._data_items.get(self.output_name)

        # Find granularity_set/frequency of this aggregation
        agg_frequency = find_frequency_from_data_item(result_data_item, self.dms.granularities)

        # Find time range covered by this pipeline run (align start and end date with grain boundaries)
        aligned_run_end = rollback_to_interval_boundary(self.dms.launch_date, agg_frequency)
        if self.dms.previous_launch_date is not None:
            aligned_run_start = rollback_to_interval_boundary(self.dms.previous_launch_date, agg_frequency)
        else:
            # No previous execution date available (first pipeline run for this resource type). Fall back to the earliest
            # data event in input data frame
            time_min = df.index.get_level_values(level=group_base_names[1]).min()
            if pd.notna(time_min):
                aligned_run_start = rollback_to_interval_boundary(time_min, agg_frequency)
            else:
                # Empty data frame: Nothing to process, i.e. time range covered by this pipeline is zero
                aligned_run_start = aligned_run_end

        # Find any explicitly defined backtrack for this KPI function
        # backtrack = result_data_item.get('kpiFunctionDto').get('backtrack')
        # if backtrack is not None and len(backtrack) > 0:
        #     backtrack_start = aligned_run_end - pd.tseries.offsets.DateOffset(**backtrack)
        # else:
        #     backtrack_start = None

        # Check if recalculation of OccupancyCount is configured
        if self.start_of_calculation is not None:
            backtrack_start = rollback_to_interval_boundary(self.start_of_calculation, agg_frequency)
            if offset is not None:
                backtrack_start = backtrack_start - offset
                if backtrack_start > self.start_of_calculation:
                    backtrack_start = backtrack_start - pd.Timedelta(days=1)
        else:
            backtrack_start = None

        # Determine the following:
        #   1) Time range [aligned_cycle_start, aligned_cycle_end]: aligned start and end of this cycle
        #   2) aligned_calc_start: Point in time from which OccupancyCount is supposed to be calculated (it will be aligned with grain boundaries).
        if self.dms.running_with_backtrack:
            # Pipeline runs in BackTrack mode.
            # Hint: start_ts is already aligned with grain boundaries
            #       end_ts is aligned with grain boundaries except for the last cycle
            aligned_cycle_start = rollback_to_interval_boundary(start_ts, agg_frequency)
            aligned_cycle_end = rollback_to_interval_boundary(end_ts, agg_frequency)
            if backtrack_start is None:
                aligned_calc_start = aligned_run_start
            else:
                aligned_calc_start = backtrack_start

        else:
            # Pipeline runs in CheckPoint mode (There is only one cycle)
            aligned_cycle_start = aligned_run_start
            aligned_cycle_end = aligned_run_end
            aligned_calc_start = aligned_cycle_start

        self.logger.debug(f"aligned_cycle_start = {aligned_cycle_start}, aligned_cycle_end = {aligned_cycle_end}, "
                          f"aligned_calc_start = {aligned_calc_start}, "
                          f"self.dms.running_with_backtrack = {self.dms.running_with_backtrack}, "
                          f"self.start_of_calculation = {self.start_of_calculation}, "
                          f"agg_frequency = {agg_frequency}")

        s_agg_result = None
        if aligned_cycle_start < aligned_cycle_end:
            # When aligned_calc_start <= aligned_cycle_start then we calculate all OccupancyCount values in this cycle. But
            # when aligned_calc_start > aligned_cycle_start then we **do not** calculate all OccupancyCount values in this
            # cycle. Fetch those non-calculated OccupancyCount values from output table to complete the internal data frame
            # which might be used later on by other KPI functions
            s_missing_result_values = None
            if aligned_calc_start > aligned_cycle_start:
                # Load missing OccupancyCount values from output table (this only happens in BackTrack mode)
                sql_statement = f'SELECT "VALUE_N", "TIMESTAMP", "ENTITY_ID" FROM {sql_quoted_schema_name}.{sql_quoted_table_name} ' \
                                f'WHERE "KEY" = ? AND "TIMESTAMP" >= ? AND "TIMESTAMP" < ? AND "ENTITY_ID" IN ? ORDER BY "ENTITY_ID", "TIMESTAMP" ASC'

                stmt = ibm_db.prepare(self.dms.db_connection, sql_statement)
                try:
                    ibm_db.bind_param(stmt, 1, self.output_name)
                    ibm_db.bind_param(stmt, 2, aligned_cycle_start)
                    ibm_db.bind_param(stmt, 3, min(aligned_calc_start, aligned_cycle_end))
                    ibm_db.bind_param(stmt, 4, list(entities))
                    ibm_db.execute(stmt)
                    row = ibm_db.fetch_tuple(stmt)
                    result_data = []
                    result_index = []
                    while row is not False:
                        result_data.append(row[0])
                        result_index.append((row[2], row[1]))
                        row = ibm_db.fetch_tuple(stmt)

                    if len(result_data) > 0:
                        s_missing_result_values = pd.Series(data=result_data, index=pd.MultiIndex.from_tuples(tuples=result_index, names=group_base_names), name=self.output_name)
                        self.logger.debug(f"Number of missing results: {len(s_missing_result_values)}")
                    else:
                        self.logger.debug(f"No missing results available.")
                except Exception as ex:
                    raise Exception(
                        f'Retrieval of result values failed with sql statement "{sql_statement}"') from ex
                finally:
                    ibm_db.free_result(stmt)

            # Because we only get a data event when the raw metric changes, but we want to provide values for all time
            # units of the derived metric we have to fetch the latest available OccupancyCount values from
            # output table to fill gaps at the beginning. This step is not required for cycles in which we do not
            # calculate any OccupancyCount values.
            if aligned_calc_start < aligned_cycle_end:
                s_start_result_values = None

                # Read just one result value per device right before aligned_calc_start.
                sql_statement = f'WITH PREVIOUS_VALUES AS ' \
                                    f'(SELECT "VALUE_N", "ENTITY_ID", ' \
                                    f'ROW_NUMBER() OVER ( PARTITION BY "ENTITY_ID" ORDER BY "TIMESTAMP" DESC) ROW_NUM ' \
                                    f'FROM {sql_quoted_schema_name}.{sql_quoted_table_name} ' \
                                    f'WHERE "KEY" = ? AND "TIMESTAMP" < ? AND "ENTITY_ID" IN ?) ' \
                                f'SELECT "VALUE_N", "ENTITY_ID" FROM PREVIOUS_VALUES WHERE ROW_NUM = 1'

                stmt = ibm_db.prepare(self.dms.db_connection, sql_statement)
                try:
                    ibm_db.bind_param(stmt, 1, self.output_name)
                    ibm_db.bind_param(stmt, 2, max(aligned_calc_start, aligned_cycle_start))
                    ibm_db.bind_param(stmt, 3, list(entities))
                    ibm_db.execute(stmt)
                    row = ibm_db.fetch_tuple(stmt)
                    result_data = []
                    result_index = []
                    while row is not False:
                        result_data.append(row[0])
                        result_index.append(row[1])
                        row = ibm_db.fetch_tuple(stmt)
                    if len(result_data) > 0:
                        s_start_result_values = pd.Series(data=result_data, index=pd.Index(result_index, name=group_base_names[0]))
                        self.logger.debug(f"Number of start results: {len(s_start_result_values)}")
                    else:
                        self.logger.debug(f"No start results available.")
                except Exception as ex:
                    raise Exception(
                        f'Retrieval of previous result value failed with sql statement "{sql_statement}"') from ex
                finally:
                    ibm_db.free_result(stmt)

                # We only want to calculate OccupancyCount between aligned_calc_start and aligned_cycle_end. Shrink data
                # frame to required time range.
                s_calc = df[self.raw_occupancy_count].copy()
                tmp_timestamps = s_calc.index.get_level_values(level=group_base_names[1])
                s_calc = s_calc[(tmp_timestamps >= max(aligned_calc_start, aligned_cycle_start)) & (tmp_timestamps < aligned_cycle_end)]

                # Cast column self.raw_occupancy_count to float because we allow it to be of type string for convenience
                s_calc = s_calc.astype(float)

                # Explicitly replace all negative raw occupancy counts by zero. We interpret negative counts which can occur in the input data as zero-counts.
                s_calc.mask(s_calc < 0, 0.0, inplace=True)

                # Aggregate new column to get result metric. Result metric has name self.raw_output_name in data frame df_agg_result.
                # Columns in group_base_names go into index of df_agg_result. We search for the last raw occupancy count
                # in every aggregation interval.
                s_agg_result = s_calc.groupby(group_base).last()

                # Rename series s_agg_result from self.raw_occupancy_count to self.output_name
                s_agg_result.name = self.output_name

                # df_agg_result only holds values for aggregation intervals for which we had data events. Therefore,
                # create data frame with an index which holds entries for each aggregation interval between
                # aligned_calc_start (including) and aligned_cycle_end (excluding)
                time_index = pd.date_range(start=max(aligned_calc_start, aligned_cycle_start), end=(aligned_cycle_end - pd.Timedelta(value=1, unit='ns')), freq=agg_frequency)
<<<<<<< HEAD
                full_index = pd.MultiIndex.from_product([entities, time_index], names=group_base_names)
=======
                if self.dms.df_devices is not None:
                    # Get list of devices from configuration to catch those devices which are not included in current pipeline run, too
                    devices = self.dms.df_devices[self.dms.entityIdName].unique()
                else:
                    # Fall back to list of devices found in the data frame of current pipeline run.
                    devices = s_agg_result.index.get_level_values(level=group_base_names[0]).unique()
                full_index = pd.MultiIndex.from_product([devices, time_index], names=group_base_names)
>>>>>>> b191ddb2
                tmp_col_name = self.output_name + UNIQUE_EXTENSION_LABEL
                full_df = pd.DataFrame(data={tmp_col_name: np.nan}, index=full_index)
                df_agg_result = full_df.join(s_agg_result, how='left')
                s_agg_result = df_agg_result[self.output_name]
                df_agg_result = None

                if s_start_result_values is not None:
                    # Add previous result(s) to first value(s) in df_agg_result when first value is np.nan
                    s_agg_result = s_agg_result.groupby(level=group_base_names[0], sort=False).transform(self.add_to_first, s_start_result_values)

                s_agg_result.ffill(inplace=True)

            # Add result values which has not been calculated in this run but were taken from output table
            if s_missing_result_values is not None:
                if s_agg_result is None or s_agg_result.empty:
                    s_agg_result = s_missing_result_values
                else:
                    s_agg_result = pd.concat([s_missing_result_values, s_agg_result], verify_integrity=True)

            if s_agg_result is not None:
                s_agg_result.sort_index(ascending=True, inplace=True)

        else:
            # Nothing to do because range in which OccupancyCount must be calculated is zero or negative.
            pass

        if s_agg_result is None:
            s_agg_result = pd.Series([], index=pd.MultiIndex.from_arrays([[], []], names=group_base_names), dtype='int64')

        return s_agg_result

    @classmethod
    def add_to_first(self, sub_s, value_map):
        if pd.isna(sub_s.iat[0]) and sub_s.name in value_map.index:
            sub_s.iat[0] = value_map.at[sub_s.name]
        return sub_s


class MsiOccupancyFrequency(DirectAggregator):

    KPI_FUNCTION_NAME = "MSI_OccupancyFrequency"

    def __init__(self, occupancy_count, office_hour_start, office_hour_end, name=None):
        super().__init__()
        self.logger = logging.getLogger('%s.%s' % (self.__module__, self.__class__.__name__))

        if occupancy_count is not None and len(occupancy_count) > 0:
            self.occupancy_count = occupancy_count
        else:
            raise RuntimeError(f"Function {self.KPI_FUNCTION_NAME} requires the parameter occupancy_count "
                               f"but it is empty: occupancy_count={occupancy_count}")

        self.office_hour_start = office_hour_start
        self.office_hour_end = office_hour_end

        if name is not None and len(name) > 0:
            self.output_name = name
        else:
            raise RuntimeError(
                f"No name was provided for the metric which is calculated by function {self.KPI_FUNCTION_NAME}: name={name}")

    def execute(self, df, group_base, group_base_names, start_ts=None, end_ts=None, entities=None, offset=None):

        # Find data item representing the result of this KPI function
        result_data_item = self.dms.entity_type_obj._data_items.get(self.output_name)

        # Determine destination frequency of this aggregation
        agg_frequency = find_frequency_from_data_item(result_data_item, self.dms.granularities)

        # Only daily agg_frequency is meaningful because of the involvements of office hours
        if agg_frequency != "D":
            raise RuntimeError(f'Aggregation function {self.__class__.__name__} only supports daily grain ("D"): agg_frequency={agg_frequency}')

        if not df.empty:
            # Define new column names which are temporarily used inside this function. Use output name as stem because
            # we can be sure it is not used in the data frame yet
            diff_col_name = self.output_name
            missing_diff_col_name = diff_col_name + UNIQUE_EXTENSION_LABEL
            availability_col_name = missing_diff_col_name + '_2'

            # Get a copy of input data frame with group base in index
            df_copy = df[[self.occupancy_count]].copy()

            # Copy timestamps from index back into columns; use a different name to avoid ambiguities
            timestamp_level_name = group_base_names[1]
            timestamp_col_name = timestamp_level_name + UNIQUE_EXTENSION_LABEL
            df_copy[timestamp_col_name] = df_copy.index.get_level_values(level=timestamp_level_name)

            # Determine duration of (forward-directed) time gaps between each row for each aggregation interval. The
            # duration of last time gap is always np.nan for all aggregation intervals because of the missing successor.
            # Use output column name as temporary column name because we can be sure it is not used in data frame.
            groupby = df_copy.groupby(group_base)
            df_copy[diff_col_name] = groupby[timestamp_col_name].diff(-1) * -1

            # Fill in duration of last time gap for each aggregation interval with duration between last row and corresponding aggregation boundary
            df_copy_diff_isna = df_copy[diff_col_name].isna()
            df_copy[missing_diff_col_name] = pd.NaT
            df_copy[missing_diff_col_name].mask(df_copy_diff_isna, df_copy[timestamp_col_name], inplace=True)
            df_copy[missing_diff_col_name] = df_copy[missing_diff_col_name].transform(lambda x: rollforward_to_interval_boundary(x, agg_frequency) - x if pd.notna(x) else pd.NaT)
            df_copy[diff_col_name].mask(df_copy_diff_isna, df_copy[missing_diff_col_name], inplace=True)

            # Remove a time gap when its corresponding occupancy count is zero
            df_copy[diff_col_name].where(df_copy[self.occupancy_count] > 0, pd.NaT, inplace=True)

            # Sum up the time gaps for each aggregation interval
            s_frequency = groupby[diff_col_name].sum()

            # Determine availability per space
            df_per_space = df[[self.office_hour_start, self.office_hour_end]].groupby(group_base[0]).first()
            s_availability = pd.to_timedelta(df_per_space[self.office_hour_end].where(df_per_space[self.office_hour_end].notna(), "24:00") + ":00") - \
                             pd.to_timedelta(df_per_space[self.office_hour_start].where(df_per_space[self.office_hour_start].notna(), "00:00") + ":00")
            s_availability.name = availability_col_name

            # Merge s_availability with s_frequency
            df_frequency = s_frequency.to_frame()
            df_frequency = df_frequency.join(s_availability, how='left', on=group_base[0])

            # Divide frequency by availability. Avoid division by zero, replace frequency by -1 for negative availabilities
            s_avail_greater_zero = (df_frequency[availability_col_name] > pd.Timedelta(0))
            df_frequency[diff_col_name].where(s_avail_greater_zero, -1, inplace=True)
            df_frequency[availability_col_name].where(s_avail_greater_zero, 1, inplace=True)
            s_frequency = (df_frequency[diff_col_name] / df_frequency[availability_col_name]) * 100
            s_frequency.name = self.output_name

        else:
            s_frequency = None

        return s_frequency<|MERGE_RESOLUTION|>--- conflicted
+++ resolved
@@ -867,9 +867,6 @@
                 # create data frame with an index which holds entries for each aggregation interval between
                 # aligned_calc_start (including) and aligned_cycle_end (excluding)
                 time_index = pd.date_range(start=max(aligned_calc_start, aligned_cycle_start), end=(aligned_cycle_end - pd.Timedelta(value=1, unit='ns')), freq=agg_frequency)
-<<<<<<< HEAD
-                full_index = pd.MultiIndex.from_product([entities, time_index], names=group_base_names)
-=======
                 if self.dms.df_devices is not None:
                     # Get list of devices from configuration to catch those devices which are not included in current pipeline run, too
                     devices = self.dms.df_devices[self.dms.entityIdName].unique()
@@ -877,7 +874,6 @@
                     # Fall back to list of devices found in the data frame of current pipeline run.
                     devices = s_agg_result.index.get_level_values(level=group_base_names[0]).unique()
                 full_index = pd.MultiIndex.from_product([devices, time_index], names=group_base_names)
->>>>>>> b191ddb2
                 tmp_col_name = self.output_name + UNIQUE_EXTENSION_LABEL
                 full_df = pd.DataFrame(data={tmp_col_name: np.nan}, index=full_index)
                 df_agg_result = full_df.join(s_agg_result, how='left')
