--- conflicted
+++ resolved
@@ -829,11 +829,7 @@
         # Add scds
         for key, values in list(self.scds.items()):
             self._entity_type.add_slowly_changing_dimension(
-<<<<<<< HEAD
                     key,String(255))
-=======
-                key, String())
->>>>>>> 3abdbbd3
             self.data_item_domain[key] = values
 
         # Add activities metadata to entity type        
