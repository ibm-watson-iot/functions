--- conflicted
+++ resolved
@@ -1,4 +1,3 @@
-<<<<<<< HEAD
 # *****************************************************************************
 # Â© Copyright IBM Corp. 2018.  All Rights Reserved.
 #
@@ -144,7 +143,7 @@
                 }
 
 
-class AggregateWithCalculation(BaseSimpleAggregator):
+class AggregateWithExpression(BaseSimpleAggregator):
     
     '''
     Create aggregation using expression. The calculation is evaluated for
@@ -193,7 +192,6 @@
         
         return eval(expression)
       
-
 
 class AlertExpression(BaseEvent):
     '''
@@ -1564,8 +1562,8 @@
         self.output_item = output_item
         
     def execute(self,df):
-        
         print('kohlmann remove: RandomNormal is executed with length %d' % len(df.index))
+        
         df[self.output_item] = np.random.normal(self.mean,self.standard_deviation,len(df.index))
         
         return df
@@ -2226,2233 +2224,3 @@
         #define arguments that behave as function outputs
         outputs = []
         outputs.append(UIFunctionOutSingle('output_item'))
-
-=======
-# *****************************************************************************
-# Â© Copyright IBM Corp. 2018.  All Rights Reserved.
-#
-# This program and the accompanying materials
-# are made available under the terms of the Apache V2.0
-# which accompanies this distribution, and is available at
-# http://www.apache.org/licenses/LICENSE-2.0
-#
-# *****************************************************************************
-
-'''
-The Built In Functions module contains preinstalled functions
-'''
-
-import datetime as dt
-import time
-from collections import OrderedDict
-import numpy as np
-import re
-import pandas as pd
-import logging
-import warnings
-from sqlalchemy import Column, Integer, String, Float, DateTime, Boolean, func
-from .base import (BaseTransformer, BaseEvent, BaseSCDLookup, 
-                   BaseMetadataProvider, BasePreload, BaseDatabaseLookup,
-                   BaseDataSource, BaseDBActivityMerge, BaseSimpleAggregator)
-
-from .ui import (UISingle,UIMultiItem,UIFunctionOutSingle,
-                 UISingleItem, UIFunctionOutMulti, UIMulti, UIExpression)
-from .util import adjust_probabilities
-
-logger = logging.getLogger(__name__)
-PACKAGE_URL = 'git+https://github.com/ibm-watson-iot/functions.git@'
-_IS_PREINSTALLED = True
-
-class ActivityDuration(BaseDBActivityMerge):
-    '''
-    Merge data from multiple tables containing activities. An activity table
-    must have a deviceid, activity_code, start_date and end_date. The
-    function returns an activity duration for each selected activity code.
-    '''
-    
-    _is_instance_level_logged = False
-    def __init__(self,table_name,activity_codes, activity_duration=None):
-        
-        super().__init__(input_activities=activity_codes,
-                         activity_duration=activity_duration )
-        
-        self.table_name = table_name
-        self.activity_codes = activity_codes
-        self.activities_metadata[table_name] = activity_codes
-        self.activities_custom_query_metadata = {}
-        
-    @classmethod
-    def build_ui(cls):
-        #define arguments that behave as function inputs
-        inputs = []
-        inputs.append(UISingle(name = 'table_name',
-                                        datatype = str,
-                                        description = 'Source table name',
-                                        ))
-        inputs.append(UIMulti(name = 'activity_codes',
-                              datatype=str,
-                              description = 'Comma separated list of activity codes',
-                              output_item = 'activity_duration',
-                              is_output_datatype_derived = False,
-                              output_datatype = float
-                    ))
-        outputs = []
-
-        return (inputs,outputs)  
-
-class AggregateItems(BaseSimpleAggregator):
-
-    '''
-    Use common aggregation methods to aggregate one or more data items
-    
-    '''
-    
-    def __init__(self,input_items,aggregation_function,output_items=None):
-        
-        super().__init__()
-        
-        self.input_items = input_items
-        self.aggregation_function = aggregation_function
-        
-        if output_items is None:
-            output_items = ['%s_%s' %(x,aggregation_function) for x in self.input_items]
-        
-        self.output_items = output_items
-        
-    def get_aggregation_method(self):
-        
-        out = self.get_available_methods().get(self.aggregation_function,None)
-        if out is None:
-            raise ValueError('Invalid aggregation function specified: %s'
-                             %self.aggregation_function)
-        
-        return out 
-        
-    @classmethod
-    def build_ui(cls):
-        
-        inputs = []
-        inputs.append(UIMultiItem(name = 'input_items',
-                                  datatype= None,
-                                  description = ('Choose the data items'
-                                                 ' that you would like to'
-                                                 ' aggregate'),
-                                  output_item = 'output_items',
-                                  is_output_datatype_derived = True
-                                          ))
-                                  
-        aggregate_names = list(cls.get_available_methods().keys())
-                                  
-        inputs.append(UISingle(name = 'aggregation_function',
-                               description = 'Choose aggregation function',
-                               values = aggregate_names))
-        
-        return (inputs,[])
-    
-    @classmethod
-    def count_distinct(cls,series):
-        
-        return len(series.dropna().unique())                                  
-        
-    @classmethod
-    def get_available_methods(cls):
-        
-        return {
-                'sum' : 'sum',
-                'count' : 'count',
-                'count_distinct' : cls.count_distinct,
-                'min' : 'min',
-                'max' : 'max',
-                'mean' : 'mean',
-                'median' : 'median',
-                'std' : 'std',
-                'var' : 'var',
-                'first': 'first',
-                'last': 'last',
-                'product' : 'product'
-                }
-
-
-class AggregateWithExpression(BaseSimpleAggregator):
-    
-    '''
-    Create aggregation using expression. The calculation is evaluated for
-    each data_item selected. The data item will be made available as a
-    Pandas Series. Refer to the Pandas series using the local variable named
-    "x". The expression must return a scalar value.
-    
-    Example:
-        
-    x.max() - x.min()
-    
-    '''
-    
-    def __init__(self,input_items,expression,output_items):
-    
-        super().__init__()
-        
-        self.input_items = input_items
-        self.expression = expression    
-        self.output_items = output_items
-
-    @classmethod
-    def build_ui(cls):
-        
-        inputs = []
-        inputs.append(UIMultiItem(name = 'input_items',
-                                  datatype= None,
-                                  description = ('Choose the data items'
-                                                 ' that you would like to'
-                                                 ' aggregate'),
-                                  output_item = 'output_items',
-                                  is_output_datatype_derived = True
-                                          ))
-                                  
-        inputs.append(UISingle(name = 'expression',
-                               description = 'Paste in or type an AS expression',
-                               datatype = str))
-        
-        return (inputs,[])
-        
-    def aggregate(self, x):
-        
-        # for compatibility
-        # replace {GROUP}.max() with series.max
-        expression = re.sub(r"\$\{GROUP\}", r"x", self.expression)
-        
-        return eval(expression)
-      
-
-class AlertExpression(BaseEvent):
-    '''
-    Create alerts that are triggered when data values reach a particular range.
-    '''
-    def __init__(self, input_items, expression , alert_name):
-        self.input_items = input_items
-        self.expression = expression
-        self.alert_name = alert_name
-        super().__init__()
-        
-    def _calc(self,df):
-        '''
-        unused
-        '''
-        return df
-        
-    def execute(self, df):
-        c = self._entity_type.get_attributes_dict()
-        df = df.copy()
-        if '${' in self.expression:
-            expr = re.sub(r"\$\{(\w+)\}", r"df['\1']", self.expression)
-            msg = 'Expression converted to %s. ' %expr
-        else:
-            expr = self.expression
-            msg = 'Expression (%s). ' %expr
-        self.trace_append(msg)
-        df[self.alert_name] = np.where(eval(expr), True, False)
-        return df
-    
-    def get_input_items(self):
-        items = self.get_expression_items(self.expression)
-        return items    
-    
-    @classmethod
-    def build_ui(cls):
-        #define arguments that behave as function inputs
-        inputs = []
-        inputs.append(UIMultiItem(name = 'input_items',
-                                              datatype=None,
-                                              description = 'Input items'
-                                              ))
-        inputs.append(UISingle(name = 'expression',
-                                              datatype=str,
-                                              description = "Define alert expression using pandas systax. Example: df['inlet_temperature']>50"
-                                              ))
-        #define arguments that behave as function outputs
-        outputs = []
-        outputs.append(UIFunctionOutSingle(name = 'alert_name',
-                                                     datatype=bool,
-                                                     description='Output of alert function'
-                                                     ))
-        return (inputs,outputs)    
-    
-    
-class AlertOutOfRange(BaseEvent):
-    """
-    Fire alert when metric exceeds an upper threshold or drops below a lower_theshold. Specify at least one threshold.
-    """
-    
-    def __init__ (self,input_item, lower_threshold=None, upper_threshold=None,
-                  output_alert_upper = 'output_alert_upper', output_alert_lower = 'output_alert_lower'):
-        
-        self.input_item = input_item
-        if not lower_threshold is None:
-            lower_threshold = float(lower_threshold)
-        self.lower_threshold = lower_threshold
-        if not upper_threshold is None:
-            upper_threshold = float(upper_threshold)
-        self.upper_threshold = upper_threshold
-        self.output_alert_lower = output_alert_lower
-        self.output_alert_upper = output_alert_upper
-        super().__init__()
-        
-    def _calc(self,df):
-        '''
-        unused
-        '''        
-        
-    def execute(self,df):
-        c = self._entity_type.get_attributes_dict()
-        df = df.copy()
-        df[self.output_alert_upper] = False
-        df[self.output_alert_lower] = False
-        
-        if not self.lower_threshold is None:
-            df[self.output_alert_lower] = np.where(df[self.input_item]<=self.lower_threshold,True,False)
-        if not self.upper_threshold is None:
-            df[self.output_alert_upper] = np.where(df[self.input_item]>=self.upper_threshold,True,False)
-            
-        return df  
-    
-    
-    @classmethod
-    def build_ui(cls):
-        #define arguments that behave as function inputs
-        inputs = []
-        inputs.append(UISingleItem(name = 'input_item',
-                                              datatype=None,
-                                              description = 'Item to alert on'
-                                              ))
-        inputs.append(UISingle(name = 'lower_threshold',
-                                              datatype=float,
-                                              description = 'Alert when item value is lower than this value',
-                                              required = False,
-                                              ))
-        inputs.append(UISingle(name = 'upper_threshold',
-                                              datatype=float,
-                                              description = 'Alert when item value is higher than this value',
-                                              required = False,
-                                              ))
-        #define arguments that behave as function outputs
-        outputs = []
-        outputs.append(UIFunctionOutSingle(name = 'output_alert_lower',
-                                           datatype=bool,
-                                           description='Output of alert function'
-                                           ))
-        outputs.append(UIFunctionOutSingle(name = 'output_alert_upper',
-                                           datatype=bool,
-                                           description='Output of alert function'
-                                           ))
-    
-        return (inputs,outputs)    
-    
-    
-class AlertHighValue(BaseEvent):
-    """
-    Fire alert when metric exceeds an upper threshold'.
-    """
-    
-    def __init__ (self,input_item,  upper_threshold=None,
-                  alert_name = 'alert_name', ):
-        self.input_item = input_item
-        self.upper_threshold = float(upper_threshold)
-        self.alert_name = alert_name
-        super().__init__()
-        
-    def _calc(self,df):
-        '''
-        unused
-        '''        
-        
-    def execute(self,df):
-        c = self._entity_type.get_attributes_dict()
-        df = df.copy()
-        df[self.alert_name] = np.where(df[self.input_item]>=self.upper_threshold,True,False)
-            
-        return df  
-    
-    @classmethod
-    def build_ui(cls):
-        #define arguments that behave as function inputs
-        inputs = []
-        inputs.append(UISingleItem(name = 'input_item',
-                                              datatype=None,
-                                              description = 'Item to alert on'
-                                              ))
-        inputs.append(UISingle(name = 'upper_threshold',
-                                              datatype=float,
-                                              description = 'Alert when item value is higher than this value'
-                                              ))  
-        #define arguments that behave as function outputs
-        outputs = []     
-        outputs.append(UIFunctionOutSingle(name = 'alert_name',
-                                                     datatype=bool,
-                                                     description='Output of alert function'
-                                                     ))    
-        return (inputs,outputs)    
-
-        
-    def _getMetadata(self, df = None, new_df = None, inputs = None, outputs = None, constants = None):        
-                
-        return self.build_ui()
-
-    
-class AlertLowValue(BaseEvent):
-    """
-    Fire alert when metric goes below a threshold'.
-    """
-    
-    def __init__ (self,input_item,  lower_threshold=None,
-                  alert_name = 'alert_name', ):
-        self.input_item = input_item
-        self.lower_threshold = float(lower_threshold)
-        self.alert_name = alert_name
-        super().__init__()
-        
-    def _calc(self,df):
-        '''
-        unused
-        '''
-        return df        
-        
-    def execute(self,df):
-        c = self._entity_type.get_attributes_dict()
-        df = df.copy()
-        df[self.alert_name] = np.where(df[self.input_item]<=self.lower_threshold,True,False)
-            
-        return df
-    
-    @classmethod
-    def build_ui(cls):
-        #define arguments that behave as function inputs
-        inputs = []
-        inputs.append(UISingleItem(name = 'input_item',
-                                              datatype=None,
-                                              description = 'Item to alert on'
-                                              ))
-        inputs.append(UISingle(name = 'lower_threshold',
-                                              datatype=float,
-                                              description = 'Alert when item value is lower than this value'
-                                              ))
-        #define arguments that behave as function outputs
-        outputs = []       
-        outputs.append(UIFunctionOutSingle(name = 'alert_name',
-                                                     datatype=bool,
-                                                     description='Output of alert function'
-                                                     ))
-        return (inputs,outputs)    
-
-
-
-class AutoTest(BaseTransformer):
-    '''
-    Test the results of pipeline execution against a known test dataset. 
-    The test will compare columns calculated values with values in the test dataset.
-    Discepancies will the written to a test output file.
-    
-    Note: This function is experimental
-    '''
-    
-    def __init__(self,test_datset_name,columns_to_test,result_col='test_result'):
-        
-        super().__init__()
-        
-        self.test_datset_name = test_datset_name
-        self.columns_to_test = columns_to_test
-        self.result_col = result_col
-        
-    def execute(self,df):
-        
-        db = self.get_db()
-        bucket = self.get_bucket_name()
-        
-        file = db.cos_load(filename = self.test_datset_name,
-                           bucket= bucket,
-                           binary=False)
-            
-    @classmethod
-    def build_ui(cls):
-        #define arguments that behave as function inputs
-        inputs = OrderedDict()
-        inputs['test_datset_name'] = UISingle(name = 'test_datset_name',
-                                        datatype = str,
-                                        description = ('Name of cos object containing'
-                                                       ' test data. Object is a pickled '
-                                                       ' dataframe. Object must be placed '
-                                                       ' in the bos_runtime_bucket' )                            
-                                        )        
-        inputs['columns_to_test'] = UIMultiItem(name = 'input_items',
-                                          datatype=None,
-                                          description = ('Choose the data items that'
-                                                         ' you would like to compare')
-                                          )  
-        outputs = OrderedDict()
-
-        return (inputs,outputs)
-    
-    
-class Coalesce(BaseTransformer):
-    """
-    Return first non-null value from a list of data items.
-    """
-    def __init__(self,data_items, output_item = 'output_item'):
-        
-        super().__init__()
-        self.data_items = data_items
-        self.output_item = output_item
-        
-    def execute(self,df):
-        
-        df[self.output_item] = df[self.data_items].bfill(axis=1).iloc[:, 0]
-        
-        return df
-    
-    @classmethod
-    def build_ui(cls):
-        #define arguments that behave as function inputs
-        inputs = []
-        inputs.append(UIMultiItem('data_items'))
-        #define arguments that behave as function outputs
-        outputs = []
-        outputs.append(UIFunctionOutSingle('output_item',
-                                           datatype = float))
-
-        return (inputs,outputs)
-
-class CoalesceDimension(BaseTransformer):
-    """
-    Return first non-null value from a list of data items.
-    """
-    def __init__(self,data_items, output_item = 'output_item'):
-        
-        super().__init__()
-        self.data_items = data_items
-        self.output_item = output_item
-        
-    def execute(self,df):
-        
-        df[self.output_item] = df[self.data_items].bfill(axis=1).iloc[:, 0]
-        
-        return df
-    
-    @classmethod
-    def build_ui(cls):
-        #define arguments that behave as function inputs
-        inputs = []
-        inputs.append(UIMultiItem('data_items'))
-        #define arguments that behave as function outputs
-        outputs = []
-        outputs.append(UIFunctionOutSingle('output_item', 
-                                           datatype = str,
-                                           tags = ['DIMENSION']))
-
-        return (inputs,outputs)
-
-class ConditionalItems(BaseTransformer):
-    """
-    Set the value of a data item based on the value of a conditional expression 
-    eg. if df["sensor_is_valid"]==True then df["temp"] and df["pressure"] are valid else null
-    """
-    def __init__(self,conditional_expression, conditional_items, output_items = None):
-        
-        super().__init__()
-        self.conditional_expression = self.parse_expression(conditional_expression)
-        self.conditional_items = conditional_items
-        if output_items is None:
-            output_items = ['conditional_%s' %x for x in conditional_items]
-        self.output_items = output_items
-        
-    def execute(self,df):
-        c = self._entity_type.get_attributes_dict()
-        df = df.copy()
-        result  = eval(self.conditional_expression)
-        for i,o in enumerate(self.conditional_items):
-            df[self.output_items[i]] = np.where(result,df[o],None)
-        return df
-    
-    @classmethod
-    def build_ui(cls):
-        #define arguments that behave as function inputs
-        inputs = []
-        inputs.append(UISingle(
-                name = 'conditional_expression',
-                datatype=str,
-                description = "expression that returns a True/False value, eg. if df['sensor_is_valid']==True"
-                ))
-        inputs.append(UIMultiItem(
-                name = 'conditional_items',
-                datatype=None,
-                description = 'Data items that have conditional values, e.g. temp and pressure'
-                ))
-        #define arguments that behave as function outputs
-        outputs = []
-        outputs.append(UIFunctionOutMulti(name = 'output_items',
-                                                     cardinality_from = 'conditional_items',
-                                                     is_datatype_derived = False,
-                                                     description='Function output items'
-                                                     ))
-        
-        return (inputs,outputs)
-    
-    def get_input_items(self):
-        items = self.get_expression_items(self.conditional_expression)
-        return items  
-
-
-    
-class DateDifference(BaseTransformer):
-    """
-    Calculate the difference between two date data items in days,ie: ie date_2 - date_1
-    """
-    
-    def __init__ (self,date_1,date_2,num_days='num_days'):
-        
-        super().__init__()
-        self.date_1 = date_1
-        self.date_2 = date_2
-        self.num_days = num_days
-        
-    def execute(self,df):
-        
-        if self.date_1 is None:
-            ds_1 = self.get_timestamp_series(df)
-            if isinstance(ds_1,pd.DatetimeIndex):
-                ds_1 = pd.Series(data=ds_1,index=df.index)
-            ds_1 = pd.to_datetime(ds_1)
-        else:
-            ds_1 = df[self.date_1]
-            
-        if self.date_2 is None:
-            ds_2 = self.get_timestamp_series(df)
-            if isinstance(ds_2,pd.DatetimeIndex):
-                ds_2 = pd.Series(data=ds_2,index=df.index)
-            ds_2 = pd.to_datetime(ds_2)
-        else:
-            ds_2 = df[self.date_2]         
-        
-        df[self.num_days] = (ds_2 - ds_1).\
-                            dt.total_seconds() / (60*60*24)
-        
-        return df
-        
-    @classmethod
-    def build_ui(cls):
-        '''
-        Registration metadata
-        '''
-        #define arguments that behave as function inputs
-        inputs = []
-        inputs.append(UISingleItem(name = 'date_1',
-                                  datatype=dt.datetime,
-                                  required = False,
-                                  description = ('Date data item. Use timestamp'
-                                                 ' if no date specified' )
-                                              ))
-        inputs.append(UISingleItem(name = 'date_2',
-                               datatype=dt.datetime,
-                               required = False,
-                                  description = ('Date data item. Use timestamp'
-                                                 ' if no date specified' )
-                                              ))
-        #define arguments that behave as function outputs
-        outputs = []
-        outputs.append(
-            UIFunctionOutSingle(
-                    name = 'num_days',
-                    datatype=dt.datetime,
-                    description='Number of days')
-            )
-                
-        return (inputs,outputs) 
-
-
-class DateDifferenceReference(BaseTransformer):
-    """
-    Calculate the difference between a data item and a reference value,
-    ie: ie ref_date - date_1
-    """
-    
-    def __init__ (self,date_1,ref_date,num_days='num_days'):
-        
-        super().__init__()
-        self.date_1 = date_1
-        self.ref_date = ref_date
-        self.num_days = num_days
-        
-    def execute(self,df):
-        
-        if self.date_1 is None:
-            ds_1 = self.get_timestamp_series(df)
-            if isinstance(ds_1,pd.DatetimeIndex):
-                ds_1 = pd.Series(data=ds_1,index=df.index)
-            ds_1 = pd.to_datetime(ds_1)
-        else:
-            ds_1 = df[self.date_1]
-        
-        df[self.num_days] = (self.ref_date - ds_1).\
-                            dt.total_seconds() / (60*60*24)
-        
-        return df
-        
-    @classmethod
-    def build_ui(cls):
-        '''
-        Registration metadata
-        '''
-        #define arguments that behave as function inputs
-        inputs = []
-        inputs.append(UISingleItem(name = 'date_1',
-                                  datatype=dt.datetime,
-                                  required = False,
-                                  description = ('Date data item. Use timestamp'
-                                                 ' if no date specified' )
-                                  )
-                    )
-        inputs.append(UISingle(name = 'ref_date',
-                               datatype=dt.datetime,
-                               description = 'Date value'
-                               )
-                    )
-        #define arguments that behave as function outputs
-        outputs = []
-        outputs.append(
-            UIFunctionOutSingle(
-                    name = 'num_days',
-                    datatype=dt.datetime,
-                    description='Number of days')
-            )
-                
-        return (inputs,outputs) 
-    
-class DateDifferenceConstant(BaseTransformer):
-    """
-    Calculate the difference between a data item and a constant_date,
-    ie: ie constant_date - date_1
-    """
-    
-    def __init__ (self,date_1,date_constant,num_days='num_days'):
-        
-        super().__init__()
-        self.date_1 = date_1
-        self.date_constant = date_constant
-        self.num_days = num_days
-        
-    def execute(self,df):
-        
-        if self.date_1 is None:
-            ds_1 = self.get_timestamp_series(df)
-            if isinstance(ds_1,pd.DatetimeIndex):
-                ds_1 = pd.Series(data=ds_1,index=df.index)
-            ds_1 = pd.to_datetime(ds_1)
-        else:
-            ds_1 = df[self.date_1]    
-        
-        c = self._entity_type.get_attributes_dict()
-        constant_value = c[self.date_constant]
-        ds_2 = pd.Series(data=constant_value,index=df.index)
-        ds_2 = pd.to_datetime(ds_2)
-        df[self.num_days] = (ds_2 - ds_1).\
-                            dt.total_seconds() / (60*60*24)
-        
-        return df
-        
-    @classmethod
-    def build_ui(cls):
-        '''
-        Registration metadata
-        '''
-        #define arguments that behave as function inputs
-        inputs = []
-        inputs.append(UISingleItem(name = 'date_1',
-                                  datatype=dt.datetime,
-                                  required = False,
-                                  description = ('Date data item. Use timestamp'
-                                                 ' if no date specified' )
-                                              ))
-        inputs.append(UISingle(name = 'date_constant',
-                               datatype=str,
-                               description = 'Name of datetime constant'
-                                              ))
-        #define arguments that behave as function outputs
-        outputs = []
-        outputs.append(
-            UIFunctionOutSingle(
-                    name = 'num_days',
-                    datatype=dt.datetime,
-                    description='Number of days')
-            )
-                
-        return (inputs,outputs)    
-
-    
-class DatabaseLookup(BaseDatabaseLookup):
-    """
-    Lookup Company information from a database table        
-    """
-    
-    #create the table and populate it using the data dict
-    _auto_create_lookup_table = False
-
-    def __init__ (self, lookup_table_name, lookup_keys, lookup_items, parse_dates=None, output_items=None):
-                        
-        super().__init__(
-             lookup_table_name = lookup_table_name,
-             lookup_keys= lookup_keys,
-             lookup_items = lookup_items,
-             parse_dates= parse_dates, 
-             output_items = output_items
-             )
-        
-    @classmethod
-    def build_ui(cls):
-        '''
-        Registration metadata
-        '''
-        #define arguments that behave as function inputs
-        inputs = []
-        inputs.append(UISingle(name = 'lookup_table_name',
-                                              datatype=str,
-                                              description = 'Table name to perform lookup against'
-                                              )),
-        inputs.append(UIMulti(name = 'lookup_keys',
-                                              datatype=str,
-                                              description = 'Data items to use as a key to the lookup'
-                                              ))
-        inputs.append(UIMulti(name = 'lookup_items',
-                                              datatype=str,
-                                              description = 'columns to return from the lookup'
-                                              )),
-        inputs.append(UIMulti(name = 'parse_dates',
-                                              datatype=str,
-                                              description = 'columns that should be converted to dates',
-                                              required = False
-                                              ))
-        #define arguments that behave as function outputs
-        outputs = []
-        outputs.append(UIFunctionOutMulti(name = 'output_items',
-                                                     cardinality_from = 'lookup_items',
-                                                     is_datatype_derived = False,
-                                                     description='Function output items',
-                                                     tags = ['DIMENSION']
-                                                     ))
-        return (inputs,outputs) 
-    
-    def get_item_values(self,arg):
-        raise NotImplementedError('No items values available for generic database lookup function. Implement a specific one for each table to define item values. ')
-        
-
-    
-class DeleteInputData(BasePreload):
-    '''
-    Delete data from time series input table for entity type
-    '''
-    
-    def __init__(self,dummy_items,older_than_days, output_item = 'output_item'):
-        
-        super().__init__(dummy_items = dummy_items)
-        self.older_than_days = older_than_days
-        self.output_item = output_item
-        
-    def execute(self,df=None,start_ts=None,end_ts=None,entities=None):
-        
-        entity_type = self.get_entity_type()
-        self.get_db().delete_data(table_name=entity_type.name,
-                                  schema = entity_type._db_schema, 
-                                  timestamp='evt_timestamp',
-                                  older_than_days = self.older_than_days)
-        msg = 'Deleted data for %s' %(self._entity_type.name)
-        logger.debug(msg)
-        return True
-    
-    @classmethod
-    def build_ui(cls):
-        '''
-        Registration metadata
-        '''
-        #define arguments that behave as function inputs
-        inputs = []
-        inputs.append(UIMultiItem(name = 'dummy_items',
-                                              datatype=None,
-                                              description = 'Dummy data items'
-                                              ))
-        inputs.append(UISingle(name = 'older_than_days',
-                                              datatype=float,
-                                              description = 'Delete data older than this many days'
-                                              ))
-        #define arguments that behave as function outputs
-        outputs = []
-        outputs.append(UIFunctionOutSingle(
-                        name = 'output_item',datatype=bool,description='Returns a status flag of True when executed')
-                        )
-                
-        return (inputs,outputs)            
-        
-    
-class DropNull(BaseMetadataProvider):
-    '''
-    Drop any row that has all null metrics
-    '''
-    def __init__(self,exclude_items,drop_all_null_rows = True,output_item = 'drop_nulls'):
-        
-        kw = {'_custom_exclude_col_from_auto_drop_nulls': exclude_items,
-              '_drop_all_null_rows' : drop_all_null_rows}
-        super().__init__(dummy_items = exclude_items, output_item = output_item, **kw)
-        self.exclude_items = exclude_items
-        self.drop_all_null_rows = drop_all_null_rows
-        
-        
-    @classmethod
-    def build_ui(cls):
-        '''
-        Registration metadata
-        '''
-        #define arguments that behave as function inputs
-        inputs = []
-        inputs.append(UIMultiItem(name = 'exclude_items',
-                                              datatype=None,
-                                              description = 'Ignore non-null values in these columns when dropping rows'
-                                              ))
-        inputs.append(UISingle(name = 'drop_all_null_rows',
-                                                datatype=bool,
-                                                description = 'Enable or disable drop of all null rows'
-                                                ))
-        #define arguments that behave as function outputs
-        outputs = []
-        outputs.append(UIFunctionOutSingle(name = 'output_item',
-                                           datatype=bool,
-                                           description='Returns a status flag of True when executed'))
-                
-        return (inputs,outputs)    
-
-
-class EntityDataGenerator(BasePreload):
-    """
-    Automatically load the entity input data table using new generated data.
-    Time series columns defined on the entity data table will be populated
-    with random data.
-    
-    Optional parameters:
-        
-    freq: pandas frequency string. Time series frequency.
-    scd_frequency: pandas frequency string.  Dimension change frequency.
-    activity_frequency: pandas frequency string. Activity frequency.
-    activities = dict keyed on activity name containing list of activities codes
-    scds = dict keyes on scd property name containing list of string domain items
-    data_item_mean: dict keyed by data item name. Mean value.
-    data_item_sd: dict keyed by data item name. Standard deviation.
-    data_item_domain: dictionary keyed by data item name. List of values.
-    drop_existing: bool. Drop existing input tables and generate new for each run.
-        
-    """
-    
-    is_data_generator = True
-    freq = '5min' 
-    scd_frequency = '1D'
-    activity_frequency = '3D'
-    start_entity_id = 73000 #used to build entity ids
-    auto_entity_count = 5 #default number of entities to generate data fo
-    data_item_mean = None
-    data_item_sd = None
-    data_item_domain = None
-    activities = None
-    scds = None
-    drop_existing = False
-    # ids of entities to generate. Change the value of the range() function to change the number of entities
-    
-    def __init__ (self, ids = None,
-                  output_item = 'entity_data_generator',
-                  **parameters):
-        if ids is None:
-            ids = self.get_entity_ids()
-        super().__init__(dummy_items = [], output_item = output_item)
-        self.ids = ids
-        self.set_params(**parameters)
-        if self.data_item_mean is None:
-            self.data_item_mean = {}
-        if self.data_item_sd is None:
-            self.data_item_sd = {}
-        if self.data_item_domain is None:
-            self.data_item_domain = {}
-        if self.activities is None:
-            self.activities = {}
-        if self.scds is None:
-            self.scds = {}
-        
-    def execute(self,
-                 df,
-                 start_ts= None,
-                 end_ts= None,
-                 entities = None):
-        
-        # Define simulation related metadata on the entity type
-        
-        if entities is None:
-            entities = self.ids
-            
-        # Add scds
-        for key,values in list(self.scds.items()):
-            self._entity_type.add_slowly_changing_dimension(
-                    key,String())
-            self.data_item_domain[key] = values
-            
-        # Add activities metadata to entity type        
-        for key,codes in list(self.activities.items()):
-            name = '%s_%s' %(self._entity_type.name,key)
-            self._entity_type.add_activity_table(name,codes)
-  
-        # Generate data
-        
-        if not start_ts is None:
-            seconds = (dt.datetime.utcnow() - start_ts).total_seconds()
-        else:
-            seconds = pd.to_timedelta(self.freq).total_seconds()
-        
-        df = self._entity_type.generate_data(
-                entities=entities,
-                days=0,
-                seconds = seconds,
-                freq = self.freq,
-                scd_freq = self.scd_frequency,
-                write=True,
-                data_item_mean = self.data_item_mean,
-                data_item_sd = self.data_item_sd,
-                data_item_domain = self.data_item_domain,
-                drop_existing = self.drop_existing)
-        
-        kw = {'rows_generated' : len(df.index),
-              'start_ts' : start_ts,
-              'seconds' : seconds}
-        self.trace_append(msg='%s Generated data. ' %self.__class__.__name__,df=df,**kw)
-        
-        return True  
-    
-    
-    def get_entity_ids(self):
-        '''
-        Generate a list of entity ids
-        '''
-        ids = [str(73000 + x) for x in list(range(5))]
-        return (ids)
-
-    @classmethod
-    def build_ui(cls):
-        '''
-        Registration metadata
-        '''
-        #define arguments that behave as function inputs
-        inputs = []
-        inputs.append(UIMulti(name = 'ids',
-                                  datatype=str,
-                                  description = 'Comma separate list of entity ids, e.g: X902-A01,X902-A03'
-                                  )
-                    )
-        #define arguments that behave as function outputs
-        outputs = []
-        outputs.append(UIFunctionOutSingle(name = 'output_item',
-                                           datatype=bool,
-                                           description='Returns a status flag of True when executed'))
-        
-        return (inputs,outputs)            
-
-        
-
-class EntityFilter(BaseMetadataProvider):
-    '''
-    Filter data source results on a list of entity ids
-    '''
-    
-    def __init__(self, entity_list, output_item= 'is_filter_set'):
-        
-        dummy_items = ['deviceid']
-        kwargs = { '_entity_filter_list' : entity_list
-                 }
-        super().__init__(dummy_items, output_item = output_item, **kwargs)
-        self.entity_list = entity_list
-        
-    @classmethod
-    def build_ui(cls):
-        '''
-        Registration metadata
-        '''
-        #define arguments that behave as function inputs
-        inputs = []
-        inputs.append(UIMulti(name = 'entity_list',
-                                              datatype=str,
-                                              description = 'comma separated list of entity ids'
-                                              ))
-        #define arguments that behave as function outputs
-        outputs = []
-        outputs.append(UIFunctionOutSingle(name = 'output_item',
-                                           datatype=bool,
-                                           description='Returns a status flag of True when executed'))
-        
-        return (inputs,outputs) 
-    
-    
-class PythonExpression(BaseTransformer):
-    '''
-    Create a new item from an expression involving other items
-    '''
-    
-    def __init__(self, expression , output_name):
-        self.output_name = output_name
-        super().__init__()
-        #convert single quotes to double
-        self.expression = self.parse_expression(expression)
-        #registration
-        self.constants = ['expression']
-        self.outputs = ['output_name']
-        
-                
-    def execute(self, df):
-        c = self._entity_type.get_attributes_dict()
-        df = df.copy()
-        requested = list(self.get_input_items())
-        msg = self.expression + ' .'
-        self.trace_append(msg)
-        msg = 'Function requested items: %s . ' %','.join(requested)
-        self.trace_append(msg)
-        df[self.output_name] = eval(self.expression)
-        return df
-    
-    def get_input_items(self):
-        items = self.get_expression_items(self.expression)
-        return items
-    
-    @classmethod
-    def build_ui(cls):
-        #define arguments that behave as function inputs
-        inputs = []
-        inputs.append(UIExpression(name = 'expression',
-                                   description = "Define alert expression using pandas systax. Example: df['inlet_temperature']>50"
-                                   )
-                    )
-        #define arguments that behave as function outputs
-        outputs = []
-        outputs.append(UIFunctionOutSingle(name = 'output_name',
-                                                     datatype=float,
-                                                     description='Output of expression'
-                                                     ))
-    
-        return (inputs,outputs)   
-    
-    
-class GetEntityData(BaseDataSource):
-    """
-    Get time series data from an entity type. Provide the table name for the entity type and
-    specify the key column to use for mapping the source entity type to the destination. 
-    e.g. Add temperature sensor data to a location entity type by selecting a location_id
-    as the mapping key on the source entity type
-    
-    Note: This function is experimental
-    """
-    
-    merge_method = 'outer'
-    
-    def __init__(self,source_entity_type_name, key_map_column, input_items,
-                 output_items = None):
-        self.source_entity_type_name = source_entity_type_name
-        self.key_map_column = key_map_column
-        super().__init__(input_items = input_items, output_items = output_items)
-
-    def get_data(self,start_ts=None,end_ts=None,entities=None):
-        
-        db = self.get_db()
-        target = self.get_entity_type()
-        #get entity type metadata from the AS API
-        source = db.get_entity_type(self.source_entity_type_name)
-        source._checkpoint_by_entity = False
-        source._pre_aggregate_time_grain = target._pre_aggregate_time_grain
-        source._pre_agg_rules = target._pre_agg_rules
-        source._pre_agg_outputs = target._pre_agg_outputs
-        cols = [self.key_map_column, source._timestamp]
-        cols.extend(self.input_items)
-        renamed_cols = [target._entity_id, target._timestamp]
-        renamed_cols.extend(self.output_items)
-        df = source.get_data(start_ts=start_ts,end_ts = end_ts, entities=entities, columns = cols)
-        df = self.rename_cols(df,cols,renamed_cols)
-        
-        return df
-    
-    @classmethod
-    def build_ui(cls):
-        #define arguments that behave as function inputs
-        inputs = []
-        inputs.append(UISingle(name = 'source_entity_type_name',
-                               datatype=str,
-                               description = "Enter the name of the entity type that you would like to retrieve data from")
-                      )
-        inputs.append(UISingle(name = 'key_map_column',
-                               datatype=str,
-                               description = "Enter the name of the column on the source entity type that represents the map to the device id of this entity type")
-                      )        
-        inputs.append(UIMulti(name = 'input_items',
-                               datatype=str,
-                               description = "Comma separated list of data item names to retrieve from the source entity type",
-                               output_item = 'output_items',
-                               is_output_datatype_derived = True)
-                      )
-        outputs = []
-    
-        return (inputs,outputs)          
-
-class EntityId(BaseTransformer):
-    """
-    Deliver a data item containing the id of each entity. Optionally only return the entity
-    id when one or more data items are populated, else deliver a null value.
-    """
-    
-    def __init__(self,data_items=None,output_item = 'entity_id'):
-        
-        super().__init__()
-        self.data_items = data_items
-        self.output_item = output_item
-        
-    def execute(self,df):
-        
-        df = df.copy()
-        if self.data_items is None:
-            df[self.output_item] = df[self.get_entity_type()._entity_id]
-        else:
-            df[self.output_item] = np.where(df[self.data_items].notna().max(axis=1),
-                                        df[self.get_entity_type()._entity_id],
-                                        None)
-        return df    
-        
-    @classmethod
-    def build_ui(cls):
-        #define arguments that behave as function inputs
-        inputs = []
-        inputs.append(UIMultiItem(name = 'data_items',
-                                  datatype=None,
-                                  required=False,
-                                  description = 'Choose one or more data items. If data items are defined, entity id will only be shown if these data items are not null'
-                                  ))
-        #define arguments that behave as function outputs
-        outputs = []
-        outputs.append(UIFunctionOutSingle(name = 'output_item',
-                                                     datatype=bool,
-                                                     description='Dummy function output'
-                                                     ))
-    
-        return (inputs,outputs)          
-    
-class IfThenElse(BaseTransformer):
-    """
-    Set the value of a data item based on the value of a conditional expression
-    """
-    
-    def __init__(self,conditional_expression, true_expression, false_expression, output_item = 'output_item'):
-        
-        super().__init__()
-        self.conditional_expression = self.parse_expression(conditional_expression)
-        self.true_expression = self.parse_expression(true_expression)
-        self.false_expression = self.parse_expression(false_expression)
-        self.output_item = output_item
-        
-    def execute(self,df):
-        c = self._entity_type.get_attributes_dict()
-        df = df.copy()
-        df[self.output_item] = np.where(eval(self.conditional_expression),
-                                        eval(self.true_expression),
-                                        eval(self.false_expression))
-        return df
-    
-    @classmethod
-    def build_ui(cls):
-        #define arguments that behave as function inputs
-        inputs = []
-        inputs.append(UISingle(name = 'conditional_expression',
-                                              datatype=str,
-                                              description = "expression that returns a True/False value, eg. if df['temp']>50 then df['temp'] else None"
-                                              ))
-        inputs.append(UISingle(name = 'true_expression',
-                                              datatype=str,
-                                              description = "expression when true, eg. df['temp']"
-                                              ))
-        inputs.append(UISingle(name = 'false_expression',
-                                              datatype=str,
-                                              description = 'expression when false, eg. None'
-                                              ))
-        #define arguments that behave as function outputs
-        outputs = []
-        outputs.append(UIFunctionOutSingle(name = 'output_item',
-                                                     datatype=bool,
-                                                     description='Dummy function output'
-                                                     ))
-    
-        return (inputs,outputs)
-    
-    def get_input_items(self):
-        items = self.get_expression_items( [self.conditional_expression, self.true_expression, self.false_expression])
-        return items    
-                
-class PackageInfo(BaseTransformer):
-    """
-    Show the version of a list of installed packages. Optionally install packages that are not installed.
-    """
-    
-    def __init__ (self, package_names,add_to_trace=True, install_missing = True, version_output = None):
-        
-        self.package_names = package_names
-        self.add_to_trace = add_to_trace
-        self.install_missing = install_missing
-        if version_output is None:
-            version_output = ['%s_version' %x for x in package_names]
-        self.version_output = version_output
-        super().__init__()
-        
-    def execute(self,df):
-        import importlib
-        entity_type = self.get_entity_type()
-        df = df.copy()
-        for i,p in enumerate(self.package_names):
-            ver = ''
-            try:
-                installed_package = importlib.import_module(p)
-            except (ImportError,ModuleNotFoundError):
-                if self.install_missing:
-                    entity_type.db.install_package(p)
-                    try:
-                        installed_package = importlib.import_module(p)
-                    except (ImportError,ModuleNotFoundError):
-                        ver = 'Package could not be installed'
-                    else:
-                        try:
-                            ver = 'installed %s' %installed_package.__version__
-                        except AttributeError:
-                            ver = 'Package has no __version__ attribute'
-            else:
-                try:
-                    ver = installed_package.__version__
-                except AttributeError:
-                    ver = 'Package has no __version__ attribute'
-            df[self.version_output[i]] = ver
-            if self.add_to_trace:
-                msg = '( %s : %s)' %(p, ver)
-                self.trace_append(msg)
-        
-        return df
-    
-    @classmethod
-    def build_ui(cls):
-        #define arguments that behave as function inputs
-        inputs = []
-        inputs.append(UIMulti(name = 'package_names',
-                              datatype=str,
-                              description = 'Comma separate list of python package names',
-                              output_item = 'version_output',
-                              is_output_datatype_derived = False,
-                              output_datatype = str
-                                              ))
-        inputs.append(UISingle(name='install_missing',datatype=bool))
-        inputs.append(UISingle(name='add_to_trace',datatype=bool))
-        #define arguments that behave as function outputs
-        outputs = []
-    
-        return (inputs,outputs)
-    
-class PythonFunction(BaseTransformer):
-    """
-    Execute a paste-in function. A paste-in function is python function declaration
-    code block. The function must be called 'f' and accept two inputs:
-    df (a pandas DataFrame) and parameters (a dict that you can use
-    to externalize the configuration of the function).
-    
-    The function can return a DataFrame,Series,NumpyArray or scalar value. 
-    
-    Example:
-    def f(df,parameters)
-        #generate an 2-D array of random numbers
-        #
-        output = np.random.normal(1,0.1,len(df.index))
-        return output
-        
-    PythonFunction is currently experimental.
-    """
-    
-    function_name = 'f'
-    
-    def __init__(self,function_code,
-                 input_items,
-                 output_item,
-                 parameters=None):
-        
-        self.function_code = function_code
-        self.input_items = input_items
-        self.output_item = output_item
-        super().__init__()
-        if parameters is None:
-            parameters = {}
-        self.parameters = parameters
-        
-    def execute(self,df):
-        
-        filename = '%s_%s_%s' %(self.function_name,
-                                self._entity_type.name,
-                                self.output_item)
-        
-        #function may have already been serialized to cos
-        
-        kw = {}
-        
-        if self.function_code == filename:
-            bucket = self.get_bucket_name()
-            fn = self._entity_type.db.cos_load(
-                        filename = filename,
-                        bucket = bucket,
-                        binary = True
-                        )
-            kw['source'] = 'cos'
-            if fn is None:
-                msg = ('Cant locate function %s in cos. Make sure this '
-                       ' function exists in the %s bucket' %(filename,bucket))
-                raise RuntimeError(msg)   
-        
-        else:
-            fn = self._entity_type.db.make_function(
-                    function_name = self.function_name,
-                    function_code = self.function_code
-                    )
-            kw['source'] = 'paste-in code'
-        
-        kw['filename'] = filename,
-        kw['input_items'] = self.input_items
-        kw['output_item'] = self.output_item
-        kw['entity_type'] = self._entity_type
-        kw['db'] = self._entity_type.db
-        kw['c'] = self._entity_type.get_attributes_dict()
-        kw['logger'] = logger
-        self.trace_append(
-                msg = self.function_code,
-                log_method = logger.debug,
-                **kw
-                )
-
-        result = fn(
-                df=df,
-                parameters = {**kw,**self.parameters}
-                )
-        
-        return result
-    
-    @classmethod
-    def build_ui(cls):
-        #define arguments that behave as function inputs
-        inputs = []
-        inputs.append(UIMultiItem('input_items'))
-        inputs.append(UISingle(name = 'function_code',
-                               datatype=str,
-                               description = 'Paste in your function definition'
-                               )
-                     )
-        inputs.append(UISingle(name = 'parameters',
-                               datatype=dict,
-                               required=False,
-                               description = 'optional parameters specified in json format'
-                               )
-                    )
-        #define arguments that behave as function outputs
-        outputs = []
-        outputs.append(UIFunctionOutSingle('output_item',
-                       datatype = float))
-
-        return (inputs,outputs)    
-
-class RaiseError(BaseTransformer):
-    """
-    Halt execution of the pipeline raising an error that will be shown. This function is 
-    useful for testing a pipeline that is running to completion but not delivering the expected results.
-    By halting execution of the pipeline you can view useful diagnostic information in an error
-    message displayed in the UI.
-    """
-    def __init__(self,halt_after, 
-                 abort_execution = True,
-                 output_item = 'pipeline_exception'):
-                 
-        super().__init__()
-        self.halt_after = halt_after
-        self.abort_execution = abort_execution
-        self.output_item = output_item
-        
-    def execute(self,df):
-        
-        msg = self.log_df_info(df,'Prior to raising error')
-        self.trace_append(msg)
-        msg = 'The calculation was halted deliberately by the IoTRaiseError function. Remove the IoTRaiseError function or disable "abort_execution" in the function configuration. '
-        if self.abort_execution:
-            raise RuntimeError(msg)
-        
-        df[self.output_item] = True
-        return df
-    
-    @classmethod
-    def build_ui(cls):
-        #define arguments that behave as function inputs
-        inputs = []
-        inputs.append(UIMultiItem(name = 'halt_after',
-                                              datatype=None,
-                                              description = 'Raise error after calculating items'
-                                              ))
-        #define arguments that behave as function outputs
-        outputs = []
-        outputs.append(UIFunctionOutSingle(name = 'output_item',
-                                                     datatype=bool,
-                                                     description='Dummy function output'
-                                                     ))
-    
-        return (inputs,outputs)
-    
-class RandomNoise(BaseTransformer):
-    '''
-    Add random noise to one or more data items
-    '''
-    
-    def __init__ (self, input_items, standard_deviation, output_items):
-        
-        super().__init__()
-        self.input_items = input_items
-        self.standard_deviation = standard_deviation
-        self.output_items = output_items
-        
-    def execute(self,df):
-        
-        for i,item in enumerate(self.input_items):
-            output = self.output_items[i]
-            df[output] = df[item] + np.random.normal(
-                      0,
-                      self.standard_deviation,
-                      len(df.index)
-                      )
-            
-        return df    
-   
-    @classmethod
-    def build_ui(cls):
-        #define arguments that behave as function inputs
-        inputs = []
-        inputs.append(UISingle(name = 'standard_deviation',
-                               datatype=float,
-                               description = "Standard deviation of noise")
-                      )
-        inputs.append(UIMultiItem(name = 'input_items',
-                               datatype=str,
-                               description = "Chose data items to add noise to",
-                               output_item = 'output_items',
-                               is_output_datatype_derived = True)
-                      )
-        outputs = []
-    
-        return (inputs,outputs)      
-        
-
-class RandomUniform(BaseTransformer):
-    """
-    Generate a uniformally distributed random number.
-    """
-    
-    def __init__ (self, min_value, max_value, output_item = 'output_item'):
-        
-        super().__init__()
-        self.min_value = min_value
-        self.max_value = max_value
-        self.output_item = output_item
-        
-    def execute(self,df):
-        
-        df[self.output_item] = np.random.uniform(self.min_value,self.max_value,len(df.index))
-        
-        return df
-    
-    @classmethod
-    def build_ui(cls):
-        #define arguments that behave as function inputs
-        inputs = []
-        inputs.append(UISingle(name='min_value',datatype=float))
-        inputs.append(UISingle(name='max_value',datatype=float))
-        #define arguments that behave as function outputs
-        outputs = []
-        outputs.append(UIFunctionOutSingle(name = 'output_item',
-                                             datatype=float,
-                                             description='Random output'
-                                             ))
-    
-        return (inputs,outputs)  
-    
-class RandomNormal(BaseTransformer):
-    """
-    Generate a normally distributed random number.
-    """
-    
-    def __init__ (self, mean, standard_deviation, output_item = 'output_item'):
-        
-        super().__init__()
-        self.mean = mean
-        self.standard_deviation = standard_deviation
-        self.output_item = output_item
-        
-    def execute(self,df):
-        
-        df[self.output_item] = np.random.normal(self.mean,self.standard_deviation,len(df.index))
-        
-        return df
-    
-    @classmethod
-    def build_ui(cls):
-        #define arguments that behave as function inputs
-        inputs = []
-        inputs.append(UISingle(name='mean',datatype=float))
-        inputs.append(UISingle(name='standard_deviation',datatype=float))
-        #define arguments that behave as function outputs
-        outputs = []
-        outputs.append(UIFunctionOutSingle(name = 'output_item',
-                                             datatype=float,
-                                             description='Random output'
-                                             ))
-    
-        return (inputs,outputs)  
-                 
-
-class RandomNull(BaseTransformer):
-    """
-    Occassionally replace random values with null values for selected items.
-    """
-    
-    def __init__ (self, input_items, output_items ):
-        
-        super().__init__()
-        self.input_items = input_items
-        self.output_items = output_items
-        
-    def execute(self,df):
-        
-        for counter,item in enumerate(self.input_items):
-            choice = np.random.choice([True,False],len(df.index))
-            df[self.output_items[counter]] = np.where(
-                    choice,None,df[item]
-                    )
-        
-        return df
-    
-    @classmethod
-    def build_ui(cls):
-        #define arguments that behave as function inputs
-        inputs = []
-        inputs.append(UIMultiItem(name = 'input_items',
-                                  datatype=None,
-                                  description = 'Select items to apply null replacement to',
-                                  output_item = 'output_items',
-                                  is_output_datatype_derived = True,
-                                  output_datatype = None
-                                  ))
-        outputs = []
-        return (inputs,outputs)  
-
-
-class RandomChoiceString(BaseTransformer):
-    """
-    Generate random categorical values.
-    """
-    
-    def __init__ (self, domain_of_values, probabilities = None,output_item = 'output_item'):
-        
-        super().__init__()
-        self.domain_of_values = domain_of_values
-        self.probabilities = adjust_probabilities(probabilities)
-        self.output_item = output_item
-        
-    def execute(self,df):
-        
-        df[self.output_item] = np.random.choice(
-                a = self.domain_of_values,
-                p = self.probabilities,
-                size = len(df.index))
-        
-        return df
-    
-    @classmethod
-    def build_ui(cls):
-        #define arguments that behave as function inputs
-        inputs = []
-        inputs.append(UIMulti(name='domain_of_values',
-                              datatype=str,
-                              required = False))
-        inputs.append(UIMulti(name='probabilities',datatype=float))
-        #define arguments that behave as function outputs
-        outputs = []
-        outputs.append(UIFunctionOutSingle(name = 'output_item',
-                                             datatype=str,
-                                             description='Random output',
-                                             tags= ['DIMENSION']
-                                             ))
-    
-        return (inputs,outputs)   
-
-
-class RandomDiscreteNumeric(BaseTransformer):
-    """
-    Generate random discrete numeric values.
-    """
-    
-    def __init__ (self, discrete_values, probabilities = None,output_item = 'output_item'):
-        
-        super().__init__()
-        self.discrete_values = discrete_values
-        self.probabilities = adjust_probabilities(probabilities)
-        self.output_item = output_item
-        
-    def execute(self,df):
-        
-        df[self.output_item] = np.random.choice(
-                a = self.discrete_values,
-                p = self.probabilities,
-                size = len(df.index))
-        
-        return df
-    
-    @classmethod
-    def build_ui(cls):
-        #define arguments that behave as function inputs
-        inputs = []
-        inputs.append(UIMulti(name='discrete_values',datatype=float))
-        inputs.append(UIMulti(name='probabilities',datatype=float,
-                              required = False))
-        #define arguments that behave as function outputs
-        outputs = []
-        outputs.append(UIFunctionOutSingle(name = 'output_item',
-                                             datatype=float,
-                                             description='Random output'
-                                             ))
-    
-        return (inputs,outputs)
-
-class SaveCosDataFrame(BaseTransformer):
-    """
-    Serialize dataframe to COS
-    """
-    
-    def __init__(self,
-                 filename='job_output_df',
-                 columns=None,
-                 output_item='save_df_result'):
-        
-        super().__init__()
-        self.filename = filename
-        self.columns = columns
-        self.output_item = output_item
-        
-    def execute(self,df):
-        
-        if self.columns is not None:
-            df = df[self.columns]
-        db = self.get_db()
-        bucket = self.get_bucket_name()
-        db.cos_save(persisted_object=df,
-                    filename=self.filename,
-                    bucket=bucket,
-                    binary=True)
-        
-        df[self.output_item] = True
-        
-        return df
-        
-    @classmethod
-    def build_ui(cls):
-        #define arguments that behave as function inputs
-        inputs = []
-        inputs.append(UISingle(name='filename',datatype=str))
-        inputs.append(UIMultiItem(name='columns'))
-        #define arguments that behave as function outputs
-        outputs = []
-        outputs.append(UIFunctionOutSingle(name = 'output_item',
-                                             datatype=str,
-                                             description='Result of save operation'
-                                             ))
-    
-        return (inputs,outputs)
-         
-    
-class SCDLookup(BaseSCDLookup):
-    '''
-    Lookup an slowly changing dimension property from a scd lookup table containing: 
-    Start_date, end_date, device_id and property. End dates are not currently used.
-    Previous lookup value is assumed to be valid until the next.
-    '''
-    
-    def __init__(self, table_name , output_item = None):
-        self.table_name = table_name
-        super().__init__(table_name = table_name, output_item = output_item)    
-    
-class ShiftCalendar(BaseTransformer):
-    '''
-    Generate data for a shift calendar using a shift_definition in the form of a dict keyed on shift_id
-    Dict contains a tuple with the start and end hours of the shift expressed as numbers. Example:
-          {
-               "1": [5.5, 14],
-               "2": [14, 21],
-               "3": [21, 29.5]
-           },    
-    '''
-    
-    is_custom_calendar = True
-    auto_conform_index = True
-    def __init__ (self,shift_definition=None,
-                  period_start_date = 'shift_start_date',
-                  period_end_date = 'shift_end_date',
-                  shift_day = 'shift_day',
-                  shift_id = 'shift_id'):
-        if shift_definition is None:
-            shift_definition = {
-               "1": [5.5, 14],
-               "2": [14, 21],
-               "3": [21, 29.5]
-           }
-        self.shift_definition = shift_definition
-        self.period_start_date = period_start_date
-        self.period_end_date = period_end_date
-        self.shift_day = shift_day
-        self.shift_id = shift_id
-        super().__init__()
-    
-    def get_data(self,start_date,end_date):
-        start_date = start_date.date()
-        end_date = end_date.date()
-        dates = pd.DatetimeIndex(start=start_date,end=end_date,freq='1D').tolist()
-        dfs = []
-        for shift_id,start_end in list(self.shift_definition.items()):
-            data = {}
-            data[self.shift_day] = dates
-            data[self.shift_id] = shift_id
-            data[self.period_start_date] = [x+dt.timedelta(hours=start_end[0]) for x in dates]
-            data[self.period_end_date] = [x+dt.timedelta(hours=start_end[1]) for x in dates]
-            dfs.append(pd.DataFrame(data))
-        df = pd.concat(dfs)
-        df[self.period_start_date] = pd.to_datetime(df[self.period_start_date])
-        df[self.period_end_date] = pd.to_datetime(df[self.period_end_date])
-        df.sort_values([self.period_start_date],inplace=True)
-        return df
-    
-    def get_empty_data(self):
-        cols = [self.shift_day, self.shift_id, self.period_start_date, self.period_end_date]
-        df = pd.DataFrame(columns = cols)
-        return df
-    
-    def execute(self,df):
-        df = df.reset_index()
-        entity_type = self.get_entity_type()
-        (df,ts_col) = entity_type.df_sort_timestamp(df)
-        calendar_df = self.get_data(start_date= df[ts_col].min(), end_date = df[ts_col].max())
-        df = pd.merge_asof(left = df,
-                           right = calendar_df,
-                           left_on = ts_col,
-                           right_on = self.period_start_date,
-                           direction = 'backward')
-            
-        df = self._entity_type.index_df(df)
-        return df
-    
-    @classmethod
-    def build_ui(cls):
-        #define arguments that behave as function inputs
-        inputs = []
-        inputs.append(UISingle(name = 'shift_definition',
-                                              datatype= dict,
-                                              description = ''
-                                              ))
-        #define arguments that behave as function outputs
-        outputs = []
-        outputs.append(UIFunctionOutSingle(name = 'period_start_date', datatype = dt.datetime, tags = ['DIMENSION']))
-        outputs.append(UIFunctionOutSingle(name = 'period_end_date', datatype = dt.datetime, tags = ['DIMENSION']))
-        outputs.append(UIFunctionOutSingle(name = 'shift_day', datatype = dt.datetime, tags = ['DIMENSION']))
-        outputs.append(UIFunctionOutSingle(name = 'shift_id', datatype = int, tags = ['DIMENSION']))
-    
-        return (inputs,outputs)    
-    
-class Sleep(BaseTransformer):
-    
-    """
-    Wait for the designated number of seconds
-    """
-    def __init__(self,sleep_after, 
-                 sleep_duration_seconds = 30,
-                 output_item = 'sleep_status'):
-                 
-        super().__init__()
-        self.sleep_after = sleep_after
-        self.sleep_duration_seconds = sleep_duration_seconds
-        self.output_item = output_item
-        
-    def execute(self,df):
-        
-        msg = 'Sleep duration: %s. ' %self.sleep_duration_seconds
-        self.trace_append(msg)
-        time.sleep(self.sleep_duration_seconds)
-        df[self.output_item] = True
-        return df
-    
-    @classmethod
-    def build_ui(cls):
-        #define arguments that behave as function inputs
-        inputs = []
-        inputs.append(UIMultiItem(name = 'sleep_after',
-                                              datatype=None,
-                                              required = False,
-                                              description = 'Sleep after calculating items'
-                                              ))
-        inputs.append(UISingle(name = 'sleep_duration_seconds', datatype = float))
-        #define arguments that behave as function outputs
-        outputs = []
-        outputs.append(UIFunctionOutSingle(name = 'output_item',
-                                                     datatype=bool,
-                                                     description='Dummy function output'
-                                                     ))
-    
-        return (inputs,outputs)
-    
-
-class TraceConstants(BaseTransformer):
-
-    """
-    Write the values of available constants to the trace
-    """         
-    
-    def __init__(self,dummy_items,output_item = 'trace_written'):
-        
-        super().__init__()
-        
-        self.dummy_items = dummy_items
-        self.output_item = output_item
-        
-    def execute(self,df):
-        
-        c = self._entity_type.get_attributes_dict()
-        msg = 'entity constants retrieved'
-        self.trace_append(msg,**c)
-            
-        df[self.output_item] = True
-        return df
-    
-    @classmethod
-    def build_ui(cls):
-        #define arguments that behave as function inputs
-        inputs = []
-        inputs.append(UIMultiItem(name = 'dummy_items',
-                                              datatype=None,
-                                              required = False,
-                                              description = 'Not required'
-                                              ))
-        #define arguments that behave as function outputs
-        outputs = []
-        outputs.append(UIFunctionOutSingle(name = 'output_item',
-                                           datatype=bool,
-                                           description='Dummy function output'
-                                          ))
-        
-        return (inputs,outputs)
-    
-class TimestampCol(BaseTransformer):
-    """
-    Deliver a data item containing the timestamp
-    """
-    
-    def __init__(self,dummy_items=None,output_item = 'timestamp_col'):
-        
-        super().__init__()
-        self.dummy_items = dummy_items
-        self.output_item = output_item
-        
-    def execute(self,df):
-
-        ds_1 = self.get_timestamp_series(df)
-        if isinstance(ds_1,pd.DatetimeIndex):
-            ds_1 = pd.Series(data=ds_1,index=df.index)
-        ds_1 = pd.to_datetime(ds_1)
-        df[self.output_item] = ds_1
-        
-        return df
-        
-    @classmethod
-    def build_ui(cls):
-        #define arguments that behave as function inputs
-        inputs = []
-        inputs.append(UIMultiItem(name = 'dummy_items',
-                                              datatype=None,
-                                              required = False,
-                                              description = 'Not required'
-                                              ))
-        #define arguments that behave as function outputs
-        outputs = []
-        outputs.append(UIFunctionOutSingle(name = 'output_item',
-                                           datatype=dt.datetime,
-                                           description='Timestamp column name'
-                                           ))     
-        
-        return (inputs,outputs)
-
-# Renamed functions
-
-IoTExpression = PythonExpression      
-IoTRandomChoice = RandomChoiceString
-IoTRandonNormal = RandomNormal
-IoTActivityDuration = ActivityDuration
-IoTSCDLookup = SCDLookup
-IoTShiftCalendar = ShiftCalendar
-IoTAlertHighValue = AlertHighValue
-IoTAlertLow = AlertLowValue
-IoTAlertExpression = AlertExpression
-IoTAlertOutOfRange = AlertOutOfRange
-IoTAutoTest = AutoTest
-IoTConditionalItems = ConditionalItems
-IoTDatabaseLookup = DatabaseLookup
-IoTDeleteInputData = DeleteInputData
-IoTDropNull = DropNull
-IoTEntityFilter = EntityFilter
-IoTGetEntityId = EntityId
-IoTIfThenElse = IfThenElse
-IoTPackageInfo = PackageInfo
-IoTRaiseError = RaiseError
-IoTSaveCosDataFrame = SaveCosDataFrame
-IoTSleep = Sleep
-IoTTraceConstants = TraceConstants
-
-        
-# Deprecated functions
-        
-class IoTEntityDataGenerator(BasePreload):
-    """
-    Automatically load the entity input data table using new generated data.
-    Time series columns defined on the entity data table will be populated
-    with random data.
-    """
-    
-    is_deprecated = True
-        
-    def __init__ (self, ids = None,
-                  output_item = 'entity_data_generator'):
-        self.ids = ids
-        self.output_item = output_item
-        
-    def get_replacement(self):
-        
-        new = EntityDataGenerator(
-            ids = self.ids,
-            output_item = self.output_item
-                )
-        
-        return new    
-    
-class IoTCalcSettings(BaseMetadataProvider):
-    """
-    Overide default calculation settings for the entity type
-    """
-    
-    warnings.warn(('IoTCalcSettings is deprecated. Use entity type constants'
-                   ' instead of a metadata provider to set entity type properties'
-                  ))
-    
-    is_deprecated = True
-    
-    def __init__ (self, 
-                  checkpoint_by_entity = False,
-                  pre_aggregate_time_grain = None,
-                  auto_read_from_ts_table = True,
-                  sum_items = None,
-                  mean_items = None,
-                  min_items = None,
-                  max_items = None,
-                  count_items = None,
-                  sum_outputs = None,
-                  mean_outputs = None,
-                  min_outputs = None,
-                  max_outputs = None,
-                  count_outputs = None,                  
-                  output_item = 'output_item'):
-        
-        #metadata for pre-aggregation:
-        #pandas aggregate dict containing a list of aggregates for each item
-        self._pre_agg_rules = {}
-        #dict containing names of aggregate items produced for each item
-        self._pre_agg_outputs = {}
-        #assemble these metadata structures
-        self._apply_pre_agg_metadata('sum',items = sum_items, outputs = sum_outputs)
-        self._apply_pre_agg_metadata('mean',items = mean_items, outputs = mean_outputs)
-        self._apply_pre_agg_metadata('min',items = min_items, outputs = min_outputs)
-        self._apply_pre_agg_metadata('max',items = max_items, outputs = max_outputs)
-        self._apply_pre_agg_metadata('count',items = count_items, outputs = count_outputs)
-        #pass metadata to the entity type
-        kwargs = {
-                '_checkpoint_by_entity' : checkpoint_by_entity,
-                '_pre_aggregate_time_grain' : pre_aggregate_time_grain,
-                '_auto_read_from_ts_table' : auto_read_from_ts_table,
-                '_pre_agg_rules' : self._pre_agg_rules,
-                '_pre_agg_outputs' : self._pre_agg_outputs
-                }
-        super().__init__(dummy_items=[],output_item=output_item, **kwargs)
-    
-    def _apply_pre_agg_metadata(self,aggregate,items,outputs):
-        '''
-        convert UI inputs into a pandas aggregate dictioonary and a separate dictionary containing names of aggregate items
-        '''
-        if items is not None:
-            if outputs is None:
-                outputs = ['%s_%s'%(x,aggregate) for x in items]
-            for i,item in enumerate(items):
-                try:
-                    self._pre_agg_rules[item].append(aggregate)
-                    self._pre_agg_outputs[item].append(outputs[i])
-                except KeyError:
-                    self._pre_agg_rules[item] = [aggregate]
-                    self._pre_agg_outputs[item] = [outputs[i]]
-                except IndexError:
-                    msg = 'Metadata for aggregate %s is not defined correctly. Outputs array should match length of items array.' %aggregate
-                    raise ValueError(msg)
-        
-        return None
-        
-    @classmethod
-    def build_ui(cls):
-        #define arguments that behave as function inputs
-        inputs = []
-        inputs.append(UISingle( 
-                        name = 'auto_read_from_ts_table',
-                        datatype=bool,
-                        required = False,
-                        description = 'By default, data retrieved is from the designated input table. Use this setting to disable.',
-                                              ))
-        inputs.append(UISingle(
-                        name = 'checkpoint_by_entity',
-                        datatype = bool,
-                        required = False,
-                        description = 'By default a single '
-                    ))
-        inputs.append(UISingle( 
-                        name = 'pre_aggregate_time_grain',
-                        datatype=str,
-                        required = False,
-                        description = 'By default, data is retrieved at the input grain. Use this setting to preaggregate data and reduce the volumne of data retrieved',
-                        values = ['1min','5min','15min','30min','1H','2H','4H','8H','12H','day','week','month','year']
-                                              ))
-        inputs.append(UIMultiItem(
-                        name = 'sum_items',
-                        datatype = float,
-                        required = False,
-                        description = 'Choose items that should be added when aggregating',
-                        output_item = 'sum_outputs',
-                        is_output_datatype_derived = True
-                ))
-        inputs.append(UIMultiItem(
-                        name = 'mean_items',
-                        datatype = float,
-                        required = False,
-                        description = 'Choose items that should be averaged when aggregating',
-                        output_item = 'mean_outputs',
-                        is_output_datatype_derived = True
-                ))        
-        inputs.append(UIMultiItem(
-                        name = 'min_items',
-                        datatype = float,
-                        required = False,
-                        description = 'Choose items that the system should choose the smallest value when aggregating',
-                        output_item = 'mean_outputs',
-                        is_output_datatype_derived = True
-                ))  
-        inputs.append(UIMultiItem(
-                        name = 'max_items',
-                        datatype = float,
-                        required = False,
-                        description = 'Choose items that the system should choose the smallest value when aggregating',
-                        output_item = 'mean_outputs',
-                        is_output_datatype_derived = True
-                ))   
-        inputs.append(UIMultiItem(
-                        name = 'count_items',
-                        datatype = float,
-                        required = False,
-                        description = 'Choose items that the system should choose the smallest value when aggregating',
-                        output_item = 'mean_outputs',
-                        is_output_datatype_derived = True
-                ))         
-        #define arguments that behave as function outputs
-        outputs = []
-        outputs.append(UIFunctionOutSingle(name = 'output_item',
-                                                     datatype=bool,
-                                                     description='Dummy function output'
-                                                     ))
-    
-        return (inputs,outputs)    
-    
-class IoTCosFunction(BaseTransformer):
-    """
-    Execute a serialized function retrieved from cloud object storage.
-    Function returns a single output.
-    
-    Function is replaced by PythonFunction
-    
-    """
-    
-    is_deprecated = True
-    
-    def __init__(self,function_name,input_items,output_item='output_item',parameters=None):
-        
-        # the function name may be passed as a function object or function name (string)
-        # if a string is provided, it is assumed that the function object has already been serialized to COS
-        # if a function onbject is supplied, it will be serialized to cos 
-        self.input_items = input_items
-        self.output_item = output_item
-        super().__init__()
-        # get the cos bucket
-        # if function object, serialize and get name
-        self.function_name = function_name
-        # The function called during execution accepts a single dictionary as input
-        # add all instance variables to the parameters dict in case the function needs them
-        if parameters is None:
-            parameters = {}
-        parameters = {**parameters, **self.__dict__}
-        self.parameters = parameters
-        
-        warnings.warn('IoTCosFunction is deprecated. Use PythonFunction.',
-                      DeprecationWarning)
-        
-        
-    def execute(self,df):
-        db = self.get_db()
-        bucket = self.get_bucket_name()    
-        #first test execution could include a fnction object
-        #serialize it
-        if callable(self.function_name):
-            db.cos_save(persisted_object=self.function_name,
-                        filename=self.function_name.__name__,
-                        bucket=bucket, binary=True)
-            self.function_name = self.function_name.__name__
-        # retrieve
-        function = db.cos_load(filename=self.function_name,
-                               bucket=bucket,
-                               binary=True)
-        #execute
-        df = df.copy()
-        rf = function(df,self.parameters)
-        #rf will contain the orginal columns along with a single new output column.
-        return rf
-    
-    @classmethod
-    def build_ui(cls):
-        #define arguments that behave as function inputs
-        inputs = []
-        inputs.append(UIMultiItem('input_items'))
-        inputs.append(UISingle(name = 'function_name',
-                                              datatype=float,
-                                              description = 'Name of function object. Function object must be serialized to COS before you can use it'
-                                              )
-                     )
-        inputs.append(UISingle(name = 'parameters',
-                                              datatype=dict,
-                                              required=False,
-                                              description = 'Parameters required by the function are provides as json.'
-                                              )
-                    )
-        #define arguments that behave as function outputs
-        outputs = []
-        outputs.append(UIFunctionOutSingle('output_item'))
-
->>>>>>> ea989296
-        return (inputs,outputs)    