--- conflicted
+++ resolved
@@ -3344,7 +3344,6 @@
         return (inputs, outputs)
 
 
-<<<<<<< HEAD
 class MsiOccupancyCountByOrganisation(BaseTransformer):
 
     def __init__(self, occupancy_count, weights, weighted_occupancy_counts):
@@ -3358,7 +3357,9 @@
         s_occupancy_count = df[self.occupancy_count]
         for weight, weighted_count in zip(self.weights, self.weighted_occupancy_counts):
             df[weighted_count] = s_occupancy_count * df[weight].astype(float)
-=======
+
+        return df
+
 class OccupancyRate(BaseTransformer):
     def __init__(self, occupancy_count, capacity, occupancy_rate):
         super().__init__()
@@ -3369,7 +3370,6 @@
     def execute(self, df):
         df[self.output] = df[self.input].astype(float).div(df[self.capacity].astype(float), axis=0)*100.0
         df[self.output] = df[self.output].round(2)
->>>>>>> b9b77c83
 
         return df
 
