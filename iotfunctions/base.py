<<<<<<< HEAD
# *****************************************************************************
# Â© Copyright IBM Corp. 2018.  All Rights Reserved.
#
# This program and the accompanying materials
# are made available under the terms of the Apache V2.0
# which accompanies this distribution, and is available at
# http://www.apache.org/licenses/LICENSE-2.0
#
# *****************************************************************************

'''
Base classes for functions. Inhertit from these base classes when building custom functions.
'''

import math
import os
import urllib3
import numbers
import datetime as dt
import logging
import warnings
import json
import re
import numpy as np
import pandas as pd
from sqlalchemy import Table, Column, Integer, SmallInteger, String, DateTime, MetaData, ForeignKey, create_engine
from pandas.api.types import is_string_dtype, is_numeric_dtype, is_bool_dtype, is_datetime64_any_dtype, is_dict_like
from sklearn import ensemble, linear_model, metrics, neural_network
from sklearn.model_selection import train_test_split, RandomizedSearchCV
import ibm_db
import ibm_db_dbi
from sqlalchemy.orm.session import sessionmaker
from inspect import getargspec
from collections import OrderedDict
from .db import Database, SystemLogTable
from .metadata import EntityType, Model
from .automation import TimeSeriesGenerator
from .pipeline import CalcPipeline, PipelineExpression
from .util import log_df_info
from .ui import UIFunctionOutSingle, UIMultiItem, UISingle

logger = logging.getLogger(__name__)

PACKAGE_URL = 'git+https://github.com/ibm-watson-iot/functions.git@'

class BaseFunction(object):
    """
    Base class for AS functions. Do not inherit directly from this class. Inherit from BaseTransformer or BaseAggregator
    """
    # _entity_type, An EntityType object will be added to the pipeline 
    # this will give the function access to all of the properties and methods of the entity type
    _entity_type = None 
    # metadata data parameters are instance variables to be added to the entity type
    _metadata_params = {}
    #function registration metadata 
    name = None # name of function
    description =  None # description of function shows as help text
    tags = None #list of stings to tag function with
    optionalItems = None #list: list of optional parameters
    inputs = None #list: list of explicit input parameters
    outputs = None #list: list of explicit output parameters
    constants = None #list: list of explicit constant parameters
    array_source = None #str: the input parmeter name that contains a list of items that will correspond with array outputs
    url = PACKAGE_URL #install url for function
    category = None 
    incremental_update = True
    auto_register_args = None  
    is_transient = False
    array_output_datatype_from_input = False
    # item level metadata for function registration
    itemDescriptions = None #dict: items descriptions show as help text
    itemLearnMore = None #dict: item learn more test 
    itemValues = None #dict: item values are used in pick lists
    itemJsonSchema = None #dict: schema is used to validate arrays and json type constants
    itemArraySource = None #dict: output arrays are derived from input arrays. 
    itemMaxCardinality = None # dict: Maximum number of members in an array
    itemDatatypes = None #dict: BOOLEAN, NUMBER, LITERAL, DATETIME
    itemTags = None #dict: Tags to be added to data items
    # processing settings
    execute_by = None #if function should be executed separately for each entity or some other key, capture this key here
    test_rows = 100 #rows of data to use when testing function
    base_initialized = True # use to test that object was initialized from BaseFunction
    merge_strategy = 'transform_only' #use to describe how this function's outputs are merged with outputs of the previous stage
    _abort_on_fail = True #allow pipeline to continue when a stage fails in execution create
    _is_instance_level_logged = False # Some operations are carried out at an entity instance level. If logged, they produce a lot of log.
    is_system_function = False #system functions are internal to AS, cannot be used as custom functions
    # cos connection
    cos_credentials = None #dict external cos instance
    bucket = None #str
    # custom output tables
    version_db_writes = False #write a new version timestamp to custom output table with each execution
    out_table_prefix = None
    out_table_if_exists = 'append'
    out_table_name = None 
    write_chunk_size = None #use db default
    # lookups
    # a slowly changing dimensions is use to record property changes to master data over time
    _entity_scd_dict = None
    _start_date = 'start_date'
    _end_date = 'end_date'    
    
    def __init__(self):
        
        if self.name is None:
            self.name = self.__class__.__name__
        if self.out_table_prefix is None:
            self.out_table_prefix = self.name            
        if self.description is None:
            self.description = self.__class__.__doc__            
        if self.inputs is None:
            self.inputs = []            
        if self.outputs is None:
            self.outputs = []
        if self.constants is None:
            self.constants = []                        
        if self.itemDescriptions is None:
            self.itemDescriptions = self._standard_item_descriptions()            
        if self.itemDatatypes is None:
            self.itemDatatypes = {}
        if self.itemLearnMore is None:
            self.itemLearnMore = {}            
        if self.itemJsonSchema is None:
            self.itemJsonSchema = {}            
        if self.itemValues is None:
            self.itemValues = {}            
        if self.itemMaxCardinality is None:
            self.itemMaxCardinality = {}
        if self.itemArraySource is None:
            self.itemArraySource = {}            
        if self.itemTags is None:
            self.itemTags = {}            
        if self.optionalItems is None:
            self.optionalItems = []
        if self.out_table_prefix is None:
            self.out_table_prefix = ''             
        if self.execute_by is None:
            self.execute_by = []   
        if self.tags is None:
            self.tags = []             
        if self._entity_scd_dict is None:
            self._entity_scd_dict= {}

        #if cos credentials are not explicitly  provided use environment variable
        if self.bucket is None:
            if not self.cos_credentials is None:
                try:
                   self.bucket = self.cos_credentials['bucket']
                except KeyError:
                    try:
                       self.bucket = os.environ.get('COS_BUCKET_KPI')
                    except KeyError:
                        pass
                    
    def _add_explicit_outputs(self,df):
        
        for o in self.outputs:
            df[o] = True
        return df
    
    def build_arg_metadata(self):
        
        try:
            (inputs,outputs) = self.build_ui()
        except (AttributeError,NotImplementedError):
            msg = ('Cant get function metadata for %s. Implement the'
                   ' build_metadata() method.' %self.name)
            raise NotImplementedError (msg)
            
        input_args ={}
        output_args ={}
        output_meta = {}
        
        for i in inputs:
            try:
                meta = i.to_metadata()
            except AttributeError:
                meta = i
            input_args[meta['name']] = getattr(self,meta['name'])
        for o in outputs:
            try:
                meta = o.to_metadata()
            except AttributeError:
                meta = o                        
            output_args[meta['name']] = getattr(self,meta['name'])
            
        return(input_args,output_args,output_meta)

    @classmethod
    def build_ui(cls):
        """
        Define metadata for function registration explicly.
        """
        
        raise NotImplementedError('Implement this method to enable registration of a class without creating an instance')                    
        
    def _calc(self,df):
        """
        If the function should be executed separately for each entity, describe the function logic in the _calc method
        """
        raise NotImplementedError('Class %s is not defined correctly. It should override the _calc() method of the base class.' %self.__class__.__name__)         
        
    def _coallesce_columns(self,df,cols,rsuffix='_new_'):
        '''
        Coallesce 2 columns into a single by replacing cols with a suffixed version of themselves when null
        '''
        done = []
        for i,o in enumerate(cols):
            try:
                drop = "%s%s" %(o,rsuffix)
                df[o] = df[o].fillna(df[drop])
                done.append(drop)
            except KeyError:
                pass
        if len(done) > 0:
            df = self._remove_cols_from_df(df,done)
            msg = 'Coallesced columns during merge %s' %done
            logger.debug(msg)
        return df
            
    def convertStrArgToList(self,string, argument, check_non_empty=False):
        '''
        Convert a comma delimited string to a list
        '''
        out = string
        if not string is None and isinstance(string, str):
            out = [n.strip() for n in string.split(',') if len(string.strip()) > 0]
        if not argument in self.optionalItems and check_non_empty:
            if out is None or len(out) == 0:
                raise ValueError("Required list output %s is null or empty" %argument)    
        return out
    
    def conform_index(self,df,entity_id_col = None, timestamp_col = None):
        '''
        Dataframes that contain timeseries data are expected to be indexed on an id and timestamp.
        The name on the id column will be id. The name of the timestamp col is the timestamp of the entity_type.
        Another deviceid and another column called timestamp will be added to the dataframe as a convenience.
        '''
        
        warnings.warn('conform_index() is deprecated. Use EntityType.index_df',
                      DeprecationWarning)
        
        #self.log_df_info(df,'incoming dataframe for conform index')
        if not df.index.names == [self._entity_type._df_index_entity_id,self._entity_type._timestamp]: 
            # index does not conform
            #look for explicitly provided timestamp and entity id cols
            # or designated column names for the entity type
            if entity_id_col is None:
                entity_id_col = self._entity_type._entity_id
            ids = [entity_id_col, self._entity_type._df_index_entity_id]
            try:
                id_series = self._get_series(df,col_names=ids)
            except KeyError as e:
                msg = 'Attempting to conform index. Cannot find an entity identifier column. Looking for %s' %ids
                raise KeyError(msg)    
            if timestamp_col is None:
                timestamp_col = self._entity_type._timestamp
            tss = [timestamp_col, self._entity_type._timestamp_col]
            try:
                timestamp_series = self._get_series(df,col_names=tss)
            except KeyError as e:
                msg = 'Attempting to conform index. Cannot find a timestamp column. Looking for %s ' %tss
                raise KeyError(msg)
            df[self._entity_type._df_index_entity_id] = id_series.astype(str)
            df[self._entity_type._timestamp] = pd.to_datetime(timestamp_series)
            df = df.set_index([self._entity_type._df_index_entity_id,self._entity_type._timestamp])
            msg = 'Dataframe had non-conforming index. Built new index on id and timestamp'
            logger.debug(msg)
        df[self._entity_type._timestamp_col] = df.index.get_level_values(self._entity_type._timestamp)
        df[self._entity_type._entity_id] = df.index.get_level_values(self._entity_type._df_index_entity_id)
        self.log_df_info(df,'after  conform index')
        
        return df
    
    def empty_dataframe(self,columns):
        
        cols = set(columns)
        cols.add(self._entity_type._timestamp_col)
        cols.add(self._entity_type._entity_id)
        cols= list(cols)
        df = pd.DataFrame(columns=cols)
        df = self.conform_index(df)                
        return df
    
    def execute(self,df):
        """
        AS calls the execute() method of your function to transform or aggregate data. The execute method accepts a dataframe as input and returns a dataframe as output.
        
        If the function should be executed on all entities combined you can replace the execute method wih a custom one
        If the function should be executed by entity instance, use the base execute method. Provide a custom _calc method instead.
        """
        group_base = []
        for s in self.execute_by:
            if s in df.columns:
                group_base.append(s)
            else:
                try:
                    x = df.index.get_level_values(s)
                except KeyError:
                    raise ValueError('This function executes by column %s. This column was not found in columns or index' %s)
                else:
                    group_base.append(pd.Grouper(axis=0, level=df.index.names.index(s)))
                    
        if len(group_base)>0:
            df = df.groupby(group_base).apply(self._calc)                
        else:
            df = self._calc(df)
            
        return df

    def generate_model_name(self,target_name, prefix = 'model', suffix = None):
        '''
        Generate a model name
        '''
        name = []
        if prefix is not None:
            name.append(prefix)
        name.extend([self._entity_type.name, self.name , target_name])
        if suffix is not None:
            name.append(suffix)
        name = '.'.join(name)
        return name     
        
    def _get_arg_metadata(self,isoformat_dates=True):
        
        metadata = {}    
        args = (getargspec(self.__init__))[0][1:]        
        for a in args:
            try:
                metadata[a] = self.__dict__[a]
            except KeyError:
                msg = 'Programming error. All arguments must have a corresponding instance variable of the same name. This function has no instance variable: %s' %a
                logger.exception(msg)
                raise
            
            if ((isoformat_dates) and  
                (isinstance(metadata[a],dt.datetime) or isinstance(metadata[a],dt.date))):
                
                metadata[a] = metadata[a].isoformat()
            
        return metadata
    
    def get_custom_calendar(self):
        '''
        Get the customer calendar from the entity type
        '''
        return self._entity_type._custom_calendar
    
    def _get_data_scope(self,df):
        '''
        Return the start, end and set of entity ids contained in a dataframe as a tuple
        '''
        ts_series = self.get_timestamp_series(df=df)
        start_ts = ts_series.min()
        end_ts = ts_series.max()
        entity_id_series = self.get_entity_id_series(df=df)
        entities = list(pd.unique(entity_id_series))
        return (start_ts,end_ts,entities)
    
    
    def get_db(self,credentials = None, tenant_id = None):
        '''
        Get the Database object associciated with the function's assigned entity type.
        If there is no entity type, get a new database object using optionally supplied
        credentials and tenant id. If no credentials are supplied, credentials will be
        derived from environment variables
        '''
        try:
            db = self._entity_type.db
        except AttributeError:
            db = None
            
        if db is None:
            db = Database(credentials = credentials, tenant_id = tenant_id)
            
        return db
    
    def get_entity_id_series(self,df):
        '''
        Return a series containing entity ids
        '''
        series = self._get_series(df,[self._entity_type._entity_id,self._entity_type._df_index_entity_id])
        return series
    
    
    def get_entity_type(self):
        '''
        Get the EntityType object assigned to the function instance
        '''
        return self._entity_type
    
    def get_entity_type_param(self,param):
        '''
        Get a metadata parameter from the entity type
        '''
        entity_type = self.get_entity_type()
        if entity_type is None:
            raise RuntimeError ('This function has no entity type associated with it. This is a programatic error. After creating a function instance, use set_entity_type to assign an entity type')
        out = entity_type.get_param(param)
        return out
    
    
    def get_expression_items(self,expressions):

        if isinstance(expressions,str):
            expressions = [expressions]
            
        all_items = set()
        for e in expressions:
            #get all quoted strings in expression
            possible_items = re.findall('"([^"]*)"', e)
            #check if they have df[] wrapped around them
            all_items |= set([x for x in possible_items if 'df["%s"]'%x in e])
            
        if len(all_items) == 0:
            msg = 'Expression in function %s does not contain input items' %self.__class__.__name__
            logger.debug(msg)
        return all_items
    
    def _getJsonDataType(self,datatype):
         
         if datatype == 'LITERAL':
             result = 'string'
         else:
             result = datatype.lower()
         return result
     
     
    def _getJsonSchema(self,column_metadata,datatype,min_items,arg,is_array,is_output,is_constant):
        
        #json schema may have been explicitly defined                
        try:
           column_metadata['jsonSchema'] = self.itemJsonSchema[arg] 
        except KeyError:               
            if is_array:
                column_metadata['jsonSchema'] = {
                    "$schema": "http://json-schema.org/draft-07/schema#",
                    "type": "array",
                    "minItems": min_items
                    }
                item_type = "string"
                if is_constant:
                    item_type = self._getJsonDataType(datatype)
                try:
                    column_metadata['jsonSchema']["maxItems"] = self.itemMaxCardinality[arg]
                except KeyError:
                    pass
                try:
                    column_metadata['jsonSchema']["items"] = {"type": item_type}
                except KeyError:
                    pass                
                msg = 'Argument %s is has no explicit json schema defined for it, built one for %s items' %(arg, item_type)
            else:
                msg = 'Non array arg %s - no json schema required' %(arg)
            logger.debug(msg)                 
        else:
            msg = 'Argument %s is has explicit json schema defined for it %s' %(arg, self.itemJsonSchema[arg])
            logger.debug(msg)
        return column_metadata
    
    def get_input_set(self):
        
        ins = set(self._input_set)
        ins |= set(self.get_input_items())
        
        return ins
    
    def get_timestamp_series(self,df):
        '''
        Return a series containing timestamps
        '''
        series = self._get_series(df,[self._entity_type._timestamp,self._entity_type._timestamp_col])
        return series
    
    def _get_series(self,df,col_names):
        
        if isinstance(col_names,str):
            col_names = [col_names]
        for col in col_names:
            try:
                series = df[col]
            except KeyError:
                try:
                    series = df.index.get_level_values(col)
                except KeyError:
                    pass
                else:
                    return series
            else:
                return series
        msg = 'Unable to locate series with names %s in either columns or index' %col_names
        raise KeyError(msg)
                
    
    def get_input_items(self):
        '''
        Implement this method to return a set of data items that should be
        retrieved when executing a KPI pipeline. By default only items that
        are explicly referenced in function inputs are included.
        '''
        return(set())
    
    def get_item_values(self,arg):
        """
        Implement this method when you want to supply values to a picklist in the UI
        """
        
        msg = 'No code implemented to gather available values for argument %s' %arg
        
        raise NotImplementedError (msg)
        
        
    def _getMetadata(self, df = None, new_df = None, inputs = None, outputs = None, constants = None):
        """
        Assemble a dictionary of ICS Analytics Function metadata. Used to submit
        classes the ICS Analytics Function Catalog.
        
        Parameters:
        -----------
        df: DataFrame
            pandas dataframe. Used as sample data to infer types
        inputs: list
            list of strings. name of input columns to the function.
        outputs: list
            list of strings. name of output columns produced by the function.
        constants: list
            list of strings. name of constant input parameters to the function
        """
        
        #if the class has a build_ui class method, use it and return (input,output) metadat
        try:
            return self.build_ui()
        except (AttributeError,NotImplementedError):
            #else infer metadata from the dataframes supplied
            pass
          
        if inputs is None:
            inputs = self.inputs
        if outputs is None:
            outputs = self.outputs        
        if constants is None:
            constants = self.constants
            
        returns_dataframe = True
        #run the function to produce a new dataframe that contains the function outputs
        if not df is None:
            if new_df is None:
                tf = df.head(self.test_rows)
                tf = tf.copy()
                tf = self.execute(tf)
            else:
                tf = new_df
            if isinstance(tf,bool):
                returns_dataframe = False
                tf = df.head(self.test_rows)
                tf = tf.copy()
                tf = self._add_explicit_outputs(tf)
            elif not isinstance(tf,pd.DataFrame):
                raise TypeError('The execute method of a custom function must return a pandas DataFrame object not %s' %tf)
            test_outputs = self._inferOutputs(before_df=df,after_df=tf)
            if len(test_outputs) ==0:
                raise ValueError('Could not locate output columns in the test dataframe. Check the execute method of the function to ensure that it returns a dataframe with output columns that are named differently from the input columns')
        else:
            tf = None
            raise NotImplementedError('Must supply a test dataframe for function registration. Explict metadata definition not suported')
        
        metadata_inputs = OrderedDict()
        metadata_outputs = OrderedDict()
        min_items = None
        array_outputs = []
        array_inputs = []

        #introspect function to get a list of argumnents
        args = (getargspec(self.__init__))[0][1:]        
        for a in args:
            if a is None:
                msg = 'Cannot infer metadata for argument %s as it was initialized with a value of None. Supply an appropriate value when initializing.' %(a)
                raise ValueError(msg)
            #identify which arguments are inputs, which are outputs and which are constants
            try:
                arg_value = eval('self.%s' %a)
            except AttributeError:
                raise AttributeError('Class %s has an argument %s but no corresponding property. Make sure your arguments and properties have the same name if you want to infer types.' %(self.__class__.__name__, a))
            is_array = False
            if isinstance(arg_value,list):
                is_array = True                
            column_metadata = {}
            column_metadata['name'] = a
            column_metadata['description'] = None
            column_metadata['learnMore'] = None                        
            if a in self.optionalItems:
                required = False
            else:
                required = True
                min_items = 1            
            #set metadata from class/instance variables
            if not self.itemDescriptions is None:
                try:
                    column_metadata['description'] = self.itemDescriptions[a]                    
                except KeyError:
                    pass
            if not self.itemLearnMore is None:
                try:
                    column_metadata['learnMore'] = self.itemLearnMore[a]
                except KeyError:
                    pass                            

            is_added = False
            is_constant = True
            is_output = False
            try:
                argtype = self.itemDatatypes[a]
            except KeyError:
                argtype = self._infer_type(arg_value)
            msg = 'Evaluating %s argument %s. Array: %s' %(argtype,a,is_array)
            logger.debug(msg)
            #check if parameter has been modeled explictly
            if a in constants:
                datatype = self._infer_type(arg_value,df=None)
                column_metadata['dataType'] = datatype 
                auto_desc = 'Supply a constant input parameter of type %s' %datatype 
                column_metadata['required'] = required
                is_added = True
                msg = 'Argument %s was explicitlty defined as a constant with datatype %s' %(a,datatype)
                logger.debug(msg)
            elif a in outputs:
                is_output = True
                is_constant = False
                datatype = self._infer_type(arg_value,df=tf)
                auto_desc =  'Provide a new data item name for the function output'
                is_added = True
                msg = 'Argument %s was explicitlty defined as output with datatype %s' %(a,datatype)
                logger.debug(msg)
                if is_array:
                    array_outputs.append((a,len(arg_value)))  
            elif a in inputs:
                is_constant = False
                column_metadata['type'] = 'DATA_ITEM' 
                datatype = self._infer_type(arg_value,df=df)
                column_metadata['dataType'] = datatype
                auto_desc =  'Choose data item/s to be used as function inputs'
                column_metadata['required'] = required
                is_added = True
                msg = 'Argument %s was explicitlty defined as a data item input' %(a)
                logger.debug(msg)
            #if argument is a number, date or dict it must be a constant
            elif argtype in ['NUMBER','JSON','BOOLEAN','TIMESTAMP']:
                datatype = argtype
                column_metadata['dataType'] = datatype
                auto_desc =  'Supply a constant input parameter of type %s' %datatype 
                column_metadata['required'] = required
                is_added = True 
                msg = 'Argument %s is not a string so it must be constant of type %s' %(a,datatype)
                logger.debug(msg)                 
            #look for items in the input and output dataframes
            elif not is_array:
                #look for value in test df and test outputs
                if arg_value in df.columns:
                    is_constant = False
                    column_metadata['type'] = 'DATA_ITEM' 
                    datatype = self._infer_type(arg_value,df=df)
                    auto_desc = 'Choose a single data item'
                    is_added = True
                    column_metadata['required'] = required
                    msg = 'Non array argument %s exists in the test input dataframe so it is a data item of type %s' %(a,datatype)
                    logger.debug(msg)                                         
                elif arg_value in test_outputs:
                    is_constant = False
                    is_output = True
                    datatype = self._infer_type(arg_value,df=tf)
                    column_metadata['dataType'] = datatype
                    auto_desc =  'Provide a new data item name for the function output'
                    metadata_outputs[a] = column_metadata    
                    is_added = True
                    msg = 'Non array argument %s exists in the test output dataframe so it is a data item of type %s' %(a,datatype)
                    logger.debug(msg)                                                             
            elif is_array:
                #look for contents of list in test df and test outputs
                if all(elem in df.columns for elem in arg_value):
                    is_constant = False
                    column_metadata['type'] = 'DATA_ITEM' 
                    datatype = self._infer_type(arg_value,df=df)
                    auto_desc =  'Choose data item/s to be used as function inputs'
                    array_inputs.append((a,len(arg_value)))
                    is_added = True
                    column_metadata['required'] = required
                    msg = 'Array argument %s exists in the test input dataframe so it is a data item of type %s' %(a,datatype)
                    logger.debug(msg)                                                                                                             
                elif all(elem in test_outputs for elem in arg_value):
                    is_output = True
                    is_constant = False
                    datatype = self._infer_type(arg_value,df=tf)
                    auto_desc =  'Provide a new data item name for the function output'
                    array_outputs.append((a,len(arg_value)))
                    is_added = True
                    msg = 'Array argument %s exists in the test output dataframe so it is a data item' %(a)
                    logger.debug(msg)                                                                                                                                     
            #if parameter was not explicitly modelled and does not exist in the input and output dataframes
            # it must be a constant
            if not is_added:
                is_constant = True
                datatype = self._infer_type(arg_value,df=None)
                column_metadata['description'] = 'Supply a constant input parameter of type %s' %datatype 
                metadata_inputs[a] = column_metadata
                msg = 'Argument %s is assumed to be a constant of type %s by ellimination' %(a,datatype)
                logger.debug(msg)  
            if is_output:
                column_metadata['dataType'] = datatype                
                try:
                    column_metadata['tags'] = self.itemTags[a]
                except KeyError:
                    pass
                metadata_outputs[a] = column_metadata
            else:
                metadata_inputs[a] = column_metadata
            # set datatype
            if not is_array:
                column_metadata['dataType'] = datatype
            else:
                column_metadata['dataType'] = 'ARRAY'
                if not datatype is None:
                    column_metadata['dataTypeForArray'] = [datatype]
                else:
                    column_metadata['dataTypeForArray'] = None
                    
            # add auto description
            if column_metadata['description'] is None:
                column_metadata['description'] = auto_desc
            column_metadata = self._getJsonSchema(column_metadata=column_metadata,
                                                  datatype = datatype,
                                                  min_items = min_items,
                                                  arg=a,
                                                  is_array = is_array,
                                                  is_output = is_output,
                                                  is_constant = is_constant)
            #constants may have explict values
            values = None
            if is_constant:
                msg = 'Constant argument %s is has no explicit values defined for it and no values available from the get_item_values() method' %a
                column_metadata['type'] = 'CONSTANT'
                try:
                    values = self.itemValues[a]
                except KeyError:            
                    try:
                        values = self.get_item_values(a)
                    except (NotImplementedError,AttributeError):
                        pass
                        if is_array:
                            msg = 'Array input %s has no predefined values. It will appear in the UI as a type-in field that accepts a comma separated list of values. To set values implement the get_item_values() method' %a
                            warnings.warn(msg)
                    else:
                        msg = 'Explicit values were found in the the get_item_values() method for constant argument %s ' %a
                else:
                    msg = 'Explicit values were found in the the itemValues dict for constant argument %s ' %a
                if not values is None:
                    column_metadata['values'] = values
                logger.debug(msg) 
                
        #array outputs are special. They inherit their datatype from an input array
        #that could be explicity defined, or use last array_input 
        for (array,length) in array_outputs:
            
            try:
                array_source =  self.itemArraySource[array]
                msg = 'Cardinality and datatype of array output %s were explicly set to be driven from %s' %(array,array_source)
                logger.debug(msg)
            except KeyError:
                array_source = self._infer_array_source(candidate_inputs= array_inputs,
                                                     output_length = length)     
            if array_source is None:
                raise ValueError('No candidate input array found to drive output array %s with length %s . Make sure input array and output array have the same length or explicity define the item_source_array. ' %(array,length))
            else:
                #if the output array is driven by an array of items infer data types from items
                if metadata_inputs[array_source]['type'] == 'DATA_ITEM' and self.array_output_datatype_from_input:    
                    metadata_outputs[array]['dataTypeFrom']=array_source
                else:
                    metadata_outputs[array]['dataTypeFrom']=None
                metadata_outputs[array]['cardinalityFrom']=array_source
                
                del metadata_outputs[array]['dataType']
                msg = 'Array argument %s is driven by %s so the cardinality and datatype are set from the source' %(a,array_source)
                logger.debug(msg)
        return (metadata_inputs,metadata_outputs)
    
    def get_output_list(self):
        
        return self._output_list
    
    def get_bucket_name(self):
        '''
        Get the name of the cos bucket used to store models
        '''
        try:
            bucket = self._entity_type.db.credentials['config']['bos_runtime_bucket']
        except KeyError:
            msg = 'Unable to read value of credentials.bos_runtime_bucket from credentials. COS read/write is disabled'
            logger.error(msg)
            bucket = '_unknown_'
        except AttributeError:
            msg = 'Could not find credentials for entity type. COS read/write is disabled '
            logger.error(msg)
            bucket = '_unknown_'
        return bucket    
    
    
    def get_scd_data(self,table_name,start_ts, end_ts, entities):
        '''
        Retrieve a slowly changing dimension property as a dataframe
        '''       
        (query,table) = self._entity_type.db.query(table_name,schema = self._entity_type._db_schema)
        if not start_ts is None:
            query = query.filter(table.c.end_date >= start_ts)
        if not end_ts is None:
            query = query.filter(table.c.start_date < end_ts)  
        if not entities is None:
            query = query.filter(table.c.deviceid.in_(entities))
        msg = 'reading scd %s from %s to %s using %s' %(table_name, start_ts, end_ts, query.statement)
        logger.debug(msg)
        df = pd.read_sql(query.statement,
                         con = self._entity_type.db.connection,
                         parse_dates=[self._start_date,self._end_date])
        return df
   
    
    def get_test_data(self):
        """
        Output a dataframe for testing function
        """
        
        if self._entity_type is None:
            self._entity_type = EntityType(name='<Null Entity Type>',db=None)
        
        data = {
                self._entity_type._entity_id : ['D1','D1','D1','D1','D1','D2','D2','D2','D2','D2'],
                self._entity_type._timestamp_col : [
                        dt.datetime.strptime('Oct 1 2018 1:33AM', '%b %d %Y %I:%M%p'),
                        dt.datetime.strptime('Oct 1 2018 1:35PM', '%b %d %Y %I:%M%p'),
                        dt.datetime.strptime('Oct 1 2018 11:37PM', '%b %d %Y %I:%M%p'),
                        dt.datetime.strptime('Oct 2 2018 6:00AM', '%b %d %Y %I:%M%p'),
                        dt.datetime.strptime('Oct 3 2018 3:00AM', '%b %d %Y %I:%M%p'),
                        dt.datetime.strptime('Oct 1 2018 1:31PM', '%b %d %Y %I:%M%p'),
                        dt.datetime.strptime('Oct 1 2018 1:35PM', '%b %d %Y %I:%M%p'),
                        dt.datetime.strptime('Oct 1 2018 1:38PM', '%b %d %Y %I:%M%p'),
                        dt.datetime.strptime('Oct 2 2018 1:29PM', '%b %d %Y %I:%M%p'),
                        dt.datetime.strptime('Oct 2 2018 1:39PM', '%b %d %Y %I:%M%p'),                
                ],                
                'x_1' : [8.7,3.2,4.5,6.8,8.1,2.4,2.9,2.5,2.6,3.6],
                'x_2' : [2.1,3.1,2.5,4.2,5.2,4.6,4.1,4.5,0.5,8.7],
                'x_3' : [7.4,4.3,5.2,3.4,3.3,8.1,5.6,4.9,4.2,9.9],
                'e_1' : [0,0,0,1,0,0,0,1,0,0],
                'e_2' : [0,0,0,0,1,0,0,0,1,0],
                'e_3' : [0,1,0,1,0,0,0,1,0,1],
                's_1' : ['A','B','A','A','A','A','B','B','A','A'],
                's_2' : ['C','C','C','D','D','D','E','E','C','D'],
                's_3' : ['F','G','H','I','J','K','L','M','N','O'],
                'x_null' : [4.1,4.2,None,4.1,3.9,None,3.2,3.1,None,3.4],
                'd_1' : [
                        dt.datetime.strptime('Sep 29 2018 1:33PM', '%b %d %Y %I:%M%p'),
                        dt.datetime.strptime('Sep 29 2018 1:35PM', '%b %d %Y %I:%M%p'),
                        dt.datetime.strptime('Sep 30 2018 1:37PM', '%b %d %Y %I:%M%p'),
                        dt.datetime.strptime('Oct 1 2018 1:31PM', '%b %d %Y %I:%M%p'),
                        dt.datetime.strptime('Oct 1 2018 1:39PM', '%b %d %Y %I:%M%p'),
                        dt.datetime.strptime('Sep 1 2018 1:31PM', '%b %d %Y %I:%M%p'),
                        dt.datetime.strptime('Oct 1 2018 1:35PM', '%b %d %Y %I:%M%p'),
                        dt.datetime.strptime('Sep 15 2018 1:38PM', '%b %d %Y %I:%M%p'),
                        dt.datetime.strptime('Aug 17 2018 1:29PM', '%b %d %Y %I:%M%p'),
                        dt.datetime.strptime('Sep 20 2018 1:39PM', '%b %d %Y %I:%M%p'),                
                ],
                'd_2' : [
                        dt.datetime.strptime('Oct 14 2018 1:33PM', '%b %d %Y %I:%M%p'),
                        dt.datetime.strptime('Oct 13 2018 1:35PM', '%b %d %Y %I:%M%p'),
                        dt.datetime.strptime('Oct 12 2018 1:37PM', '%b %d %Y %I:%M%p'),
                        dt.datetime.strptime('Oct 18 2018 1:31PM', '%b %d %Y %I:%M%p'),
                        dt.datetime.strptime('Oct 10 2018 1:39PM', '%b %d %Y %I:%M%p'),
                        dt.datetime.strptime('Oct 11 2018 1:31PM', '%b %d %Y %I:%M%p'),
                        dt.datetime.strptime('Oct 12 2018 1:35PM', '%b %d %Y %I:%M%p'),
                        dt.datetime.strptime('Oct 13 2018 1:38PM', '%b %d %Y %I:%M%p'),
                        dt.datetime.strptime('Oct 16 2018 1:29PM', '%b %d %Y %I:%M%p'),
                        dt.datetime.strptime('Oct 10 2018 1:39PM', '%b %d %Y %I:%M%p'),                
                ],                        
                'd_3' : [
                        dt.datetime.strptime('Oct 1 2018 10:05AM', '%b %d %Y %I:%M%p'),
                        dt.datetime.strptime('Oct 1 2018 10:02AM', '%b %d %Y %I:%M%p'),
                        dt.datetime.strptime('Oct 1 2018 10:03AM', '%b %d %Y %I:%M%p'),
                        dt.datetime.strptime('Oct 1 2018 10:01AM', '%b %d %Y %I:%M%p'),
                        dt.datetime.strptime('Oct 1 2018 10:08AM', '%b %d %Y %I:%M%p'),
                        dt.datetime.strptime('Oct 1 2018 10:29AM', '%b %d %Y %I:%M%p'),
                        dt.datetime.strptime('Oct 1 2018 10:02AM', '%b %d %Y %I:%M%p'),
                        dt.datetime.strptime('Oct 1 2018 9:55AM', '%b %d %Y %I:%M%p'),
                        dt.datetime.strptime('Oct 1 2018 10:25AM', '%b %d %Y %I:%M%p'),
                        dt.datetime.strptime('Oct 1 2018 11:02AM', '%b %d %Y %I:%M%p'),                
                ],
                'company_code' : ['ABC','ACME','JDI','ABC','ABC','ACME','JDI','ACME','JDI','ABC']
                }
        df = pd.DataFrame(data=data)
        df = self.conform_index(df)
        
        return df       
    
    
    def _get_scd_history(self,start_ts,end_ts,entities):
        '''
        Build a dict keyed on scd property and entity id
        '''
        x = {}
        scd_metadata = self._entity_type._get_scd_list()
        if len(scd_metadata) ==0:
            return None
        else:
            for (scd_property, table) in scd_metadata:
                df = self.get_scd_data(table_name=table, start_ts=start_ts, end_ts = end_ts, entities = entities)
                x[scd_property] = self._partition_df_by_id(df)
            return x
        
    
    def log_df_info(self,df,msg,include_data=False):
        '''
        Log a debugging entry showing first row and index structure
        This is a default logger. You can implement a custom one if
        there is something specific that you want to include.
        '''
        msg = log_df_info(df=df,msg=msg,include_data = include_data)
        return msg
            
    
    def _infer_array_source(self,candidate_inputs,output_length):
        '''
        Look for the last input array with the same length as the target
        '''
        source = None
    
        for input_parm,input_length in candidate_inputs:
            if input_length == output_length:
                msg = 'Found an input array %s with the same length (%s) as the output' %(input_parm,output_length)
                logger.debug(msg)
                source = input_parm
        
        return source
            
        

    def _inferOutputs(self,before_df,after_df):
        '''
        Work out which columns were added to the test dataframe by executing the function. These are the outputs.
        '''
        outputs = list(set(after_df.columns) - set(before_df.columns))
        outputs.sort()
        msg = 'Columns added to the pipeline by the function are %s' %outputs
        logger.debug(msg)
        return outputs
    
    
    def _infer_type(self,parm,df=None):
        """
        Infer datatype for constant or item in dataframe.
        """
        if not isinstance(parm,list):
            parm = [parm]
            
        prev_datatype = None
        multi_datatype = False
        found_types = []
        append_msg = ''
        
        datatype = None
        for value in parm:
            if is_dict_like(value):
                datatype = 'JSON'
            elif df is None:
                #value is a constant
                if isinstance(value,str):
                    datatype = 'LITERAL'              
                elif isinstance(value,numbers.Number):
                    datatype = 'NUMBER'              
                elif isinstance(value,bool):
                    datatype = 'BOOLEAN'              
                elif isinstance(value, dt.datetime):
                    datatype = 'TIMESTAMP'
                else: 
                    raise TypeError('Cannot infer type of argument value %s for parm %s. Supply a string, number, boolean, datetime, dict or list containing any of these types.' %(value,parm))
            else:      
                append_msg = 'by looking at items in test dataframe'
                try:
                    if is_string_dtype(df[value]):
                        datatype = 'LITERAL'
                    elif is_bool_dtype(df[value]):
                        datatype = 'BOOLEAN' 
                    elif is_numeric_dtype(df[value]):
                        datatype = 'NUMBER'
                    elif is_datetime64_any_dtype(df[value]):
                        datatype = 'TIMESTAMP'
                except KeyError:
                    pass
        
            found_types.append(datatype)
            if not prev_datatype is None:
                if datatype != prev_datatype:
                    multi_datatype = True
            prev_datatype = datatype
            
        if multi_datatype:
            datatype = None
            msg = 'Found multiple datatypes for array of items %s' %(found_types,)
        else:
            msg = 'Infered datatype of %s from values %s %s' %(datatype,parm, append_msg )
        logger.debug(msg)
        
        if datatype is None:
            msg = 'Cannot infer datatype for argument %s. Explicitly set the datatype as LITERAL, BOOLEAN, NUMBER or TIMESTAMP in the itemDataTypes dict' %parm
            logger.warning(msg)
            
        return datatype
    
    def parse_expression(self, expression):
        '''
        Convert a string expression into a form where it is ready to be executed
        '''
        expression = expression.replace("'",'"')
        if '${' in expression:
            expr = re.sub(r"\$\{(\w+)\}", r"df['\1']", expression)
            msg = 'expression converted to %s' %expr
        else:
            expr = expression
            msg = 'expression (%s)' %expr
            
        logger.debug(msg)

        return expr

        
    def _partition_df_by_id(self,df):
        '''
        Partition dataframe into a dictionary keyed by _entity_id
        '''
        d = {x: table for x, table in df.groupby(self._entity_type._entity_id)}
        return d    
    
    @classmethod
    def _standard_item_descriptions(cls):
        
        itemDescriptions = {}
        
        itemDescriptions['bucket']= 'Name of the COS bucket used for storage of data or serialized objects'
        itemDescriptions['cos_credentials']= 'External COS credentials'
        itemDescriptions['db_credentials']= 'Db2 credentials'
        itemDescriptions['expression'] = 'Expression involving data items. Refer to data items using ${item_name} or using pandas syntax df["item_name"]'
        itemDescriptions['function_name']= 'Name of python function to be called.'
        itemDescriptions['input_items']= 'List of input items required by the function.'
        itemDescriptions['input_item']= 'Single input required by the function.'
        itemDescriptions['lookup_key']= 'Data item/s to use as key/s in a lookup operation'
        itemDescriptions['lookup_keys']= 'Data item/s to use as key/s in a lookup operation'
        itemDescriptions['lookup_items']= 'Columns from a lookup to include as new items'
        itemDescriptions['lower_threshold']= 'Lower threshold value for alert'
        itemDescriptions['output_alert']= 'Item name for alert produced by function'
        itemDescriptions['output_item']= 'Item name for output produced by function'
        itemDescriptions['output_items']= 'Item names for outputs produced by function'
        itemDescriptions['upper_threshold']= 'Upper threshold value for alert'
        
        return itemDescriptions
    
    def _remove_cols_from_df(self,df,cols):
        '''
        Remove list of columns from a dataframe. Return dataframe.
        '''
        before = set(df.columns)
        cols = [x for x in list(df.columns) if x not in cols]
        df = df[cols]
        removed = set(df.columns) - before
        if len(removed) > 0:
            msg = 'Removed columns %s' %removed
            logger.debug(msg)
        
        return df
    
    def register(self,df,credentials=None,new_df = None,
                 name=None,url=None,constants = None, module=None,
                 description=None,incremental_update=None, 
                 outputs = None, show_metadata = False,
                 metadata_only = False):
        '''
        Register the function type with AS
        '''
        
        if self._entity_type is None:
            self._entity_type = EntityType(name='<Null Entity Type>',db=None)
        
        if not self.base_initialized:
            raise RuntimeError('Cannot register function. Did not call super().__init__() in constructor so defaults have not be set correctly.')
            
        if self.category is None:
            raise AttributeError('Class has no category. Class should inherit from BaseTransformer or BaseAggregator to obtain an appropriate category')
            
        if name is None:
            name = self.name
            
        if module is None:
            module = self.__class__.__module__
            
        if module == '__main__':
            raise RuntimeError('The function that you are attempting to register is not located in a package. It is located in __main__. Relocate it to an appropriate package module.')
            
        if description is None:
            description = self.description
            
        if url is None:
            url = self.url
            
        if incremental_update is None:
            incremental_update = self.incremental_update
        
        try:
            (metadata_input,metadata_output) = self.build_ui()
        except (AttributeError,NotImplementedError):
            (metadata_input,metadata_output) = self._getMetadata(df=df,new_df = new_df, outputs=outputs,constants = constants, inputs = self.inputs)
                    
        (input_list, output_list) = self._transform_metadata(metadata_input,metadata_output)

        module_and_target = '%s.%s' %(module,self.__class__.__name__)

        exec_str = 'from %s import %s as import_test' %(module,self.__class__.__name__)
        try:
            exec (exec_str)
        except ImportError:
            raise ValueError('Unable to register function as local import failed. Make sure it is installed locally and importable. %s ' %exec_str)
        
        exec_str_ver = 'import %s as import_test' %(module.split('.', 1)[0])
        exec(exec_str_ver)
        try:
            module_url = eval('import_test.%s.PACKAGE_URL' %(module.split('.', 1)[1]))        
        except Exception as e:            
            logger.exception('Error importing package. It has no PACKAGE_URL module variable')
            raise e
        if module_url == BaseFunction.url:
            logger.warning('The PACKAGE_URL for your module is the same as BaseFunction url. Make sure that your PACKAGE_URL points to your own package and not iotfunctions')            
        msg = 'Test import succeeded for function using %s with module url %s' %(exec_str, module_url)
        logger.debug(msg)            
        payload = {
            'name': name,
            'description': description,
            'category': self.category,
            'tags': self.tags,
            'moduleAndTargetName': module_and_target,
            'url': url,
            'input': input_list ,
            'output':output_list,
            'incremental_update': incremental_update if self.category == 'AGGREGATOR' else None
        }
        
        if not credentials is None:
            msg = 'Passing credentials for registration is preserved for compatibility. Use old style credentials when doing so, or omit credentials to use credentials associated with the Database object for the function'
            logger.info(msg)
            http = urllib3.PoolManager()
            encoded_payload = json.dumps(payload).encode('utf-8')
            if show_metadata or metadata_only:
                print(encoded_payload)
            
            try:
                headers = {
                    'Content-Type': "application/json",
                    'X-api-key' : credentials['as_api_key'],
                    'X-api-token' : credentials['as_api_token'],
                    'Cache-Control': "no-cache",
                }
            except KeyError:
                msg('Old style credentials are a dictionary with tennant_id.as_api_key, as_api_token and as_api_host')
            
            if not metadata_only:
                url = 'http://%s/api/catalog/v1/%s/function/%s' %(credentials['as_api_host'],credentials['tennant_id'],name)
                r = http.request("DELETE", url, body = encoded_payload, headers=headers)
                msg = 'Function registration deletion status: %s' %(r.data.decode('utf-8'))
                logger.info(msg)
                r = http.request("PUT", url, body = encoded_payload, headers=headers)     
                msg = 'Function registration status: %s' %(r.data.decode('utf-8'))
                logger.info(msg)
                return r.data.decode('utf-8')
            else:
                return encoded_payload
            
        else:
            if self._entity_type is None:
                msg ('Unable to register function as there is no _entity_type. Use set_entity_type to assign an EntityType')
                logger.warning(msg)
            
            try:
                response = self._entity_type.db.http_request(object_type = 'function',
                                     object_name = name,
                                     request = 'DELETE',
                                     payload = payload)
            except TypeError:
                msg = 'Unable to serialize payload %s' %payload
                raise TypeError(msg)
            msg = 'Unregistered function with response %s' %response
            logger.debug(msg)
            response = self._entity_type.db.http_request(object_type = 'function',
                                 object_name = name,
                                 request = 'PUT',
                                 payload = payload)
            msg = 'Registered function with response %s' %response
            logger.debug(msg)    
        
    
    def rename_cols(self, df, input_names, output_names ):
        '''
        Rename columns using a list or original input names and a list of required output names.
        '''
        if len(input_names) != len(output_names):
            raise ValueError('Error in function configuration. The number of values in an array output must match the inputs')
        column_names = {}
        for i, name in enumerate(input_names):
            column_names[name] = output_names[i]
        df = df.rename(columns=column_names)
        return df
    
    def set_entity_type(self,entity_type):
        """
        Set the _entity_type property of the function
        """
        self._entity_type = entity_type
        if self._metadata_params is not None and self._metadata_params != {}:
            self._entity_type.set_params(**self._metadata_params)
            msg = 'Metadata provider added parameters to entity type: %s' %self._metadata_params
            logger.debug(msg)
    
    def set_params(self, **params):
        '''
        Set parameters based using supplied dictionary
        '''
        for key,value in list(params.items()):
            setattr(self, key, value)
        return self
    
    def __str__(self):
        
        return self.name
 

    def trace_append(self,msg,log_method=None,df=None,**kwargs):
        '''
        Add to the trace info collected during function execution
        '''        
                
        et = self.get_entity_type()
        et.trace_append(created_by = self,
                        msg=msg,
                        log_method=log_method,
                        **kwargs)
        

    @classmethod        
    def _transform_metadata(cls,metadata_input,metadata_output):
        '''
        legacy metadata structure is a dict containing a metadata dict
        new metadata structure is a list containing ui objects
        convert to a list containing a metadata dict to use legacy code
        '''
        
        if not isinstance(metadata_input,list):
            metadata_input = list(metadata_input.values())
        if not isinstance(metadata_output,list):
            metadata_output = list(metadata_output.values())
        output_list= []
        input_list= []
        for m in metadata_output:
            try:
                output_list.append(m.to_metadata())
            except AttributeError:
                output_list.append(m) 
        for m in metadata_input:
            try:
                input_list.append(m.to_metadata())
            except AttributeError:
                input_list.append(m)
            #some inputs can create outputs automatically
            try:
                output_metadata = m.to_output_metadata()
            except AttributeError:
                pass
            else:
                if output_metadata is not None:
                    output_list.append(output_metadata)

        for i in input_list:
            msg = 'Looking for item values for %s' %i
            logger.debug(msg)
            try:    
                item_values = cls.get_item_values(arg=i)
            except (AttributeError,NotImplementedError,TypeError):
                item_values = None
            if item_values is not None:
                metadata_values = None
                try:
                    metadata_values = i['value']
                except KeyError:
                    pass
                if metadata_values is None:
                    i['values'] = item_values 

        return(input_list,output_list)
        
    
    def write_frame(self,df,
                    table_name=None, 
                    version_db_writes = None,
                    if_exists = None):
        '''
        Write a dataframe to a database table
        
        Parameters
        ---------------------
        table_name: str (optional)
            table name to write to. If not provided, will use default for instance / class
        version_db_writes : boolean (optional)
            Add seprate version_date column to table. If not provided, will use default for instance / class
        if_exists : str (optional)
            What to do if table already exists. If not provided, will use default for instance / class
        
        Returns
        -----------
        numerical status. 1 for successful write.
            
        '''
        df = df.copy()
        
        if if_exists is None:
            if_exists = self.out_table_if_exists
            
        if table_name is None:
            if self.out_table_prefix != '':
                table_name='%s_%s' %(self.out_table_prefix, self.out_table_name)
            else:
                table_name = self.out_table_name
    
        status = self._entity_type.db.write_frame(df, table_name = table_name, 
                                     version_db_writes = version_db_writes,
                                     if_exists  = if_exists, 
                                     schema = self._entity_type._db_schema,
                                     timestamp_col = self._entity_type._timestamp_col)
        
        return status
    

class BaseTransformer(BaseFunction):
    """
    Base class for AS Transform Functions. Inherit from this class when building a custom function that adds new columns to a dataframe.

    """
    category =  'TRANSFORMER' 
    is_transformer = True
    
    def __init__(self):
        super().__init__()


class BaseDataSource(BaseTransformer):
    """
    Base class for functions that involve merging time series data from another data source.

    """
    is_data_source = True
    merge_method = 'outer' #or nearest, concat
    #use concat when the source time series contains the same metrics as the entity type source data
    #use nearest to align the source time series to the entity source data
    #use outer to add new timestamps and metrics from the source
    merge_nearest_tolerance = pd.Timedelta('1D')
    merge_nearest_direction = 'nearest' #or backward,forward
    source_entity_id = 'deviceid'
    source_timestamp = 'evt_timestamp'
    auto_conform_index = True
    
    def __init__(self, input_items, output_items=None, dummy_items = None):
        self.input_items = input_items
        if output_items is None:
            output_items = [x for x in self.input_items]
        self.output_items = output_items
        super().__init__()
        if dummy_items is None:
            dummy_items = []
        self.dummy_items = dummy_items
        # explicitly define input_items as a constants parameter so that it does not
        # look like an output parameter
        self.constants.append('input_items')
        # explicitly tie the array of outputs from the function to the inputs
        # the function will deliver an output item for each choosen input item
        self.itemArraySource['output_items'] = 'input_items'
        # in case input and output items are defined as a comma separated list, convert to array
        self.input_items = self.convertStrArgToList(input_items,argument = 'lookup_items')
        self.output_items = self.convertStrArgToList(output_items,argument = 'output_items')
        # define the list of values for the picklist of input items in the UI
        # registration
        self.optionalItems.extend([self.dummy_items])

    def _set_dms(self, dms):
        self.dms = dms

    def _get_dms(self):
        return self.dms

    def get_data(self,start_ts=None,end_ts=None,entities=None):
        '''
        The get_data() method is used to retrieve additional time series data that will be combined with existing pipeline data during pipeline execution.
        '''
        raise NotImplementedError('You must implement a get_data() method for any class that acts as a data source')
            
        
    def execute(self,df,start_ts=None,end_ts=None,entities=None):        
        '''
        Retrieve data and combine with pipeline data
        '''
        new_df = self.get_data(start_ts=None,end_ts=None,entities=None)
        self.log_df_info(df,'source dataframe before merge')
        self.log_df_info(new_df,'additional data source to be merged')        
        overlapping_columns = list(set(new_df.columns.intersection(set(df.columns))))
        if self.merge_method == 'outer':
            #new_df is expected to be indexed on id and timestamp
            df = df.join(new_df,how='outer',sort=True,on=[self._entity_type._df_index_entity_id,self._entity_type._timestamp],rsuffix ='_new_')
            df = self._coallesce_columns(df=df,cols=overlapping_columns)
        elif self.merge_method == 'nearest': 
            overlapping_columns = [x for x in overlapping_columns if x not in [self._entity_type._entity_id,self._entity_type._timestamp]]
            try:
                df = pd.merge_asof(left=df,right=new_df,by=self._entity_type._entity_id,on=self._entity_type._timestamp,tolerance=self.merge_nearest_tolerance,suffixes=[None,'_new_'])
            except ValueError:
                new_df = new_df.sort_values([self._entity_type._timestamp,self._entity_type._entity_id])
                try:
                    df = pd.merge_asof(left=df,right=new_df,by=self._entity_type._entity_id,on=self._entity_type._timestamp,tolerance=self.merge_nearest_tolerance,suffixes=[None,'_new_'])
                except ValueError:
                    df = df.sort_values([self._entity_type._timestamp_col,self._entity_type._entity_id])
                    df = pd.merge_asof(left=df,right=new_df,by=self._entity_type._entity_id,on=self._entity_type._timestamp_col,tolerance=self.merge_nearest_tolerance,suffixes=[None,'_new_'])
            df = self._coallesce_columns(df=df,cols=overlapping_columns)
        elif self.merge_method == 'concat':
            df = pd.concat([df,new_df],sort=True)
        elif self.merge_method == 'replace':
            orginal_df = df
            df = new_df
            #add back item names from the original df so that they don't vanish from the pipeline
            for i in orginal_df.columns:
                if i not in df.columns:
                    df[i] = orginal_df[i].max() #preserve type. value is not important
        else:
            raise ValueError('Error in function definition. Invalid merge_method (%s) specified for time series merge. Use outer, concat or nearest')
        df = self.rename_cols(df,input_names=self.input_items,output_names = self.output_items)
        if self.auto_conform_index:
            df = self.conform_index(df)
        return df

class BaseEvent(BaseTransformer):
    """
    Base class for AS Functions that product events or alerts. 

    """
    
    def __init__(self):
        super().__init__()
        self.tags.append('EVENT')
        

class BaseFilter(BaseTransformer):
    """
    Base class for filters. Filters act on existing pipeline columns (reducing the number of rows).
    Filters work differently from other transformers as they have no real output items
    The ouput item from a filter is a bolean that indicates that the filter was processed.
    """
    is_filter = True
    
    def __init__(self, dependent_items, output_item = None):
        super().__init__()
        self.dependent_items = dependent_items
        self.output_item = self.name.lower()
        self.inputs.extend([self.dependent_items])
        self.outputs.extend([self.output_item])
        self.optionalItems.extend([self.dependent_items])
        
    def execute(self,df):
        '''
        The execute method for a filter calls a filter method. Define filter logic in the filter method.
        '''
        df = self.filter(df)
        df[self.output_item] = True
        return df

    def filter(self,df):
        '''
        Define your custom filter logic in a filter() method
        '''
        raise NotImplementedError('This function has no filter method defined. You must implement a custom filter method for a filter function')
        return df



class BaseAggregator(BaseFunction):
    """
    Base class for AS Aggregator Functions. Inherit from this class when building a custom function that aggregates a dataframe.
    """
    
    category =  'AGGREGATOR'
    
    def __init__(self):
        super().__init__()
        
class BaseDatabaseLookup(BaseTransformer):
    """
    Base class for lookup functions.
    """
    '''
    Optionally provide sample data for lookup
    this data will be used to create a new lookup function
    data should be provided as a dictionary and used to create a DataFrame
    '''
    data = None
    #Even this function returns new data to the pipeline, it is not considered a data source
    #as it behaves like any other transformer, ie: adds columns not rows to the pipeline
    is_data_source = False
    # database
    db = None
    _auto_create_lookup_table = False
    
    def __init__(self,
                 lookup_table_name,
                 lookup_items,
                 lookup_keys,
                 parse_dates=None,
                 output_items=None,
                 sql = None):
            
        self.lookup_table_name = lookup_table_name
        if lookup_items is None:
            msg = 'You must provide a list of columns for the lookup_items argument'
            raise ValueError(msg)
        self.lookup_items = lookup_items
        self.sql = sql
        super().__init__()
        #drive the output cardinality and data type from the items choosen for the lookup
        self.itemArraySource['output_items'] = 'lookup_items'
        self.lookup_keys = lookup_keys
        self.itemMaxCardinality['lookup_keys'] = len(self.lookup_keys)
        if parse_dates is None:
            parse_dates = []
        self.parse_dates = parse_dates 
        if output_items is None:
            #concatentate lookup name to output to make it unique
            output_items = ['%s_%s' %(self.lookup_table_name,x) for x in lookup_items]        
        self.output_items = output_items
        
    def get_item_values(self,arg):
        """
        Get list of columns from lookup table, Create lookup table from self.data if it doesn't exist.
        """
        if arg == 'lookup_items':
            '''
            Get a list of columns returned by the lookup
            '''
            lup_keys = [x.upper() for x in self.lookup_keys]
            date_cols = [x.upper() for x in self.parse_dates]
            df = pd.read_sql(self.sql, con = self.db, index_col=lup_keys, parse_dates=date_cols)
            df.columns = [x.lower() for x in list(df.columns)]            
            return(list(df.columns))
                        
        else:
            msg = 'No code implemented to gather available values for argument %s' %arg
            raise NotImplementedError(msg)
    
    def execute(self, df):
        '''
        Execute transformation function of DataFrame to return a DataFrame
        '''                
        self.db = self.get_db()
        if self._auto_create_lookup_table:
            self.create_lookup_table(df=None,table_name=self.lookup_table_name)
            
        if self.sql is None:
            query, table = self._entity_type.db.query(table_name = self.lookup_table_name,
                                                      schema = self._entity_type._db_schema)
            self.sql = query.statement

        msg = ' function attempted to excecute sql %s. ' %self.sql
        self.trace_append(msg)
        df_sql = pd.read_sql(self.sql, 
                             self.db.connection,
                             index_col=self.lookup_keys,
                             parse_dates=self.parse_dates)
        msg = 'Lookup returned columns %s. ' %','.join(list(df_sql.columns))
        self.trace_append(msg)
        
        df_sql = df_sql[self.lookup_items]
                
        if len(self.output_items) > len(df_sql.columns):
            raise RuntimeError('length of names (%d) is larger than the length of query result (%d)' % (len(self.output_items), len(df_sql)))

        df = df.join(df_sql,on= self.lookup_keys, how='left')
        
        df = self.rename_cols(df,input_names = self.lookup_items,output_names=self.output_items)

        return df
    
    def create_lookup_table(self,df=None, table_name=None):
        '''
        Create and populate lookup table
        '''
        if self.db is None:
            self.get_db()
        if df is None:        
            if self.data is not None:
                df = pd.DataFrame(data=self.data)
                df = df.set_index(keys=self.lookup_keys)            
            else:
                msg = 'Cannot create lookup table as data instance or class variable is not set and no dataframe provided'
                raise ValueError(msg)
        if table_name is None:
            table_name = self.lookup_table_name
        self.write_frame(df=df,table_name = table_name, if_exists = 'replace')
        msg = 'Created or replaced lookup table %s' %table_name
        logger.warning(msg)
        
    def get_input_items(self):
        '''
        Lookup must always include the lookup keys
        '''
        return set(self.lookup_keys)
        
        
class BaseDBActivityMerge(BaseDataSource):
    '''
    Merge actitivity data with time series data.
    Activies are events that have a start and end date and generally occur sporadically.
    Activity tables contain an activity column that indicates the type of activity performed.
    Activities can also be sourced by means of custom tables.
    This function flattens multiple activity types from multiple activity tables into columns indicating the duration of each activity.
    When aggregating activity data the dimenions over which you aggregate may change during the time taken to perform the activity.
    To make allowance for thise slowly changing dimenions, you may include a customer calendar lookup and one or more resource lookups
    '''
    
    # automatically build queries to merge in data from one or more db.ActivityTable
    activities_metadata = None
    # merge in data from one or more custom sql statement
    activities_custom_query_metadata = None
    # decide on a strategy for removing gaps
    remove_gaps =  'within_single' # 'across_all'
    # column name metadata
    # the start and end dates for activities are assumed to be designated by specific columns
    # the type of activity performed on or using an entity is designated by the 'activity' column
    _activity = 'activity'
    
    def __init__(self,
                 input_activities,
                 activity_duration= None, 
                 additional_items= None,
                 additional_output_names = None,
                 dummy_items = None):
    
        if self.activities_metadata is None:
            self.activities_metadata = {}
        if self.activities_custom_query_metadata is None:
            self.activities_custom_query_metadata = {}  
        self.input_activities = input_activities
        if additional_items is None:
            additional_items = []
        if activity_duration is None:
            activity_duration = ['duration_%s' %x for x in self.input_activities]
        self.activity_duration = activity_duration
        self.additional_items = additional_items
        if additional_output_names is None:
            additional_output_names = ['output_%s' %x for x in self.additional_items]
        self.additional_output_names = additional_output_names
        self.available_non_activity_cols = []
            
        super().__init__(input_items = input_activities , output_items = None,
                         dummy_items = dummy_items)
        #for any function that requires database access, create a database object
        self.itemArraySource['activity_duration'] = 'input_activities'
        self.itemArraySource['additional_output_names'] = 'additional_items'
        self.constants.extend(['input_activities','input_activities'])
        self.outputs.extend(['activity_duration','additional_output_names'])
        self.optionalItems.extend(['additional_items'])
        
    def execute(self,df):
        
        self.execute_by = [self._entity_type._entity_id]
        df = super().execute(df)
        return df
        
    def get_data(self,
                    start_ts= None,
                    end_ts= None,
                    entities = None):
        
        dfs = []
        #build sql and execute it 
        for table_name,activities in list(self.activities_metadata.items()):
            for a in activities:
                af = self.read_activity_data(table_name=table_name,
                                   activity_code=a,
                                   start_ts = start_ts,
                                   end_ts = end_ts,
                                   entities = entities)
                
                af[self._activity] = a
                msg = 'Read activity table %s' %table_name
                self.log_df_info(af,msg)
                dfs.append(af)
                self.available_non_activity_cols.append(self._get_non_activity_cols(af))
        #execute sql provided explictly
        for activity, sql in list(self.activities_custom_query_metadata.items()):
            try:
                af = pd.read_sql(sql,
                                 con = self._entity_type.db.connection,
                                 parse_dates=[self._start_date,self._end_date])
            except:
                logger.warning('Function attempted to retrieve data for a merge operation using custom sql. There was a problem with this retrieval operation. Confirm that the sql is valid and contains column aliases for start_date,end_date and device_id')
                logger.warning(sql)
                raise 
            af[self._activity] = activity
            dfs.append(af)
            self.available_non_activity_cols.append(self._get_non_activity_cols(af))
            
        if len(dfs) == 0:
            cols = []
            cols.append(self.activity_duration)
            cols.append(self.additional_items)
            adf = self.empty_dataframe(columns=cols)            
        else:
            adf = pd.concat(dfs,sort=False)
            self.log_df_info(adf,'After merging activity data from all sources')
            #get shift changes
            self.add_dates = []
            self.custom_calendar_df = None
            custom_calendar = self.get_custom_calendar()
            if not custom_calendar is None:
                if len(adf.index) > 0:
                    start_date =  adf[self._start_date].min()
                    end_date = adf[self._end_date].max()
                    self.custom_calendar_df = custom_calendar.get_data(start_date= start_date, end_date = end_date)
                    add_dates = set(self.custom_calendar_df[custom_calendar.period_start_date].tolist())
                    add_dates |= set(self.custom_calendar_df[custom_calendar.period_end_date].tolist())
                    self.add_dates = list(add_dates)
                else:
                    self.add_dates = []
                    self.custom_calendar_df = custom_calendar.get_empty_data()
            #get scd changes
            self._entity_scd_dict = self._get_scd_history(start_ts= adf[self._start_date].min(), end_ts = adf[self._end_date].max(),entities=entities)
            #merge takes place separately by entity instance
            if self.remove_gaps == 'across_all':    
                group_base = []
            elif self.remove_gaps == 'within_single':
                group_base = ['activity']
            else:
                msg = 'Value of %s for remove_gaps is invalid. Use across_all or within_single' % self.remove_gaps
                raise ValueError(msg)
            levels = []
            for s in self.execute_by:
                if s in adf.columns:
                    group_base.append(s)
                else:
                    try:
                        adf.index.get_level_values(s)
                    except KeyError:
                        raise ValueError('This function executes by column %s. This column was not found in columns or index' %s)
                    else:
                        group_base.append(pd.Grouper(axis=0, level=adf.index.names.index(s)))
                levels.append(s)
            try:
                group = adf.groupby(group_base)             
            except KeyError:
                msg = 'Attempt to execute combine activities by %s. One or more group by column was not found' %levels
                logger.debug(msg)
                raise
            else:
                try:
                    cdf = group.apply(self._combine_activities)
                except KeyError:
                    msg = 'combine activities requires deviceid, start_date, end_date and activity. supplied columns are %s' %list(adf.columns)
                    logger.debug(msg)
                    raise
                #if the original dataframe was empty, the apply() will not run
                # any columns added by the applied method will be missing. Need to add them
                if cdf.empty:
                    cdf = self._get_empty_combine_data()
                    self.log_df_info(cdf,'No data in merge source, processing empty dataframe')
                else:
                    self.log_df_info(cdf,'combined activity data after removing overlap')
                    cdf['duration'] = (cdf[self._end_date] - cdf[self._start_date]).dt.total_seconds() / 60
                    
            for i,value in enumerate(self.input_activities):
                cdf[self.activity_duration[i]] = np.where(cdf[self._activity]==value, cdf['duration'], None)
                cdf[self.activity_duration[i]] = cdf[self.activity_duration[i]].astype(float)
            
            self.log_df_info(cdf,'After pivot rows to columns')
                        
            for i,nadf in enumerate(dfs):
               add_cols = [x for x in self.available_non_activity_cols[i] if x in self.additional_items]
               if len(add_cols) > 0:
                   include = []
                   include.extend(add_cols)
                   include.extend(['start_date', self._entity_type._entity_id])
                   nadf = nadf[include]
                   cdf = cdf.merge(nadf,
                                   on = ['start_date', self._entity_type._entity_id],
                                   how = 'left', suffixes = ('','_new_'))
                   self.log_df_info(cdf,'post merge')
                   cdf = self._coallesce_columns(cdf,add_cols)
                   self.log_df_info(cdf,'post coallesce')
            #rename initial outputs
            cdf = self.rename_cols(cdf,self.additional_items,self.additional_output_names)
            cdf = self.conform_index(cdf,timestamp_col = self._start_date) 
            #add end dates
            cdf[self._end_date] = cdf[self._start_date].shift(-1)
            
        return cdf
    
    def get_item_values(self,arg):
        '''
        Define picklist values
        '''
        msg = 'Getting item values for arg %s' %arg
        logger.debug(msg)
        if arg == 'input_activities':
            all_activities = []
            for table_name,activities in list(self.activities_metadata.items()):
                all_activities.extend(activities)
                msg = 'Added activity list %s' %activities
                logger.debug(msg)
            for activity,sql in list(self.activities_custom_query_metadata.items()):
                all_activities.append(activity)                
                msg = 'Added to activity list %s' %activity
                logger.debug(msg)
            return(all_activities)
        else:
            msg = 'No code implemented to gather available values for argument %s' %arg
            raise NotImplementedError(msg)
        
    
    def _get_non_activity_cols(self,df):
        
        activity_cols = [self._entity_type._timestamp_col, self._entity_type._entity_id, 'start_date', 'end_date', 'activity']
        cols = [x for x in df.columns if x not in activity_cols]
        return cols
                    
    def _combine_activities(self,df):
        '''
        incoming dataframe has start date , end date and activity code.
        activities may overlap.
        output dataframe corrects overlapping activities.
        activities with later start dates take precidence over activies with earlier start dates when resolving.
        '''
        #dataframe expected to contain start_date,end_date,activity for a single deviceid
        is_logged = self._is_instance_level_logged
        entity = df[self._entity_type._entity_id].max()                
        if is_logged:
            self.log_df_info(df,'Incoming data for combine activities. Entity Id: %s' %entity)

        #create a continuous range
        early_date = pd.Timestamp.min
        late_date = pd.Timestamp.max        
        #create a new start date for each potential interruption of the continuous range
        dates = set([early_date,late_date])
        dates |= set((df[self._start_date].tolist()))
        dates |= set((df[self._end_date].tolist()))
        dates |= set(self.add_dates)
        #scd changes are another potential interruption
        if self._entity_scd_dict is not None:
            has_scd={}
            for scd_property,entity_data in list(self._entity_scd_dict.items()):
                has_scd[scd_property] = True
                try:
                    dates |= set(entity_data[entity][self._start_date])
                except KeyError:
                    has_scd[scd_property]=False
        dates = list(dates)
        dates.sort()
        
        #initialize series to track history of activities
        c = pd.Series(data='_gap_',index = dates)
        c.index = pd.to_datetime(c.index)
        c.name = self._activity
        c.index.name = self._start_date
        #use original data to update the new set of intervals in slices
        for index, row in df.iterrows():
            end_date = row[self._end_date] - dt.timedelta(seconds=1)
            c[row[self._start_date]:end_date] = row[self._activity]    
        df = c.to_frame().reset_index()
        if is_logged:
            self.log_df_info(df,'Merging activity details. Initial dataframe with dates')
        
        #add end dates
        df[self._end_date] = df[self._start_date].shift(-1)
        df[self._end_date] = df[self._end_date] - dt.timedelta(seconds=1)
        
        #remove gaps
        if self.remove_gaps:
            df = df[df[self._activity]!='_gap_']
            if is_logged:
                self.log_df_info(df,'after removing gaps') 
    
        #combined activities dataframe has start_date,end_date,device_id, activity 
        return df

    def _get_empty_combine_data(self):
        '''
        In the case where the merged resultset is empty, need a empty dateframe with all of the columns that would have
        been inlcuded.
        '''
        
        cols = [self._start_date, self._end_date, self._activity, 'duration']
        cols.extend(self.execute_by)
        if self.custom_calendar_df is not None:
            cols.extend(['shift_id','shift_day'])
        if self._entity_scd_dict is not None:
            scd_properties = list(self._entity_scd_dict.keys())
            cols.extend(scd_properties)
        return pd.DataFrame(columns = cols)
                
    def read_activity_data(self,table_name,activity_code,start_ts=None,end_ts=None,entities=None):
        """
        Issue a query to return a dataframe. Subject is an activity table with columns: deviceid, start_date, end_date, activity
        
        Parameters
        ----------
        table_name: str
            Name of source table
        activity_code: str
            The specific activity code for which to receive data
        start_ts : datetime (optional)
            Date filter
        end_ts : datetime (optional)
            Date filter            
        entities: list (optional)
            Filter on list of device ids
        Returns
        -------
        Dataframe
        """
        
        (query,table) = self._entity_type.db.query(table_name,schema = self._entity_type._db_schema)
        query = query.filter(table.c.activity == activity_code)
        if not start_ts is None:
            query = query.filter(table.c.end_date >= start_ts)
        if not end_ts is None:
            query = query.filter(table.c.start_date < end_ts)  
        if not entities is None:
            query = query.filter(table.c.deviceid.in_(entities))
        msg = 'reading activity %s from %s to %s using %s' %(activity_code,start_ts,end_ts,query.statement )
        logger.debug(msg)
        df = pd.read_sql(query.statement,
                         con = self._entity_type.db.connection,
                         parse_dates=[self._start_date,self._end_date])
        
        return df


class BaseSCDLookup(BaseTransformer):
    '''
    Lookup a slowly changing property
    '''
    _start_date = 'start_date'
    _end_date = 'end_date'
    merge_nearest_tolerance = None # or something like pd.Timedelta('1D')
    is_scd_lookup = True
    
    def __init__ (self, table_name, output_item = None):
        
        self.table_name = table_name
        if output_item is None:
            output_item = self.table_name
        self.output_item = output_item
        super().__init__()
        self.itemTags['output_item'] = ['DIMENSION']
        
    def execute(self,df):
        
        msg = 'Starting scd lookup of %s from table %s. ' %(self.output_item,self.table_name)
        msg = self.log_df_info(df,msg) 
        self.trace_append(msg)
        
        (start_ts, end_ts, entities) = self._get_data_scope(df)
        resource_df = self.get_scd_data(table_name = self.table_name, start_ts = start_ts, end_ts=end_ts, entities=entities)
        msg = 'df for resource lookup' 
        msg = self.log_df_info(resource_df,msg) + '. '
        self.trace_append(msg)       
        system_cols = [self._start_date,self._end_date,self._entity_type._entity_id]
        try:
            scd_property = [x for x in resource_df.columns if x not in system_cols][0]
        except:
            msg = 'Error looking up scd_property from table %s. Make sure that table name is an scd with start_data, end_date, deviceid and a property name' %self.table_name
            logger.exception(msg)
            raise
        
        resource_df = resource_df.rename(columns = {scd_property:self.output_item,
                                          'start_date': self._entity_type._timestamp})
        cols = [x for x in resource_df.columns if x not in ['end_date']]
        resource_df = resource_df[cols]
        try:
            df = pd.merge_asof(left=df,right=resource_df,by=self._entity_type._entity_id,on=self._entity_type._timestamp,tolerance=self.merge_nearest_tolerance)
        except ValueError:
            resource_df = resource_df.sort_values([self._entity_type._timestamp,self._entity_type._entity_id])
            try:
                df = pd.merge_asof(left=df,right=resource_df,by=self._entity_type._entity_id,on=self._entity_type._timestamp,tolerance=self.merge_nearest_tolerance)
            except ValueError:
                df = df.sort_values([self._entity_type._timestamp,self._entity_type._entity_id])
                df = pd.merge_asof(left=df,right=resource_df,by=self._entity_type._entity_id,on=self._entity_type._timestamp,tolerance=self.merge_nearest_tolerance)
        
        msg = 'After scd lookup of %s from table %s. ' %(scd_property,self.table_name)
        self.trace_append(msg, df = df)
        df = self.conform_index(df)  
        
        return df
    
    @classmethod
    def build_ui(cls):
        #define arguments that behave as function inputs
        inputs = []
        inputs.append(UISingle(name = 'table_name',
                               datatype=str,
                               description = 'Table name to use as source for lookup'
                                              ))
        #define arguments that behave as function outputs
        outputs = []
        outputs.append(UIFunctionOutSingle(name = 'output_item'))    
        return (inputs,outputs)   
    
    
class BasePreload(BaseTransformer):
    """
    Preload functions execute before loading entity data into the pipeline
    Preload functions have no input items or output items
    Preload functions do not take a dataframe as input
    Preload functions return a single boolean output on execution. Pipeline will proceed when True.
    You guessed it, preload methods have no boundaries. You can use them to do anything!
    They are monitored. Excessive resource consumption will be billed by estimating an equivalent number of function executions. 
    """
    is_preload = True
    
    def __init__(self, dummy_items, output_item = None):
        super().__init__()
        self.dummy_items = dummy_items
        self.output_item = self.name.lower()
        self.inputs.extend([self.dummy_items])
        self.outputs.extend([self.output_item])
        self.optionalItems.extend([self.dummy_items])
        self.itemDatatypes['dummy_items'] = None
        self.itemDatatypes['output_items'] = 'BOOLEAN'
        
    def execute(self,df,start_ts = None,end_ts=None,entities=None):
        '''
        Execute function may optionally use a start_ts,end_ts and entities passed to the pipeline for processing
        '''
        raise NotImplementedError('This function has no execute method defined. You must implement a custom execute for any preload function')
        return True
    
    def _getMetadata(self, df = None, new_df = None, inputs = None, outputs = None, constants = None):
        '''
        Preload function has no dataframe in or out so standard _getMetadata() does not work
        '''
        #define arguments that behave as function inputs
        inputs = {}
        inputs['dummy_items'] = UIMultiItem(name = 'dummy_items',datatype=None).to_metadata()
        #define arguments that behave as function outputs
        outputs = {}
        outputs['output_item'] = UIFunctionOutSingle(name = 'output_item',datatype=bool).to_metadata()
                
        return (inputs,outputs)
        
    
class BaseMetadataProvider(BasePreload):
    """
    Metadata providers do not transform data. They merely add metadata to the entity type
    to make it available to other functions in the pipeline.
    """
    
    def __init__(self, dummy_items, output_item = 'is_parameters_set', **kwargs):
        super().__init__(dummy_items = dummy_items, output_item= output_item)
        self._metadata_params = kwargs
        
    def execute(self,df,start_ts=None,end_ts=None,entities=None):
        '''
        A metadata provider does not do anything except set _metadata_params
        _metadata_params are automatically copied to the _entity_type when the
        _entity_type is set using set_entity_type
        '''
        return True
    

class BaseEstimatorFunction(BaseTransformer):
    '''
    Base class for functions that train, evaluate and predict using sklearn 
    compatible estimators.
    '''
    shelf_life_days = None
    # Train automatically
    auto_train = True
    experiments_per_execution = 1
    parameter_tuning_iterations = 3
    #cross_validation
    cv = None #(default)
    eval_metric = None
    # Test Train split
    test_size = 0.2
    # Model evaluation
    stop_auto_improve_at = 0.85
    acceptable_score_for_model_acceptance = 0
    greater_is_better = True
    version_model_writes = False
    def __init__(self, features, targets, predictions):
        self.features = features
        self.targets = targets
        #Name predictions based on targets if predictions is None
        if predictions is None:
            predictions = ['predicted_%s'%x for x in self.targets]
        self.predictions = predictions
        super().__init__()
        self._preprocessors = OrderedDict()
        self.estimators = OrderedDict()
        
    def add_preprocessor(self,stage):
        '''
        Add a pre-processor stage
        '''
        self._preprocessors[stage.name] = stage
        
    def add_training_expression(self,name,expression):
        '''
        Add a new pre-processor stage using an expression
        '''
        stage = PipelineExpression(name=name,expression=expression,
                                   entity_type = self.get_entity_type())
        self.add_preprocessor(stage)
        
    def get_models_for_training(self, db, df, bucket=None):
        '''
        Get a list of models that require training
        '''
        if bucket is None:
            bucket = self.get_bucket_name()
        models = []
        unprocessed_targets = []
        unprocessed_targets.extend(self.targets)
        for i,target in enumerate(self.targets):
            logger.debug('processing target %s' %target)
            features = self.make_feature_list(features=self.features,
                                              df = df,
                                              unprocessed_targets = unprocessed_targets)
            model_name = self.get_model_name(target)
            #retrieve existing model
            model = db.cos_load(filename= model_name,
                                bucket=bucket,
                                binary=True)
            if self.decide_training_required(model):
                if model is None:
                    model = Model(name = model_name,
                                  estimator = None,
                                  estimator_name = None ,
                                  params = None,
                                  features = features,
                                  target = target,
                                  eval_metric_name = self.eval_metric.__name__,
                                  eval_metric_train = None,
                                  shelf_life_days = None
                                  )
                models.append(model)
            unprocessed_targets.append(target)
        return(models)
        
    def get_model_info(self, db):
        '''
        Display model metdata
        '''
        
    def get_models_for_predict(self, db, bucket=None):
        '''
        Get a list of models
        '''
        if bucket is None:
            bucket = self.get_bucket_name()
        models = []
        for i,target in enumerate(self.targets):
            model_name = self.get_model_name(target)
            #retrieve existing model
            model = db.cos_load(filename= model_name,
                                bucket=bucket,
                                binary=True)
            models.append(model)
        return(models)        
        
    def decide_training_required(self,model):
        if self.auto_train:
            if model is None:
                msg = 'Training required because there is no existing model'
                logger.debug(msg)
                return True
            elif model.expiry_date is not None and model.expiry_date <= dt.datetime.utcnow():
                msg = 'Training required model expired on %s' %model.expiry_date
                logger.debug(msg)                
                return True
            elif self.greater_is_better and model.eval_metric_test < self.stop_auto_improve_at:
                msg = 'Training required because eval metric of %s is lower than threshold %s ' %(model.eval_metric_test,self.stop_auto_improve_at)
                logger.debug(msg)                                
                return True
            elif not self.greater_is_better and model.eval_metric_test > self.stop_auto_improve_at:
                msg = 'Training required because eval metric of %s is higher than threshold %s ' %(model.eval_metric_test,self.stop_auto_improve_at)
                logger.debug(msg)                                
                return True            
        else:
            return False
        
    def delete_models(self,model_names=None):
        '''
        Delete models stored in COS for this estimator
        '''
        if model_names is None:
            model_names = []
            for target in self.targets:
               model_names.append(self.get_model_name(target))
        for m in model_names:
            self._entity_type.db.cos_delete(m, bucket= self.get_bucket_name())
        
    def execute(self, df):
        df  = df.copy()
        db = self._entity_type.db
        bucket = self.get_bucket_name()
        # transform incoming data using any preprocessors
        # include whatever preprocessing stages are required by implementing a set_preprocessors method
        required_models = self.get_models_for_training(db=db,df=df,bucket=bucket)
        if len(required_models) > 0:   
            df = self.execute_preprocessing(df)
            df_train,df_test = self.execute_train_test_split(df)
        #training
        for model in required_models:
            msg = 'Prepare to train model %s' %model
            logger.info(msg) 
            best_model = self.find_best_model(df_train=df_train,
                                             df_test=df_test,
                                             target = model.target,
                                             features = model.features,
                                             existing_model=model)
            msg = 'Trained model: %s' %best_model
            logger.debug(msg)
            best_model.test(df_test)                
            self.evaluate_and_write_model(new_model = best_model,
                                          current_model = model,
                                          db = db,
                                          bucket=bucket)
            msg = 'Finished training model %s' %model.name
            logger.info(msg)             
        #predictions   
        required_models = self.get_models_for_predict(db=db,bucket=bucket)
        for i,model in enumerate(required_models):        
            if model is not None:        
                df[self.predictions[i]] = model.predict(df)
                self.log_df_info(df,'After adding predictions for target %s' %model.target)
            else:
                df[self.predictions[i]] = None
                logger.debug('No suitable model found. Created null predictions')            
        return df
    
    def execute_preprocessing(self, df):
        '''
        Execute training specific pre-processing transformation stages
        '''
        self.set_preprocessors()
        preprocessors = list(self._preprocessors.values())
        pl = CalcPipeline(stages = preprocessors , entity_type = self._entity_type)
        df = pl.execute(df)
        msg = 'Completed preprocessing'
        logger.debug(msg)
        return df
        
    def execute_train_test_split(self,df):
        '''
        Split dataframe into test and training sets
        '''
        df_train, df_test = train_test_split(df,test_size=self.test_size)
        self.log_df_info(df_train,msg='training set',include_data=False)
        self.log_df_info(df_test,msg='test set',include_data=False)        
        return (df_train,df_test)        
    
    def find_best_model(self,df_train, df_test, target, features, existing_model):
        metric_name = self.eval_metric.__name__
        estimators = self.make_estimators(names=None, count = self.experiments_per_execution)
        
        print()
        
        if existing_model is None:
            trained_models = []
            best_test_metric = None
            best_model = None
        else:
            trained_models = [existing_model]
            best_test_metric = existing_model.eval_metric_test
            best_model = existing_model
        for (name,estimator,params) in estimators:
            estimator = self.fit_with_search_cv(estimator = estimator,
                                                params = params,
                                                df_train = df_train,
                                                target = target,
                                                features = features)
            eval_metric_train = estimator.score(df_train[features],df_train[target])
            msg = 'Trained estimator %s with an %s score of %s' %(self.__class__.__name__, metric_name, eval_metric_train)
            logger.debug(msg)
            model = Model(name = self.get_model_name(target_name = target),
                          target = target,
                          features = features,
                          params = estimator.best_params_,
                          eval_metric_name = metric_name,
                          eval_metric_train = eval_metric_train,
                          estimator = estimator,
                          estimator_name = name,
                          shelf_life_days = self.shelf_life_days)
            eval_metric_test = model.score(df_test)
            trained_models.append(model)
            if best_test_metric is None:
                best_model = model
                best_test_metric = eval_metric_test
                msg = 'No prior model, first created is best'
                logger.debug(msg)
            elif self.greater_is_better and eval_metric_test > best_test_metric:
                msg = 'Higher than previous best of %s. New metric is %s' %(best_test_metric,eval_metric_test)
                best_model = model
                best_test_metric = eval_metric_test        
                logger.debug(msg)
            elif not self.greater_is_better and eval_metric_test < best_test_metric:
                msg = 'Lower than previous best of %s. New metric is %s' %(best_test_metric,eval_metric_test)
                best_model = model
                best_test_metric = eval_metric_test
                logger.debug(msg)
        
        return best_model
    
    def evaluate_and_write_model(self,new_model,current_model,db,bucket):
        '''
        Decide whether new model is an improvement over current model and write new model
        '''
        write_model = False
        if current_model.trained_date != new_model.trained_date:
            if self.greater_is_better and new_model.eval_metric_test > self.acceptable_score_for_model_acceptance:
                write_model = True
            elif not self.greater_is_better and new_model.eval_metric_test < self.acceptable_score_for_model_acceptance:
                write_model = True
            else:
                msg = 'Training process did not create a model that passed the acceptance critera. Model evaluaton result was %s' %new_model.eval_metric_test
                logger.debug(msg)
        if write_model:
            if self.version_model_writes:
                version_name = '%s.version.%s' %(current_model.name, current_model.trained_date)
                db.cos_save(persisted_object=new_model, filename=version_name, bucket=bucket, binary=True)
                msg = 'wrote current model as version %s' %version_name
                logger.debug(msg)
            db.cos_save(persisted_object=new_model, filename=new_model.name, bucket=bucket, binary=True)
            msg =' wrote new model %s '%new_model.name
            logger.debug(msg)
            
        return write_model    
                
                
    def fit_with_search_cv(self, estimator, params, df_train, target, features):
        
        scorer = self.make_scorer()        
        search = RandomizedSearchCV(estimator = estimator,
                                    param_distributions = params,
                                    n_iter= self.parameter_tuning_iterations,
                                    scoring=scorer, refit=True, 
                                    cv= self.cv, return_train_score = False)
        estimator = search.fit(X=df_train[features], y = df_train[target])
        msg = 'Used randomize search cross validation to find best hyper parameters for estimator %s' %estimator.__class__.__name__
        logger.debug(msg)
        
        return estimator

    def set_estimators(self):
        '''
        Set the list of candidate estimators and associated parameters
        '''
        # populate the estimators dict with a list of tuples containing instance of an estimator and parameters for estimator
        raise NotImplementedError('You must implement a set estimator method')
        
    def set_preprocessors(self):
        '''
        Add the preprocessing stages that will transform data prior to training, evaluation or making prediction
        '''
        #self.add_preprocessor(ClassName(args))

    def get_model_name(self, target_name, suffix=None):
        return self.generate_model_name(target_name=target_name, suffix=suffix)
    
    def make_estimators(self, names = None, count = None):
        '''
        Make a list of candidate estimators based on available estimator classes
        '''
        self.set_estimators()
        if names is None:
            estimators = list(self.estimators.keys())
            if len(estimators) == 0:
                msg = 'No estimators defined. Implement the set_estimators method to define estimators'
                raise ValueError(msg)
            if count is not None:
                names = list(np.random.choice(estimators,count))
            else:
                names = estimators

        msg = 'Selected estimators %s' %names
        logger.debug(msg)
        
        out = []
        for e in names:
            (e_cls, parameters) = self.estimators[e]
            out.append((e,e_cls(),parameters))
            
        return out
            
    def make_scorer(self):
        '''
        Make a scorer
        '''                
        return metrics.make_scorer(self.eval_metric,greater_is_better = self.greater_is_better)
    
    def make_feature_list(self,df,features,unprocessed_targets):
        '''
        Simple feature selector. Includes all candidate features that to not
        involve targets that have not yet been processed. Use a custom implementation
        of this method to do more advanced feature selection.
        '''
        features = [x for x in features if x not in unprocessed_targets]
        return features
    
    
class BaseRegressor(BaseEstimatorFunction):
    '''
    Base class for building regression models
    '''
    eval_metric = staticmethod(metrics.r2_score)
    
    def set_estimators(self):
        #gradient_boosted
        params = {'n_estimators': [100,250,500,1000],
                   'max_depth': [2,4,10], 
                   'min_samples_split': [2,5,9],
                   'learning_rate': [0.01,0.02,0.05],
                   'loss': ['ls']}
        self.estimators['gradient_boosted_regressor'] = (ensemble.GradientBoostingRegressor,params)
        #sgd
        params = {'max_iter': [250,1000,5000,10000],
                  'tol' : [0.001, 0.002, 0.005] }
        self.estimators['sgd_regressor'] = (linear_model.SGDRegressor,params)   
        

class BaseClassifier(BaseEstimatorFunction):
    '''
    Base class for building classification models
    '''
    eval_metric = staticmethod(metrics.f1_score)
    
    def set_estimators(self):

        params = {'n_estimators': [10,50,100,500,1000],
                   'max_depth': [2,4,10], 
                   'min_samples_split': [2,5,9],
                   'max_features': [0.2,0.5,1],
                   'oob_score' : [True,False],
                   'min_samples_leaf' : [15,50,75,10]}
        self.estimators['random_forest'] = (ensemble.RandomForestClassifier,params)
        #mlp
        params = { 'hidden_layer_sizes' : [50,100,200,500]
                }
        self.estimators['mlp'] = (neural_network.MLPClassifier, params)        
    
    

        

    



=======
# *****************************************************************************
# Â© Copyright IBM Corp. 2018.  All Rights Reserved.
#
# This program and the accompanying materials
# are made available under the terms of the Apache V2.0
# which accompanies this distribution, and is available at
# http://www.apache.org/licenses/LICENSE-2.0
#
# *****************************************************************************

'''
Base classes for functions. Inhertit from these base classes when building custom functions.
'''

import math
import os
import urllib3
import numbers
import datetime as dt
import logging
import warnings
import json
import re
import numpy as np
import pandas as pd
from sqlalchemy import Table, Column, Integer, SmallInteger, String, DateTime, MetaData, ForeignKey, create_engine
from pandas.api.types import is_string_dtype, is_numeric_dtype, is_bool_dtype, is_datetime64_any_dtype, is_dict_like
from sklearn import ensemble, linear_model, metrics, neural_network
from sklearn.model_selection import train_test_split, RandomizedSearchCV
import ibm_db
import ibm_db_dbi
from sqlalchemy.orm.session import sessionmaker
from inspect import getargspec
from collections import OrderedDict
from .db import Database, SystemLogTable
from .metadata import EntityType, Model
from .automation import TimeSeriesGenerator
from .pipeline import CalcPipeline, PipelineExpression
from .util import log_df_info
from .ui import UIFunctionOutSingle, UIMultiItem, UISingle

logger = logging.getLogger(__name__)

PACKAGE_URL = 'git+https://github.com/ibm-watson-iot/functions.git@'

class BaseFunction(object):
    """
    Base class for AS functions. Do not inherit directly from this class. Inherit from BaseTransformer or BaseAggregator
    """
    # _entity_type, An EntityType object will be added to the pipeline 
    # this will give the function access to all of the properties and methods of the entity type
    _entity_type = None 
    # metadata data parameters are instance variables to be added to the entity type
    _metadata_params = {}
    #function registration metadata 
    name = None # name of function
    description =  None # description of function shows as help text
    tags = None #list of stings to tag function with
    optionalItems = None #list: list of optional parameters
    inputs = None #list: list of explicit input parameters
    outputs = None #list: list of explicit output parameters
    constants = None #list: list of explicit constant parameters
    array_source = None #str: the input parmeter name that contains a list of items that will correspond with array outputs
    url = PACKAGE_URL #install url for function
    category = None 
    incremental_update = True
    auto_register_args = None  
    is_transient = False
    array_output_datatype_from_input = False
    # item level metadata for function registration
    itemDescriptions = None #dict: items descriptions show as help text
    itemLearnMore = None #dict: item learn more test 
    itemValues = None #dict: item values are used in pick lists
    itemJsonSchema = None #dict: schema is used to validate arrays and json type constants
    itemArraySource = None #dict: output arrays are derived from input arrays. 
    itemMaxCardinality = None # dict: Maximum number of members in an array
    itemDatatypes = None #dict: BOOLEAN, NUMBER, LITERAL, DATETIME
    itemTags = None #dict: Tags to be added to data items
    # processing settings
    execute_by = None #if function should be executed separately for each entity or some other key, capture this key here
    test_rows = 100 #rows of data to use when testing function
    base_initialized = True # use to test that object was initialized from BaseFunction
    merge_strategy = 'transform_only' #use to describe how this function's outputs are merged with outputs of the previous stage
    _abort_on_fail = True #allow pipeline to continue when a stage fails in execution create
    _is_instance_level_logged = False # Some operations are carried out at an entity instance level. If logged, they produce a lot of log.
    is_system_function = False #system functions are internal to AS, cannot be used as custom functions
    # cos connection
    cos_credentials = None #dict external cos instance
    bucket = None #str
    # custom output tables
    version_db_writes = False #write a new version timestamp to custom output table with each execution
    out_table_prefix = None
    out_table_if_exists = 'append'
    out_table_name = None 
    write_chunk_size = None #use db default
    # lookups
    # a slowly changing dimensions is use to record property changes to master data over time
    _entity_scd_dict = None
    _start_date = 'start_date'
    _end_date = 'end_date'    
    
    def __init__(self):
        
        if self.name is None:
            self.name = self.__class__.__name__
        if self.out_table_prefix is None:
            self.out_table_prefix = self.name            
        if self.description is None:
            self.description = self.__class__.__doc__            
        if self.inputs is None:
            self.inputs = []            
        if self.outputs is None:
            self.outputs = []
        if self.constants is None:
            self.constants = []                        
        if self.itemDescriptions is None:
            self.itemDescriptions = self._standard_item_descriptions()            
        if self.itemDatatypes is None:
            self.itemDatatypes = {}
        if self.itemLearnMore is None:
            self.itemLearnMore = {}            
        if self.itemJsonSchema is None:
            self.itemJsonSchema = {}            
        if self.itemValues is None:
            self.itemValues = {}            
        if self.itemMaxCardinality is None:
            self.itemMaxCardinality = {}
        if self.itemArraySource is None:
            self.itemArraySource = {}            
        if self.itemTags is None:
            self.itemTags = {}            
        if self.optionalItems is None:
            self.optionalItems = []
        if self.out_table_prefix is None:
            self.out_table_prefix = ''             
        if self.execute_by is None:
            self.execute_by = []   
        if self.tags is None:
            self.tags = []             
        if self._entity_scd_dict is None:
            self._entity_scd_dict= {}

        #if cos credentials are not explicitly  provided use environment variable
        if self.bucket is None:
            if not self.cos_credentials is None:
                try:
                   self.bucket = self.cos_credentials['bucket']
                except KeyError:
                    try:
                       self.bucket = os.environ.get('COS_BUCKET_KPI')
                    except KeyError:
                        pass
                    
    def _add_explicit_outputs(self,df):
        
        for o in self.outputs:
            df[o] = True
        return df
    
    def build_arg_metadata(self):
        
        try:
            (inputs,outputs) = self.build_ui()
        except (AttributeError,NotImplementedError):
            msg = ('Cant get function metadata for %s. Implement the'
                   ' build_metadata() method.' %name)
            raise NotImplementedError (msg)
            
        input_args ={}
        output_args ={}
        output_meta = {}
        
        for i in inputs:
            try:
                meta = i.to_metadata()
            except AttributeError:
                meta = i
            input_args[meta['name']] = getattr(self,meta['name'])
        for o in outputs:
            try:
                meta = o.to_metadata()
            except AttributeError:
                meta = o                        
            output_args[meta['name']] = getattr(self,meta['name'])
            
        return(input_args,output_args,output_meta)

    @classmethod
    def build_ui(cls):
        """
        Define metadata for function registration explicly.
        """
        
        raise NotImplementedError('Implement this method to enable registration of a class without creating an instance')                    
        
    def _calc(self,df):
        """
        If the function should be executed separately for each entity, describe the function logic in the _calc method
        """
        raise NotImplementedError('Class %s is not defined correctly. It should override the _calc() method of the base class.' %self.__class__.__name__)         
        
    def _coallesce_columns(self,df,cols,rsuffix='_new_'):
        '''
        Coallesce 2 columns into a single by replacing cols with a suffixed version of themselves when null
        '''
        done = []
        for i,o in enumerate(cols):
            try:
                drop = "%s%s" %(o,rsuffix)
                df[o] = df[o].fillna(df[drop])
                done.append(drop)
            except KeyError:
                pass
        if len(done) > 0:
            df = self._remove_cols_from_df(df,done)
            msg = 'Coallesced columns during merge %s' %done
            logger.debug(msg)
        return df
            
    def convertStrArgToList(self,string, argument, check_non_empty=False):
        '''
        Convert a comma delimited string to a list
        '''
        out = string
        if not string is None and isinstance(string, str):
            out = [n.strip() for n in string.split(',') if len(string.strip()) > 0]
        if not argument in self.optionalItems and check_non_empty:
            if out is None or len(out) == 0:
                raise ValueError("Required list output %s is null or empty" %argument)    
        return out
    
    def conform_index(self,df,entity_id_col = None, timestamp_col = None):
        '''
        Dataframes that contain timeseries data are expected to be indexed on an id and timestamp.
        The name on the id column will be id. The name of the timestamp col is the timestamp of the entity_type.
        Another deviceid and another column called timestamp will be added to the dataframe as a convenience.
        '''
        
        warnings.warn('conform_index() is deprecated. Use EntityType.index_df',
                      DeprecationWarning)
        
        #self.log_df_info(df,'incoming dataframe for conform index')
        if not df.index.names == [self._entity_type._df_index_entity_id,self._entity_type._timestamp]: 
            # index does not conform
            #look for explicitly provided timestamp and entity id cols
            # or designated column names for the entity type
            if entity_id_col is None:
                entity_id_col = self._entity_type._entity_id
            ids = [entity_id_col, self._entity_type._df_index_entity_id]
            try:
                id_series = self._get_series(df,col_names=ids)
            except KeyError as e:
                msg = 'Attempting to conform index. Cannot find an entity identifier column. Looking for %s' %ids
                raise KeyError(msg)    
            if timestamp_col is None:
                timestamp_col = self._entity_type._timestamp
            tss = [timestamp_col, self._entity_type._timestamp_col]
            try:
                timestamp_series = self._get_series(df,col_names=tss)
            except KeyError as e:
                msg = 'Attempting to conform index. Cannot find a timestamp column. Looking for %s ' %tss
                raise KeyError(msg)
            df[self._entity_type._df_index_entity_id] = id_series.astype(str)
            df[self._entity_type._timestamp] = pd.to_datetime(timestamp_series)
            df = df.set_index([self._entity_type._df_index_entity_id,self._entity_type._timestamp])
            msg = 'Dataframe had non-conforming index. Built new index on id and timestamp'
            logger.debug(msg)
        df[self._entity_type._timestamp_col] = df.index.get_level_values(self._entity_type._timestamp)
        df[self._entity_type._entity_id] = df.index.get_level_values(self._entity_type._df_index_entity_id)
        self.log_df_info(df,'after  conform index')
        
        return df
    
    def empty_dataframe(self,columns):
        
        cols = set(columns)
        cols.add(self._entity_type._timestamp_col)
        cols.add(self._entity_type._entity_id)
        cols= list(cols)
        df = pd.DataFrame(columns=cols)
        df = self.conform_index(df)                
        return df
    
    def execute(self,df):
        """
        AS calls the execute() method of your function to transform or aggregate data. The execute method accepts a dataframe as input and returns a dataframe as output.
        
        If the function should be executed on all entities combined you can replace the execute method wih a custom one
        If the function should be executed by entity instance, use the base execute method. Provide a custom _calc method instead.
        """
        group_base = []
        for s in self.execute_by:
            if s in df.columns:
                group_base.append(s)
            else:
                try:
                    x = df.index.get_level_values(s)
                except KeyError:
                    raise ValueError('This function executes by column %s. This column was not found in columns or index' %s)
                else:
                    group_base.append(pd.Grouper(axis=0, level=df.index.names.index(s)))
                    
        if len(group_base)>0:
            df = df.groupby(group_base).apply(self._calc)                
        else:
            df = self._calc(df)
            
        return df

    def generate_model_name(self,target_name, prefix = 'model', suffix = None):
        '''
        Generate a model name
        '''
        name = []
        if prefix is not None:
            name.append(prefix)
        name.extend([self._entity_type.name, self.name , target_name])
        if suffix is not None:
            name.append(suffix)
        name = '.'.join(name)
        return name     
        
    def _get_arg_metadata(self,isoformat_dates=True):
        
        metadata = {}    
        args = (getargspec(self.__init__))[0][1:]        
        for a in args:
            try:
                metadata[a] = self.__dict__[a]
            except KeyError:
                msg = 'Programming error. All arguments must have a corresponding instance variable of the same name. This function has no instance variable: %s' %a
                logger.exception(msg)
                raise
            
            if ((isoformat_dates) and  
                (isinstance(metadata[a],dt.datetime) or isinstance(metadata[a],dt.date))):
                
                metadata[a] = metadata[a].isoformat()
            
        return metadata
    
    def get_custom_calendar(self):
        '''
        Get the customer calendar from the entity type
        '''
        return self._entity_type._custom_calendar
    
    def _get_data_scope(self,df):
        '''
        Return the start, end and set of entity ids contained in a dataframe as a tuple
        '''
        ts_series = self.get_timestamp_series(df=df)
        start_ts = ts_series.min()
        end_ts = ts_series.max()
        entity_id_series = self.get_entity_id_series(df=df)
        entities = list(pd.unique(entity_id_series))
        return (start_ts,end_ts,entities)
    
    
    def get_db(self,credentials = None, tenant_id = None):
        '''
        Get the Database object associciated with the function's assigned entity type.
        If there is no entity type, get a new database object using optionally supplied
        credentials and tenant id. If no credentials are supplied, credentials will be
        derived from environment variables
        '''
        try:
            db = self._entity_type.db
        except AttributeError:
            db = None
            
        if db is None:
            db = Database(credentials = credentials, tenant_id = tenant_id)
            
        return db
    
    def get_entity_id_series(self,df):
        '''
        Return a series containing entity ids
        '''
        series = self._get_series(df,[self._entity_type._entity_id,self._entity_type._df_index_entity_id])
        return series
    
    
    def get_entity_type(self):
        '''
        Get the EntityType object assigned to the function instance
        '''
        return self._entity_type
    
    def get_entity_type_param(self,param):
        '''
        Get a metadata parameter from the entity type
        '''
        entity_type = self.get_entity_type()
        if entity_type is None:
            raise RuntimeError ('This function has no entity type associated with it. This is a programatic error. After creating a function instance, use set_entity_type to assign an entity type')
        out = entity_type.get_param(param)
        return out
    
    
    def get_expression_items(self,expressions):

        if isinstance(expressions,str):
            expressions = [expressions]
            
        all_items = set()
        for e in expressions:
            #get all quoted strings in expression
            possible_items = re.findall('"([^"]*)"', e)
            #check if they have df[] wrapped around them
            all_items |= set([x for x in possible_items if 'df["%s"]'%x in e])
            
        if len(all_items) == 0:
            msg = 'Expression in function %s does not contain input items' %self.__class__.__name__
            logger.debug(msg)
        return all_items
    
    def _getJsonDataType(self,datatype):
         
         if datatype == 'LITERAL':
             result = 'string'
         else:
             result = datatype.lower()
         return result
     
     
    def _getJsonSchema(self,column_metadata,datatype,min_items,arg,is_array,is_output,is_constant):
        
        #json schema may have been explicitly defined                
        try:
           column_metadata['jsonSchema'] = self.itemJsonSchema[arg] 
        except KeyError:               
            if is_array:
                column_metadata['jsonSchema'] = {
                    "$schema": "http://json-schema.org/draft-07/schema#",
                    "type": "array",
                    "minItems": min_items
                    }
                item_type = "string"
                if is_constant:
                    item_type = self._getJsonDataType(datatype)
                try:
                    column_metadata['jsonSchema']["maxItems"] = self.itemMaxCardinality[arg]
                except KeyError:
                    pass
                try:
                    column_metadata['jsonSchema']["items"] = {"type": item_type}
                except KeyError:
                    pass                
                msg = 'Argument %s is has no explicit json schema defined for it, built one for %s items' %(arg, item_type)
            else:
                msg = 'Non array arg %s - no json schema required' %(arg)
            logger.debug(msg)                 
        else:
            msg = 'Argument %s is has explicit json schema defined for it %s' %(arg, self.itemJsonSchema[arg])
            logger.debug(msg)
        return column_metadata
    
    def get_input_set(self):
        
        ins = set(self._input_set)
        ins |= set(self.get_input_items())
        
        return ins
    
    def get_timestamp_series(self,df):
        '''
        Return a series containing timestamps
        '''
        series = self._get_series(df,[self._entity_type._timestamp,self._entity_type._timestamp_col])
        return series
    
    def _get_series(self,df,col_names):
        
        if isinstance(col_names,str):
            col_names = [col_names]
        for col in col_names:
            try:
                series = df[col]
            except KeyError:
                try:
                    series = df.index.get_level_values(col)
                except KeyError:
                    pass
                else:
                    return series
            else:
                return series
        msg = 'Unable to locate series with names %s in either columns or index' %col_names
        raise KeyError(msg)
                
    
    def get_input_items(self):
        '''
        Implement this method to return a set of data items that should be
        retrieved when executing a KPI pipeline. By default only items that
        are explicly referenced in function inputs are included.
        '''
        return(set())
    
    def get_item_values(self,arg):
        """
        Implement this method when you want to supply values to a picklist in the UI
        """
        
        msg = 'No code implemented to gather available values for argument %s' %arg
        
        raise NotImplementedError (msg)
        
        
    def _getMetadata(self, df = None, new_df = None, inputs = None, outputs = None, constants = None):
        """
        Assemble a dictionary of ICS Analytics Function metadata. Used to submit
        classes the ICS Analytics Function Catalog.
        
        Parameters:
        -----------
        df: DataFrame
            pandas dataframe. Used as sample data to infer types
        inputs: list
            list of strings. name of input columns to the function.
        outputs: list
            list of strings. name of output columns produced by the function.
        constants: list
            list of strings. name of constant input parameters to the function
        """
        
        #if the class has a build_ui class method, use it and return (input,output) metadat
        try:
            return self.build_ui()
        except (AttributeError,NotImplementedError):
            #else infer metadata from the dataframes supplied
            pass
          
        if inputs is None:
            inputs = self.inputs
        if outputs is None:
            outputs = self.outputs        
        if constants is None:
            constants = self.constants
            
        returns_dataframe = True
        #run the function to produce a new dataframe that contains the function outputs
        if not df is None:
            if new_df is None:
                tf = df.head(self.test_rows)
                tf = tf.copy()
                tf = self.execute(tf)
            else:
                tf = new_df
            if isinstance(tf,bool):
                returns_dataframe = False
                tf = df.head(self.test_rows)
                tf = tf.copy()
                tf = self._add_explicit_outputs(tf)
            elif not isinstance(tf,pd.DataFrame):
                raise TypeError('The execute method of a custom function must return a pandas DataFrame object not %s' %tf)
            test_outputs = self._inferOutputs(before_df=df,after_df=tf)
            if len(test_outputs) ==0:
                raise ValueError('Could not locate output columns in the test dataframe. Check the execute method of the function to ensure that it returns a dataframe with output columns that are named differently from the input columns')
        else:
            tf = None
            raise NotImplementedError('Must supply a test dataframe for function registration. Explict metadata definition not suported')
        
        metadata_inputs = OrderedDict()
        metadata_outputs = OrderedDict()
        min_items = None
        array_outputs = []
        array_inputs = []

        #introspect function to get a list of argumnents
        args = (getargspec(self.__init__))[0][1:]        
        for a in args:
            if a is None:
                msg = 'Cannot infer metadata for argument %s as it was initialized with a value of None. Supply an appropriate value when initializing.' %(a)
                raise ValueError(msg)
            #identify which arguments are inputs, which are outputs and which are constants
            try:
                arg_value = eval('self.%s' %a)
            except AttributeError:
                raise AttributeError('Class %s has an argument %s but no corresponding property. Make sure your arguments and properties have the same name if you want to infer types.' %(self.__class__.__name__, a))
            is_array = False
            if isinstance(arg_value,list):
                is_array = True                
            column_metadata = {}
            column_metadata['name'] = a
            column_metadata['description'] = None
            column_metadata['learnMore'] = None                        
            if a in self.optionalItems:
                required = False
            else:
                required = True
                min_items = 1            
            #set metadata from class/instance variables
            if not self.itemDescriptions is None:
                try:
                    column_metadata['description'] = self.itemDescriptions[a]                    
                except KeyError:
                    pass
            if not self.itemLearnMore is None:
                try:
                    column_metadata['learnMore'] = self.itemLearnMore[a]
                except KeyError:
                    pass                            

            is_added = False
            is_constant = True
            is_output = False
            try:
                argtype = self.itemDatatypes[a]
            except KeyError:
                argtype = self._infer_type(arg_value)
            msg = 'Evaluating %s argument %s. Array: %s' %(argtype,a,is_array)
            logger.debug(msg)
            #check if parameter has been modeled explictly
            if a in constants:
                datatype = self._infer_type(arg_value,df=None)
                column_metadata['dataType'] = datatype 
                auto_desc = 'Supply a constant input parameter of type %s' %datatype 
                column_metadata['required'] = required
                is_added = True
                msg = 'Argument %s was explicitlty defined as a constant with datatype %s' %(a,datatype)
                logger.debug(msg)
            elif a in outputs:
                is_output = True
                is_constant = False
                datatype = self._infer_type(arg_value,df=tf)
                auto_desc =  'Provide a new data item name for the function output'
                is_added = True
                msg = 'Argument %s was explicitlty defined as output with datatype %s' %(a,datatype)
                logger.debug(msg)
                if is_array:
                    array_outputs.append((a,len(arg_value)))  
            elif a in inputs:
                is_constant = False
                column_metadata['type'] = 'DATA_ITEM' 
                datatype = self._infer_type(arg_value,df=df)
                column_metadata['dataType'] = datatype
                auto_desc =  'Choose data item/s to be used as function inputs'
                column_metadata['required'] = required
                is_added = True
                msg = 'Argument %s was explicitlty defined as a data item input' %(a)
                logger.debug(msg)
            #if argument is a number, date or dict it must be a constant
            elif argtype in ['NUMBER','JSON','BOOLEAN','TIMESTAMP']:
                datatype = argtype
                column_metadata['dataType'] = datatype
                auto_desc =  'Supply a constant input parameter of type %s' %datatype 
                column_metadata['required'] = required
                is_added = True 
                msg = 'Argument %s is not a string so it must be constant of type %s' %(a,datatype)
                logger.debug(msg)                 
            #look for items in the input and output dataframes
            elif not is_array:
                #look for value in test df and test outputs
                if arg_value in df.columns:
                    is_constant = False
                    column_metadata['type'] = 'DATA_ITEM' 
                    datatype = self._infer_type(arg_value,df=df)
                    auto_desc = 'Choose a single data item'
                    is_added = True
                    column_metadata['required'] = required
                    msg = 'Non array argument %s exists in the test input dataframe so it is a data item of type %s' %(a,datatype)
                    logger.debug(msg)                                         
                elif arg_value in test_outputs:
                    is_constant = False
                    is_output = True
                    datatype = self._infer_type(arg_value,df=tf)
                    column_metadata['dataType'] = datatype
                    auto_desc =  'Provide a new data item name for the function output'
                    metadata_outputs[a] = column_metadata    
                    is_added = True
                    msg = 'Non array argument %s exists in the test output dataframe so it is a data item of type %s' %(a,datatype)
                    logger.debug(msg)                                                             
            elif is_array:
                #look for contents of list in test df and test outputs
                if all(elem in df.columns for elem in arg_value):
                    is_constant = False
                    column_metadata['type'] = 'DATA_ITEM' 
                    datatype = self._infer_type(arg_value,df=df)
                    auto_desc =  'Choose data item/s to be used as function inputs'
                    array_inputs.append((a,len(arg_value)))
                    is_added = True
                    column_metadata['required'] = required
                    msg = 'Array argument %s exists in the test input dataframe so it is a data item of type %s' %(a,datatype)
                    logger.debug(msg)                                                                                                             
                elif all(elem in test_outputs for elem in arg_value):
                    is_output = True
                    is_constant = False
                    datatype = self._infer_type(arg_value,df=tf)
                    auto_desc =  'Provide a new data item name for the function output'
                    array_outputs.append((a,len(arg_value)))
                    is_added = True
                    msg = 'Array argument %s exists in the test output dataframe so it is a data item' %(a)
                    logger.debug(msg)                                                                                                                                     
            #if parameter was not explicitly modelled and does not exist in the input and output dataframes
            # it must be a constant
            if not is_added:
                is_constant = True
                datatype = self._infer_type(arg_value,df=None)
                column_metadata['description'] = 'Supply a constant input parameter of type %s' %datatype 
                metadata_inputs[a] = column_metadata
                msg = 'Argument %s is assumed to be a constant of type %s by ellimination' %(a,datatype)
                logger.debug(msg)  
            if is_output:
                column_metadata['dataType'] = datatype                
                try:
                    column_metadata['tags'] = self.itemTags[a]
                except KeyError:
                    pass
                metadata_outputs[a] = column_metadata
            else:
                metadata_inputs[a] = column_metadata
            # set datatype
            if not is_array:
                column_metadata['dataType'] = datatype
            else:
                column_metadata['dataType'] = 'ARRAY'
                if not datatype is None:
                    column_metadata['dataTypeForArray'] = [datatype]
                else:
                    column_metadata['dataTypeForArray'] = None
                    
            # add auto description
            if column_metadata['description'] is None:
                column_metadata['description'] = auto_desc
            column_metadata = self._getJsonSchema(column_metadata=column_metadata,
                                                  datatype = datatype,
                                                  min_items = min_items,
                                                  arg=a,
                                                  is_array = is_array,
                                                  is_output = is_output,
                                                  is_constant = is_constant)
            #constants may have explict values
            values = None
            if is_constant:
                msg = 'Constant argument %s is has no explicit values defined for it and no values available from the get_item_values() method' %a
                column_metadata['type'] = 'CONSTANT'
                try:
                    values = self.itemValues[a]
                except KeyError:            
                    try:
                        values = self.get_item_values(a)
                    except (NotImplementedError,AttributeError):
                        pass
                        if is_array:
                            msg = 'Array input %s has no predefined values. It will appear in the UI as a type-in field that accepts a comma separated list of values. To set values implement the get_item_values() method' %a
                            warnings.warn(msg)
                    else:
                        msg = 'Explicit values were found in the the get_item_values() method for constant argument %s ' %a
                else:
                    msg = 'Explicit values were found in the the itemValues dict for constant argument %s ' %a
                if not values is None:
                    column_metadata['values'] = values
                logger.debug(msg) 
                
        #array outputs are special. They inherit their datatype from an input array
        #that could be explicity defined, or use last array_input 
        for (array,length) in array_outputs:
            
            try:
                array_source =  self.itemArraySource[array]
                msg = 'Cardinality and datatype of array output %s were explicly set to be driven from %s' %(array,array_source)
                logger.debug(msg)
            except KeyError:
                array_source = self._infer_array_source(candidate_inputs= array_inputs,
                                                     output_length = length)     
            if array_source is None:
                raise ValueError('No candidate input array found to drive output array %s with length %s . Make sure input array and output array have the same length or explicity define the item_source_array. ' %(array,length))
            else:
                #if the output array is driven by an array of items infer data types from items
                if metadata_inputs[array_source]['type'] == 'DATA_ITEM' and self.array_output_datatype_from_input:    
                    metadata_outputs[array]['dataTypeFrom']=array_source
                else:
                    metadata_outputs[array]['dataTypeFrom']=None
                metadata_outputs[array]['cardinalityFrom']=array_source
                
                del metadata_outputs[array]['dataType']
                msg = 'Array argument %s is driven by %s so the cardinality and datatype are set from the source' %(a,array_source)
                logger.debug(msg)
        return (metadata_inputs,metadata_outputs)
    
    def get_output_list(self):
        
        return self._output_list
    
    def get_bucket_name(self):
        '''
        Get the name of the cos bucket used to store models
        '''
        try:
            bucket = self._entity_type.db.credentials['config']['bos_runtime_bucket']
        except KeyError:
            msg = 'Unable to read value of credentials.bos_runtime_bucket from credentials. COS read/write is disabled'
            logger.error(msg)
            bucket = '_unknown_'
        except AttributeError:
            msg = 'Could not find credentials for entity type. COS read/write is disabled '
            logger.error(msg)
            bucket = '_unknown_'
        return bucket    
    
    
    def get_scd_data(self,table_name,start_ts, end_ts, entities):
        '''
        Retrieve a slowly changing dimension property as a dataframe
        '''       
        (query,table) = self._entity_type.db.query(table_name,schema = self._entity_type._db_schema)
        if not start_ts is None:
            query = query.filter(table.c.end_date >= start_ts)
        if not end_ts is None:
            query = query.filter(table.c.start_date < end_ts)  
        if not entities is None:
            query = query.filter(table.c.deviceid.in_(entities))
        msg = 'reading scd %s from %s to %s using %s' %(table_name, start_ts, end_ts, query.statement)
        logger.debug(msg)
        df = pd.read_sql(query.statement,
                         con = self._entity_type.db.connection,
                         parse_dates=[self._start_date,self._end_date])
        return df
   
    
    def get_test_data(self):
        """
        Output a dataframe for testing function
        """
        
        if self._entity_type is None:
            self._entity_type = EntityType(name='<Null Entity Type>',db=None)
        
        data = {
                self._entity_type._entity_id : ['D1','D1','D1','D1','D1','D2','D2','D2','D2','D2'],
                self._entity_type._timestamp_col : [
                        dt.datetime.strptime('Oct 1 2018 1:33AM', '%b %d %Y %I:%M%p'),
                        dt.datetime.strptime('Oct 1 2018 1:35PM', '%b %d %Y %I:%M%p'),
                        dt.datetime.strptime('Oct 1 2018 11:37PM', '%b %d %Y %I:%M%p'),
                        dt.datetime.strptime('Oct 2 2018 6:00AM', '%b %d %Y %I:%M%p'),
                        dt.datetime.strptime('Oct 3 2018 3:00AM', '%b %d %Y %I:%M%p'),
                        dt.datetime.strptime('Oct 1 2018 1:31PM', '%b %d %Y %I:%M%p'),
                        dt.datetime.strptime('Oct 1 2018 1:35PM', '%b %d %Y %I:%M%p'),
                        dt.datetime.strptime('Oct 1 2018 1:38PM', '%b %d %Y %I:%M%p'),
                        dt.datetime.strptime('Oct 2 2018 1:29PM', '%b %d %Y %I:%M%p'),
                        dt.datetime.strptime('Oct 2 2018 1:39PM', '%b %d %Y %I:%M%p'),                
                ],                
                'x_1' : [8.7,3.2,4.5,6.8,8.1,2.4,2.9,2.5,2.6,3.6],
                'x_2' : [2.1,3.1,2.5,4.2,5.2,4.6,4.1,4.5,0.5,8.7],
                'x_3' : [7.4,4.3,5.2,3.4,3.3,8.1,5.6,4.9,4.2,9.9],
                'e_1' : [0,0,0,1,0,0,0,1,0,0],
                'e_2' : [0,0,0,0,1,0,0,0,1,0],
                'e_3' : [0,1,0,1,0,0,0,1,0,1],
                's_1' : ['A','B','A','A','A','A','B','B','A','A'],
                's_2' : ['C','C','C','D','D','D','E','E','C','D'],
                's_3' : ['F','G','H','I','J','K','L','M','N','O'],
                'x_null' : [4.1,4.2,None,4.1,3.9,None,3.2,3.1,None,3.4],
                'd_1' : [
                        dt.datetime.strptime('Sep 29 2018 1:33PM', '%b %d %Y %I:%M%p'),
                        dt.datetime.strptime('Sep 29 2018 1:35PM', '%b %d %Y %I:%M%p'),
                        dt.datetime.strptime('Sep 30 2018 1:37PM', '%b %d %Y %I:%M%p'),
                        dt.datetime.strptime('Oct 1 2018 1:31PM', '%b %d %Y %I:%M%p'),
                        dt.datetime.strptime('Oct 1 2018 1:39PM', '%b %d %Y %I:%M%p'),
                        dt.datetime.strptime('Sep 1 2018 1:31PM', '%b %d %Y %I:%M%p'),
                        dt.datetime.strptime('Oct 1 2018 1:35PM', '%b %d %Y %I:%M%p'),
                        dt.datetime.strptime('Sep 15 2018 1:38PM', '%b %d %Y %I:%M%p'),
                        dt.datetime.strptime('Aug 17 2018 1:29PM', '%b %d %Y %I:%M%p'),
                        dt.datetime.strptime('Sep 20 2018 1:39PM', '%b %d %Y %I:%M%p'),                
                ],
                'd_2' : [
                        dt.datetime.strptime('Oct 14 2018 1:33PM', '%b %d %Y %I:%M%p'),
                        dt.datetime.strptime('Oct 13 2018 1:35PM', '%b %d %Y %I:%M%p'),
                        dt.datetime.strptime('Oct 12 2018 1:37PM', '%b %d %Y %I:%M%p'),
                        dt.datetime.strptime('Oct 18 2018 1:31PM', '%b %d %Y %I:%M%p'),
                        dt.datetime.strptime('Oct 10 2018 1:39PM', '%b %d %Y %I:%M%p'),
                        dt.datetime.strptime('Oct 11 2018 1:31PM', '%b %d %Y %I:%M%p'),
                        dt.datetime.strptime('Oct 12 2018 1:35PM', '%b %d %Y %I:%M%p'),
                        dt.datetime.strptime('Oct 13 2018 1:38PM', '%b %d %Y %I:%M%p'),
                        dt.datetime.strptime('Oct 16 2018 1:29PM', '%b %d %Y %I:%M%p'),
                        dt.datetime.strptime('Oct 10 2018 1:39PM', '%b %d %Y %I:%M%p'),                
                ],                        
                'd_3' : [
                        dt.datetime.strptime('Oct 1 2018 10:05AM', '%b %d %Y %I:%M%p'),
                        dt.datetime.strptime('Oct 1 2018 10:02AM', '%b %d %Y %I:%M%p'),
                        dt.datetime.strptime('Oct 1 2018 10:03AM', '%b %d %Y %I:%M%p'),
                        dt.datetime.strptime('Oct 1 2018 10:01AM', '%b %d %Y %I:%M%p'),
                        dt.datetime.strptime('Oct 1 2018 10:08AM', '%b %d %Y %I:%M%p'),
                        dt.datetime.strptime('Oct 1 2018 10:29AM', '%b %d %Y %I:%M%p'),
                        dt.datetime.strptime('Oct 1 2018 10:02AM', '%b %d %Y %I:%M%p'),
                        dt.datetime.strptime('Oct 1 2018 9:55AM', '%b %d %Y %I:%M%p'),
                        dt.datetime.strptime('Oct 1 2018 10:25AM', '%b %d %Y %I:%M%p'),
                        dt.datetime.strptime('Oct 1 2018 11:02AM', '%b %d %Y %I:%M%p'),                
                ],
                'company_code' : ['ABC','ACME','JDI','ABC','ABC','ACME','JDI','ACME','JDI','ABC']
                }
        df = pd.DataFrame(data=data)
        df = self.conform_index(df)
        
        return df       
    
    
    def _get_scd_history(self,start_ts,end_ts,entities):
        '''
        Build a dict keyed on scd property and entity id
        '''
        x = {}
        scd_metadata = self._entity_type._get_scd_list()
        if len(scd_metadata) ==0:
            return None
        else:
            for (scd_property, table) in scd_metadata:
                df = self.get_scd_data(table_name=table, start_ts=start_ts, end_ts = end_ts, entities = entities)
                x[scd_property] = self._partition_df_by_id(df)
            return x
        
    
    def log_df_info(self,df,msg,include_data=False):
        '''
        Log a debugging entry showing first row and index structure
        This is a default logger. You can implement a custom one if
        there is something specific that you want to include.
        '''
        msg = log_df_info(df=df,msg=msg,include_data = include_data)
        return msg
            
    
    def _infer_array_source(self,candidate_inputs,output_length):
        '''
        Look for the last input array with the same length as the target
        '''
        source = None
    
        for input_parm,input_length in candidate_inputs:
            if input_length == output_length:
                msg = 'Found an input array %s with the same length (%s) as the output' %(input_parm,output_length)
                logger.debug(msg)
                source = input_parm
        
        return source
            
        

    def _inferOutputs(self,before_df,after_df):
        '''
        Work out which columns were added to the test dataframe by executing the function. These are the outputs.
        '''
        outputs = list(set(after_df.columns) - set(before_df.columns))
        outputs.sort()
        msg = 'Columns added to the pipeline by the function are %s' %outputs
        logger.debug(msg)
        return outputs
    
    
    def _infer_type(self,parm,df=None):
        """
        Infer datatype for constant or item in dataframe.
        """
        if not isinstance(parm,list):
            parm = [parm]
            
        prev_datatype = None
        multi_datatype = False
        found_types = []
        append_msg = ''
        
        datatype = None
        for value in parm:
            if is_dict_like(value):
                datatype = 'JSON'
            elif df is None:
                #value is a constant
                if isinstance(value,str):
                    datatype = 'LITERAL'              
                elif isinstance(value,numbers.Number):
                    datatype = 'NUMBER'              
                elif isinstance(value,bool):
                    datatype = 'BOOLEAN'              
                elif isinstance(value, dt.datetime):
                    datatype = 'TIMESTAMP'
                else: 
                    raise TypeError('Cannot infer type of argument value %s for parm %s. Supply a string, number, boolean, datetime, dict or list containing any of these types.' %(value,parm))
            else:      
                append_msg = 'by looking at items in test dataframe'
                try:
                    if is_string_dtype(df[value]):
                        datatype = 'LITERAL'
                    elif is_bool_dtype(df[value]):
                        datatype = 'BOOLEAN' 
                    elif is_numeric_dtype(df[value]):
                        datatype = 'NUMBER'
                    elif is_datetime64_any_dtype(df[value]):
                        datatype = 'TIMESTAMP'
                except KeyError:
                    pass
        
            found_types.append(datatype)
            if not prev_datatype is None:
                if datatype != prev_datatype:
                    multi_datatype = True
            prev_datatype = datatype
            
        if multi_datatype:
            datatype = None
            msg = 'Found multiple datatypes for array of items %s' %(found_types,)
        else:
            msg = 'Infered datatype of %s from values %s %s' %(datatype,parm, append_msg )
        logger.debug(msg)
        
        if datatype is None:
            msg = 'Cannot infer datatype for argument %s. Explicitly set the datatype as LITERAL, BOOLEAN, NUMBER or TIMESTAMP in the itemDataTypes dict' %parm
            logger.warning(msg)
            
        return datatype
    
    def parse_expression(self, expression):
        '''
        Convert a string expression into a form where it is ready to be executed
        '''
        expression = expression.replace("'",'"')
        if '${' in expression:
            expr = re.sub(r"\$\{(\w+)\}", r"df['\1']", expression)
            msg = 'expression converted to %s' %expr
        else:
            expr = expression
            msg = 'expression (%s)' %expr
            
        logger.debug(msg)

        return expr

        
    def _partition_df_by_id(self,df):
        '''
        Partition dataframe into a dictionary keyed by _entity_id
        '''
        d = {x: table for x, table in df.groupby(self._entity_type._entity_id)}
        return d    
    
    @classmethod
    def _standard_item_descriptions(cls):
        
        itemDescriptions = {}
        
        itemDescriptions['bucket']= 'Name of the COS bucket used for storage of data or serialized objects'
        itemDescriptions['cos_credentials']= 'External COS credentials'
        itemDescriptions['db_credentials']= 'Db2 credentials'
        itemDescriptions['expression'] = 'Expression involving data items. Refer to data items using ${item_name} or using pandas syntax df["item_name"]'
        itemDescriptions['function_name']= 'Name of python function to be called.'
        itemDescriptions['input_items']= 'List of input items required by the function.'
        itemDescriptions['input_item']= 'Single input required by the function.'
        itemDescriptions['lookup_key']= 'Data item/s to use as key/s in a lookup operation'
        itemDescriptions['lookup_keys']= 'Data item/s to use as key/s in a lookup operation'
        itemDescriptions['lookup_items']= 'Columns from a lookup to include as new items'
        itemDescriptions['lower_threshold']= 'Lower threshold value for alert'
        itemDescriptions['output_alert']= 'Item name for alert produced by function'
        itemDescriptions['output_item']= 'Item name for output produced by function'
        itemDescriptions['output_items']= 'Item names for outputs produced by function'
        itemDescriptions['upper_threshold']= 'Upper threshold value for alert'
        
        return itemDescriptions
    
    def _remove_cols_from_df(self,df,cols):
        '''
        Remove list of columns from a dataframe. Return dataframe.
        '''
        before = set(df.columns)
        cols = [x for x in list(df.columns) if x not in cols]
        df = df[cols]
        removed = set(df.columns) - before
        if len(removed) > 0:
            msg = 'Removed columns %s' %removed
            logger.debug(msg)
        
        return df
    
    def register(self,df,credentials=None,new_df = None,
                 name=None,url=None,constants = None, module=None,
                 description=None,incremental_update=None, 
                 outputs = None, show_metadata = False,
                 metadata_only = False):
        '''
        Register the function type with AS
        '''
        
        if self._entity_type is None:
            self._entity_type = EntityType(name='<Null Entity Type>',db=None)
        
        if not self.base_initialized:
            raise RuntimeError('Cannot register function. Did not call super().__init__() in constructor so defaults have not be set correctly.')
            
        if self.category is None:
            raise AttributeError('Class has no category. Class should inherit from BaseTransformer or BaseAggregator to obtain an appropriate category')
            
        if name is None:
            name = self.name
            
        if module is None:
            module = self.__class__.__module__
            
        if module == '__main__':
            raise RuntimeError('The function that you are attempting to register is not located in a package. It is located in __main__. Relocate it to an appropriate package module.')
            
        if description is None:
            description = self.description
            
        if url is None:
            url = self.url
            
        if incremental_update is None:
            incremental_update = self.incremental_update
        
        try:
            (metadata_input,metadata_output) = self.build_ui()
        except (AttributeError,NotImplementedError):
            (metadata_input,metadata_output) = self._getMetadata(df=df,new_df = new_df, outputs=outputs,constants = constants, inputs = self.inputs)
                    
        (input_list, output_list) = self._transform_metadata(metadata_input,metadata_output)

        module_and_target = '%s.%s' %(module,self.__class__.__name__)

        exec_str = 'from %s import %s as import_test' %(module,self.__class__.__name__)
        try:
            exec (exec_str)
        except ImportError:
            raise ValueError('Unable to register function as local import failed. Make sure it is installed locally and importable. %s ' %exec_str)
        
        exec_str_ver = 'import %s as import_test' %(module.split('.', 1)[0])
        exec(exec_str_ver)
        try:
            module_url = eval('import_test.%s.PACKAGE_URL' %(module.split('.', 1)[1]))        
        except Exception as e:            
            logger.exception('Error importing package. It has no PACKAGE_URL module variable')
            raise e
        if module_url == BaseFunction.url:
            logger.warning('The PACKAGE_URL for your module is the same as BaseFunction url. Make sure that your PACKAGE_URL points to your own package and not iotfunctions')            
        msg = 'Test import succeeded for function using %s with module url %s' %(exec_str, module_url)
        logger.debug(msg)            
        payload = {
            'name': name,
            'description': description,
            'category': self.category,
            'tags': self.tags,
            'moduleAndTargetName': module_and_target,
            'url': url,
            'input': input_list ,
            'output':output_list,
            'incremental_update': incremental_update if self.category == 'AGGREGATOR' else None
        }
        
        if not credentials is None:
            msg = 'Passing credentials for registration is preserved for compatibility. Use old style credentials when doing so, or omit credentials to use credentials associated with the Database object for the function'
            logger.info(msg)
            http = urllib3.PoolManager()
            encoded_payload = json.dumps(payload).encode('utf-8')
            if show_metadata or metadata_only:
                print(encoded_payload)
            
            try:
                headers = {
                    'Content-Type': "application/json",
                    'X-api-key' : credentials['as_api_key'],
                    'X-api-token' : credentials['as_api_token'],
                    'Cache-Control': "no-cache",
                }
            except KeyError:
                msg('Old style credentials are a dictionary with tennant_id.as_api_key, as_api_token and as_api_host')
            
            if not metadata_only:
                url = 'http://%s/api/catalog/v1/%s/function/%s' %(credentials['as_api_host'],credentials['tennant_id'],name)
                r = http.request("DELETE", url, body = encoded_payload, headers=headers)
                msg = 'Function registration deletion status: %s' %(r.data.decode('utf-8'))
                logger.info(msg)
                r = http.request("PUT", url, body = encoded_payload, headers=headers)     
                msg = 'Function registration status: %s' %(r.data.decode('utf-8'))
                logger.info(msg)
                return r.data.decode('utf-8')
            else:
                return encoded_payload
            
        else:
            if self._entity_type is None:
                msg ('Unable to register function as there is no _entity_type. Use set_entity_type to assign an EntityType')
                logger.warning(msg)
            
            try:
                response = self._entity_type.db.http_request(object_type = 'function',
                                     object_name = name,
                                     request = 'DELETE',
                                     payload = payload)
            except TypeError:
                msg = 'Unable to serialize payload %s' %payload
                raise TypeError(msg)
            msg = 'Unregistered function with response %s' %response
            logger.debug(msg)
            response = self._entity_type.db.http_request(object_type = 'function',
                                 object_name = name,
                                 request = 'PUT',
                                 payload = payload)
            msg = 'Registered function with response %s' %response
            logger.debug(msg)    
        
    
    def rename_cols(self, df, input_names, output_names ):
        '''
        Rename columns using a list or original input names and a list of required output names.
        '''
        if len(input_names) != len(output_names):
            raise ValueError('Error in function configuration. The number of values in an array output must match the inputs')
        column_names = {}
        for i, name in enumerate(input_names):
            column_names[name] = output_names[i]
        df = df.rename(columns=column_names)
        return df
    
    def set_entity_type(self,entity_type):
        """
        Set the _entity_type property of the function
        """
        self._entity_type = entity_type
        if self._metadata_params is not None and self._metadata_params != {}:
            self._entity_type.set_params(**self._metadata_params)
            msg = 'Metadata provider added parameters to entity type: %s' %self._metadata_params
            logger.debug(msg)
    
    def set_params(self, **params):
        '''
        Set parameters based using supplied dictionary
        '''
        for key,value in list(params.items()):
            setattr(self, key, value)
        return self
    
    def __str__(self):
        
        return self.name
 

    def trace_append(self,msg,log_method=None,df=None,**kwargs):
        '''
        Add to the trace info collected during function execution
        '''        
                
        et = self.get_entity_type()
        et.trace_append(created_by = self,
                        msg=msg,
                        log_method=log_method,
                        **kwargs)
        

    @classmethod        
    def _transform_metadata(cls,metadata_input,metadata_output):
        '''
        legacy metadata structure is a dict containing a metadata dict
        new metadata structure is a list containing ui objects
        convert to a list containing a metadata dict to use legacy code
        '''
        
        if not isinstance(metadata_input,list):
            metadata_input = list(metadata_input.values())
        if not isinstance(metadata_output,list):
            metadata_output = list(metadata_output.values())
        output_list= []
        input_list= []
        for m in metadata_output:
            try:
                output_list.append(m.to_metadata())
            except AttributeError:
                output_list.append(m) 
        for m in metadata_input:
            try:
                input_list.append(m.to_metadata())
            except AttributeError:
                input_list.append(m)
            #some inputs can create outputs automatically
            try:
                output_metadata = m.to_output_metadata()
            except AttributeError:
                pass
            else:
                if output_metadata is not None:
                    output_list.append(output_metadata)

        for i in input_list:
            msg = 'Looking for item values for %s' %i
            logger.debug(msg)
            try:    
                item_values = cls.get_item_values(arg=i)
            except (AttributeError,NotImplementedError,TypeError):
                item_values = None
            if item_values is not None:
                metadata_values = None
                try:
                    metadata_values = i['value']
                except KeyError:
                    pass
                if metadata_values is None:
                    i['values'] = item_values 

        return(input_list,output_list)
        
    
    def write_frame(self,df,
                    table_name=None, 
                    version_db_writes = None,
                    if_exists = None):
        '''
        Write a dataframe to a database table
        
        Parameters
        ---------------------
        table_name: str (optional)
            table name to write to. If not provided, will use default for instance / class
        version_db_writes : boolean (optional)
            Add seprate version_date column to table. If not provided, will use default for instance / class
        if_exists : str (optional)
            What to do if table already exists. If not provided, will use default for instance / class
        
        Returns
        -----------
        numerical status. 1 for successful write.
            
        '''
        df = df.copy()
        
        if if_exists is None:
            if_exists = self.out_table_if_exists
            
        if table_name is None:
            if self.out_table_prefix != '':
                table_name='%s_%s' %(self.out_table_prefix, self.out_table_name)
            else:
                table_name = self.out_table_name
    
        status = self._entity_type.db.write_frame(df, table_name = table_name, 
                                     version_db_writes = version_db_writes,
                                     if_exists  = if_exists, 
                                     schema = self._entity_type._db_schema,
                                     timestamp_col = self._entity_type._timestamp_col)
        
        return status
    

class BaseTransformer(BaseFunction):
    """
    Base class for AS Transform Functions. Inherit from this class when building a custom function that adds new columns to a dataframe.

    """
    category =  'TRANSFORMER' 
    is_transformer = True
    
    def __init__(self):
        super().__init__()


class BaseDataSource(BaseTransformer):
    """
    Base class for functions that involve merging time series data from another data source.

    """
    is_data_source = True
    merge_method = 'outer' #or nearest, concat
    #use concat when the source time series contains the same metrics as the entity type source data
    #use nearest to align the source time series to the entity source data
    #use outer to add new timestamps and metrics from the source
    merge_nearest_tolerance = pd.Timedelta('1D')
    merge_nearest_direction = 'nearest' #or backward,forward
    source_entity_id = 'deviceid'
    source_timestamp = 'evt_timestamp'
    auto_conform_index = True
    
    def __init__(self, input_items, output_items=None, dummy_items = None):
        self.input_items = input_items
        if output_items is None:
            output_items = [x for x in self.input_items]
        self.output_items = output_items
        super().__init__()
        if dummy_items is None:
            dummy_items = []
        self.dummy_items = dummy_items
        # explicitly define input_items as a constants parameter so that it does not
        # look like an output parameter
        self.constants.append('input_items')
        # explicitly tie the array of outputs from the function to the inputs
        # the function will deliver an output item for each choosen input item
        self.itemArraySource['output_items'] = 'input_items'
        # in case input and output items are defined as a comma separated list, convert to array
        self.input_items = self.convertStrArgToList(input_items,argument = 'lookup_items')
        self.output_items = self.convertStrArgToList(output_items,argument = 'output_items')
        # define the list of values for the picklist of input items in the UI
        # registration
        self.optionalItems.extend([self.dummy_items])

    def _set_dms(self, dms):
        self.dms = dms

    def _get_dms(self):
        return self.dms

    def get_data(self,start_ts=None,end_ts=None,entities=None):
        '''
        The get_data() method is used to retrieve additional time series data that will be combined with existing pipeline data during pipeline execution.
        '''
        raise NotImplementedError('You must implement a get_data() method for any class that acts as a data source')
            
        
    def execute(self,df,start_ts=None,end_ts=None,entities=None):        
        '''
        Retrieve data and combine with pipeline data
        '''
        new_df = self.get_data(start_ts=start_ts,end_ts=end_ts,entities=entities)
        self.log_df_info(df,'source dataframe before merge')
        self.log_df_info(new_df,'additional data source to be merged')        
        overlapping_columns = list(set(new_df.columns.intersection(set(df.columns))))
        if self.merge_method == 'outer':
            #new_df is expected to be indexed on id and timestamp
            df = df.join(new_df,how='outer',sort=True,on=[self._entity_type._df_index_entity_id,self._entity_type._timestamp],rsuffix ='_new_')
            df = self._coallesce_columns(df=df,cols=overlapping_columns)
        elif self.merge_method == 'nearest': 
            overlapping_columns = [x for x in overlapping_columns if x not in [self._entity_type._entity_id,self._entity_type._timestamp]]
            try:
                df = pd.merge_asof(left=df,right=new_df,by=self._entity_type._entity_id,on=self._entity_type._timestamp,tolerance=self.merge_nearest_tolerance,suffixes=[None,'_new_'])
            except ValueError:
                new_df = new_df.sort_values([self._entity_type._timestamp,self._entity_type._entity_id])
                try:
                    df = pd.merge_asof(left=df,right=new_df,by=self._entity_type._entity_id,on=self._entity_type._timestamp,tolerance=self.merge_nearest_tolerance,suffixes=[None,'_new_'])
                except ValueError:
                    df = df.sort_values([self._entity_type._timestamp_col,self._entity_type._entity_id])
                    df = pd.merge_asof(left=df,right=new_df,by=self._entity_type._entity_id,on=self._entity_type._timestamp_col,tolerance=self.merge_nearest_tolerance,suffixes=[None,'_new_'])
            df = self._coallesce_columns(df=df,cols=overlapping_columns)
        elif self.merge_method == 'concat':
            df = pd.concat([df,new_df],sort=True)
        elif self.merge_method == 'replace':
            orginal_df = df
            df = new_df
            #add back item names from the original df so that they don't vanish from the pipeline
            for i in orginal_df.columns:
                if i not in df.columns:
                    df[i] = orginal_df[i].max() #preserve type. value is not important
        else:
            raise ValueError('Error in function definition. Invalid merge_method (%s) specified for time series merge. Use outer, concat or nearest')
        df = self.rename_cols(df,input_names=self.input_items,output_names = self.output_items)
        if self.auto_conform_index:
            df = self.conform_index(df)
        return df

class BaseEvent(BaseTransformer):
    """
    Base class for AS Functions that product events or alerts. 

    """
    
    def __init__(self):
        super().__init__()
        self.tags.append('EVENT')
        

class BaseFilter(BaseTransformer):
    """
    Base class for filters. Filters act on existing pipeline columns (reducing the number of rows).
    Filters work differently from other transformers as they have no real output items
    The ouput item from a filter is a bolean that indicates that the filter was processed.
    """
    is_filter = True
    
    def __init__(self, dependent_items, output_item = None):
        super().__init__()
        self.dependent_items = dependent_items
        self.output_item = self.name.lower()
        self.inputs.extend([self.dependent_items])
        self.outputs.extend([self.output_item])
        self.optionalItems.extend([self.dependent_items])
        
    def execute(self,df):
        '''
        The execute method for a filter calls a filter method. Define filter logic in the filter method.
        '''
        df = self.filter(df)
        df[self.output_item] = True
        return df

    def filter(self,df):
        '''
        Define your custom filter logic in a filter() method
        '''
        raise NotImplementedError('This function has no filter method defined. You must implement a custom filter method for a filter function')
        return df



class BaseAggregator(BaseFunction):
    """
    Base class for AS Aggregator Functions. Inherit from this class when building a custom function that aggregates a dataframe.
    """
    
    category =  'AGGREGATOR'
    
    def __init__(self):
        super().__init__()
        
class BaseDatabaseLookup(BaseTransformer):
    """
    Base class for lookup functions.
    """
    '''
    Optionally provide sample data for lookup
    this data will be used to create a new lookup function
    data should be provided as a dictionary and used to create a DataFrame
    '''
    data = None
    #Even this function returns new data to the pipeline, it is not considered a data source
    #as it behaves like any other transformer, ie: adds columns not rows to the pipeline
    is_data_source = False
    # database
    db = None
    _auto_create_lookup_table = False
    
    def __init__(self,
                 lookup_table_name,
                 lookup_items,
                 lookup_keys,
                 parse_dates=None,
                 output_items=None,
                 sql = None):
            
        self.lookup_table_name = lookup_table_name
        if lookup_items is None:
            msg = 'You must provide a list of columns for the lookup_items argument'
            raise ValueError(msg)
        self.lookup_items = lookup_items
        self.sql = sql
        super().__init__()
        #drive the output cardinality and data type from the items choosen for the lookup
        self.itemArraySource['output_items'] = 'lookup_items'
        self.lookup_keys = lookup_keys
        self.itemMaxCardinality['lookup_keys'] = len(self.lookup_keys)
        if parse_dates is None:
            parse_dates = []
        self.parse_dates = parse_dates 
        if output_items is None:
            #concatentate lookup name to output to make it unique
            output_items = ['%s_%s' %(self.lookup_table_name,x) for x in lookup_items]        
        self.output_items = output_items
        
    def get_item_values(self,arg):
        """
        Get list of columns from lookup table, Create lookup table from self.data if it doesn't exist.
        """
        if arg == 'lookup_items':
            '''
            Get a list of columns returned by the lookup
            '''
            lup_keys = [x.upper() for x in self.lookup_keys]
            date_cols = [x.upper() for x in self.parse_dates]
            df = pd.read_sql(self.sql, con = self.db, index_col=lup_keys, parse_dates=date_cols)
            df.columns = [x.lower() for x in list(df.columns)]            
            return(list(df.columns))
                        
        else:
            msg = 'No code implemented to gather available values for argument %s' %arg
            raise NotImplementedError(msg)
    
    def execute(self, df):
        '''
        Execute transformation function of DataFrame to return a DataFrame
        '''                
        self.db = self.get_db()
        if self._auto_create_lookup_table:
            self.create_lookup_table(df=None,table_name=self.lookup_table_name)
            
        if self.sql is None:
            query, table = self._entity_type.db.query(table_name = self.lookup_table_name,
                                                      schema = self._entity_type._db_schema)
            self.sql = query.statement

        msg = ' function attempted to excecute sql %s. ' %self.sql
        self.trace_append(msg)
        df_sql = pd.read_sql(self.sql, 
                             self.db.connection,
                             index_col=self.lookup_keys,
                             parse_dates=self.parse_dates)
        msg = 'Lookup returned columns %s. ' %','.join(list(df_sql.columns))
        self.trace_append(msg)
        
        df_sql = df_sql[self.lookup_items]
                
        if len(self.output_items) > len(df_sql.columns):
            raise RuntimeError('length of names (%d) is larger than the length of query result (%d)' % (len(self.output_items), len(df_sql)))

        df = df.join(df_sql,on= self.lookup_keys, how='left')
        
        df = self.rename_cols(df,input_names = self.lookup_items,output_names=self.output_items)

        return df
    
    def create_lookup_table(self,df=None, table_name=None):
        '''
        Create and populate lookup table
        '''
        if self.db is None:
            self.get_db()
        if df is None:        
            if self.data is not None:
                df = pd.DataFrame(data=self.data)
                df = df.set_index(keys=self.lookup_keys)            
            else:
                msg = 'Cannot create lookup table as data instance or class variable is not set and no dataframe provided'
                raise ValueError(msg)
        if table_name is None:
            table_name = self.lookup_table_name
        self.write_frame(df=df,table_name = table_name, if_exists = 'replace')
        msg = 'Created or replaced lookup table %s' %table_name
        logger.warning(msg)
        
    def get_input_items(self):
        '''
        Lookup must always include the lookup keys
        '''
        return set(self.lookup_keys)
        
        
class BaseDBActivityMerge(BaseDataSource):
    '''
    Merge actitivity data with time series data.
    Activies are events that have a start and end date and generally occur sporadically.
    Activity tables contain an activity column that indicates the type of activity performed.
    Activities can also be sourced by means of custom tables.
    This function flattens multiple activity types from multiple activity tables into columns indicating the duration of each activity.
    When aggregating activity data the dimenions over which you aggregate may change during the time taken to perform the activity.
    To make allowance for thise slowly changing dimenions, you may include a customer calendar lookup and one or more resource lookups
    '''
    
    # automatically build queries to merge in data from one or more db.ActivityTable
    activities_metadata = None
    # merge in data from one or more custom sql statement
    activities_custom_query_metadata = None
    # decide on a strategy for removing gaps
    remove_gaps =  'within_single' # 'across_all'
    # column name metadata
    # the start and end dates for activities are assumed to be designated by specific columns
    # the type of activity performed on or using an entity is designated by the 'activity' column
    _activity = 'activity'
    
    def __init__(self,
                 input_activities,
                 activity_duration= None, 
                 additional_items= None,
                 additional_output_names = None,
                 dummy_items = None):
    
        if self.activities_metadata is None:
            self.activities_metadata = {}
        if self.activities_custom_query_metadata is None:
            self.activities_custom_query_metadata = {}  
        self.input_activities = input_activities
        if additional_items is None:
            additional_items = []
        if activity_duration is None:
            activity_duration = ['duration_%s' %x for x in self.input_activities]
        self.activity_duration = activity_duration
        self.additional_items = additional_items
        if additional_output_names is None:
            additional_output_names = ['output_%s' %x for x in self.additional_items]
        self.additional_output_names = additional_output_names
        self.available_non_activity_cols = []
            
        super().__init__(input_items = input_activities , output_items = None,
                         dummy_items = dummy_items)
        #for any function that requires database access, create a database object
        self.itemArraySource['activity_duration'] = 'input_activities'
        self.itemArraySource['additional_output_names'] = 'additional_items'
        self.constants.extend(['input_activities','input_activities'])
        self.outputs.extend(['activity_duration','additional_output_names'])
        self.optionalItems.extend(['additional_items'])
        
    def execute(self, df, start_ts=None, end_ts=None, entities=None):
        
        self.execute_by = [self._entity_type._entity_id]
        df = super().execute(df, start_ts=start_ts, end_ts=end_ts, entities=entities)
        return df
        
    def get_data(self,
                    start_ts= None,
                    end_ts= None,
                    entities = None):
        
        dfs = []
        #build sql and execute it 
        for table_name,activities in list(self.activities_metadata.items()):
            for a in activities:
                af = self.read_activity_data(table_name=table_name,
                                   activity_code=a,
                                   start_ts = start_ts,
                                   end_ts = end_ts,
                                   entities = entities)
                
                af[self._activity] = a
                msg = 'Read activity table %s' %table_name
                self.log_df_info(af,msg)
                dfs.append(af)
                self.available_non_activity_cols.append(self._get_non_activity_cols(af))
        #execute sql provided explictly
        for activity, sql in list(self.activities_custom_query_metadata.items()):
            try:
                af = pd.read_sql_query(sql,
                                       con=self._entity_type.db.connection,
                                       parse_dates=[self._start_date,self._end_date])
            except:
                logger.warning('Function attempted to retrieve data for a merge operation using custom sql. There was a problem with this retrieval operation. Confirm that the sql is valid and contains column aliases for start_date,end_date and device_id')
                logger.warning(sql)
                raise 
            af[self._activity] = activity
            dfs.append(af)
            self.available_non_activity_cols.append(self._get_non_activity_cols(af))
            
        if len(dfs) == 0:
            cols = []
            cols.append(self.activity_duration)
            cols.append(self.additional_items)
            adf = self.empty_dataframe(columns=cols)            
        else:
            adf = pd.concat(dfs,sort=False)
            self.log_df_info(adf,'After merging activity data from all sources')
            #get shift changes
            self.add_dates = []
            self.custom_calendar_df = None
            custom_calendar = self.get_custom_calendar()
            if not custom_calendar is None:
                if len(adf.index) > 0:
                    start_date =  adf[self._start_date].min()
                    end_date = adf[self._end_date].max()
                    self.custom_calendar_df = custom_calendar.get_data(start_date= start_date, end_date = end_date)
                    add_dates = set(self.custom_calendar_df[custom_calendar.period_start_date].tolist())
                    add_dates |= set(self.custom_calendar_df[custom_calendar.period_end_date].tolist())
                    self.add_dates = list(add_dates)
                else:
                    self.add_dates = []
                    self.custom_calendar_df = custom_calendar.get_empty_data()
            #get scd changes
            self._entity_scd_dict = self._get_scd_history(start_ts= adf[self._start_date].min(), end_ts = adf[self._end_date].max(),entities=entities)
            #merge takes place separately by entity instance
            if self.remove_gaps == 'across_all':    
                group_base = []
            elif self.remove_gaps == 'within_single':
                group_base = ['activity']
            else:
                msg = 'Value of %s for remove_gaps is invalid. Use across_all or within_single' % self.remove_gaps
                raise ValueError(msg)
            levels = []
            for s in self.execute_by:
                if s in adf.columns:
                    group_base.append(s)
                else:
                    try:
                        adf.index.get_level_values(s)
                    except KeyError:
                        raise ValueError('This function executes by column %s. This column was not found in columns or index' %s)
                    else:
                        group_base.append(pd.Grouper(axis=0, level=adf.index.names.index(s)))
                levels.append(s)
            try:
                group = adf.groupby(group_base)             
            except KeyError:
                msg = 'Attempt to execute combine activities by %s. One or more group by column was not found' %levels
                logger.debug(msg)
                raise
            else:
                try:
                    cdf = group.apply(self._combine_activities)
                except KeyError:
                    msg = 'combine activities requires deviceid, start_date, end_date and activity. supplied columns are %s' %list(adf.columns)
                    logger.debug(msg)
                    raise
                #if the original dataframe was empty, the apply() will not run
                # any columns added by the applied method will be missing. Need to add them
                if cdf.empty:
                    cdf = self._get_empty_combine_data()
                    self.log_df_info(cdf,'No data in merge source, processing empty dataframe')
                else:
                    self.log_df_info(cdf,'combined activity data after removing overlap')
                    cdf['duration'] = round((cdf[self._end_date] - cdf[self._start_date]).dt.total_seconds()) / 60
                    
            for i,value in enumerate(self.input_activities):
                cdf[self.activity_duration[i]] = np.where(cdf[self._activity]==value, cdf['duration'], None)
                cdf[self.activity_duration[i]] = cdf[self.activity_duration[i]].astype(float)
            
            self.log_df_info(cdf,'After pivot rows to columns')
                        
            for i,nadf in enumerate(dfs):
               add_cols = [x for x in self.available_non_activity_cols[i] if x in self.additional_items]
               if len(add_cols) > 0:
                   include = []
                   include.extend(add_cols)
                   include.extend(['start_date', self._entity_type._entity_id])
                   nadf = nadf[include]
                   cdf = cdf.merge(nadf,
                                   on = ['start_date', self._entity_type._entity_id],
                                   how = 'left', suffixes = ('','_new_'))
                   self.log_df_info(cdf,'post merge')
                   cdf = self._coallesce_columns(cdf,add_cols)
                   self.log_df_info(cdf,'post coallesce')
            #rename initial outputs
            cdf = self.rename_cols(cdf,self.additional_items,self.additional_output_names)
            cdf = self.conform_index(cdf,timestamp_col = self._start_date) 
            #add end dates
            cdf[self._end_date] = cdf[self._start_date].shift(-1)
            
        return cdf
    
    def get_item_values(self,arg):
        '''
        Define picklist values
        '''
        msg = 'Getting item values for arg %s' %arg
        logger.debug(msg)
        if arg == 'input_activities':
            all_activities = []
            for table_name,activities in list(self.activities_metadata.items()):
                all_activities.extend(activities)
                msg = 'Added activity list %s' %activities
                logger.debug(msg)
            for activity,sql in list(self.activities_custom_query_metadata.items()):
                all_activities.append(activity)                
                msg = 'Added to activity list %s' %activity
                logger.debug(msg)
            return(all_activities)
        else:
            msg = 'No code implemented to gather available values for argument %s' %arg
            raise NotImplementedError(msg)
        
    
    def _get_non_activity_cols(self,df):
        
        activity_cols = [self._entity_type._timestamp_col, self._entity_type._entity_id, 'start_date', 'end_date', 'activity']
        cols = [x for x in df.columns if x not in activity_cols]
        return cols
                    
    def _combine_activities(self,df):
        '''
        incoming dataframe has start date , end date and activity code.
        activities may overlap.
        output dataframe corrects overlapping activities.
        activities with later start dates take precidence over activies with earlier start dates when resolving.
        '''
        #dataframe expected to contain start_date,end_date,activity for a single deviceid
        is_logged = self._is_instance_level_logged
        entity = df[self._entity_type._entity_id].max()                
        if is_logged:
            self.log_df_info(df,'Incoming data for combine activities. Entity Id: %s' %entity)

        #create a continuous range
        early_date = pd.Timestamp.min
        late_date = pd.Timestamp.max        
        #create a new start date for each potential interruption of the continuous range
        dates = set([early_date,late_date])
        dates |= set((df[self._start_date].tolist()))
        dates |= set((df[self._end_date].tolist()))
        dates |= set(self.add_dates)
        #scd changes are another potential interruption
        if self._entity_scd_dict is not None:
            has_scd={}
            for scd_property,entity_data in list(self._entity_scd_dict.items()):
                has_scd[scd_property] = True
                try:
                    dates |= set(entity_data[entity][self._start_date])
                except KeyError:
                    has_scd[scd_property]=False
        dates = list(dates)
        dates.sort()
        
        #initialize series to track history of activities
        c = pd.Series(data='_gap_',index = dates)
        c.index = pd.to_datetime(c.index)
        c.name = self._activity
        c.index.name = self._start_date
        #use original data to update the new set of intervals in slices
        for index, row in df.iterrows():
            end_date = row[self._end_date] - dt.timedelta(microseconds=1)
            c[row[self._start_date]:end_date] = row[self._activity]    
        df = c.to_frame().reset_index()
        if is_logged:
            self.log_df_info(df,'Merging activity details. Initial dataframe with dates')
        
        #add end dates
        df[self._end_date] = df[self._start_date].shift(-1)
        df[self._end_date] = df[self._end_date] - dt.timedelta(microseconds=1)
        
        #remove gaps
        if self.remove_gaps:
            df = df[df[self._activity]!='_gap_']
            if is_logged:
                self.log_df_info(df,'after removing gaps') 
    
        #combined activities dataframe has start_date,end_date,device_id, activity 
        return df

    def _get_empty_combine_data(self):
        '''
        In the case where the merged resultset is empty, need a empty dateframe with all of the columns that would have
        been inlcuded.
        '''
        
        cols = [self._start_date, self._end_date, self._activity, 'duration']
        cols.extend(self.execute_by)
        if self.custom_calendar_df is not None:
            cols.extend(['shift_id','shift_day'])
        if self._entity_scd_dict is not None:
            scd_properties = list(self._entity_scd_dict.keys())
            cols.extend(scd_properties)
        return pd.DataFrame(columns = cols)
                
    def read_activity_data(self,table_name,activity_code,start_ts=None,end_ts=None,entities=None):
        """
        Issue a query to return a dataframe. Subject is an activity table with columns: deviceid, start_date, end_date, activity
        
        Parameters
        ----------
        table_name: str
            Name of source table
        activity_code: str
            The specific activity code for which to receive data
        start_ts : datetime (optional)
            Date filter
        end_ts : datetime (optional)
            Date filter            
        entities: list (optional)
            Filter on list of device ids
        Returns
        -------
        Dataframe
        """
        
        (query,table) = self._entity_type.db.query(table_name,schema = self._entity_type._db_schema)
        query = query.filter(table.c.activity == activity_code)
        if not start_ts is None:
            query = query.filter(table.c.end_date >= start_ts)
        if not end_ts is None:
            query = query.filter(table.c.start_date < end_ts)  
        if not entities is None:
            query = query.filter(table.c.deviceid.in_(entities))
        msg = 'reading activity %s from %s to %s using %s' %(activity_code,start_ts,end_ts,query.statement )
        logger.debug(msg)
        df = pd.read_sql(query.statement,
                         con = self._entity_type.db.connection,
                         parse_dates=[self._start_date,self._end_date])
        
        return df


class BaseSCDLookup(BaseTransformer):
    '''
    Lookup a slowly changing property
    '''
    _start_date = 'start_date'
    _end_date = 'end_date'
    merge_nearest_tolerance = None # or something like pd.Timedelta('1D')
    is_scd_lookup = True
    
    def __init__ (self, table_name, output_item = None):
        
        self.table_name = table_name
        if output_item is None:
            output_item = self.table_name
        self.output_item = output_item
        super().__init__()
        self.itemTags['output_item'] = ['DIMENSION']
        
    def execute(self,df):
        
        msg = 'Starting scd lookup of %s from table %s. ' %(self.output_item,self.table_name)
        msg = self.log_df_info(df,msg) 
        self.trace_append(msg)
        
        (start_ts, end_ts, entities) = self._get_data_scope(df)
        resource_df = self.get_scd_data(table_name = self.table_name, start_ts = start_ts, end_ts=end_ts, entities=entities)
        msg = 'df for resource lookup' 
        msg = self.log_df_info(resource_df,msg) + '. '
        self.trace_append(msg)       
        system_cols = [self._start_date,self._end_date,self._entity_type._entity_id]
        try:
            scd_property = [x for x in resource_df.columns if x not in system_cols][0]
        except:
            msg = 'Error looking up scd_property from table %s. Make sure that table name is an scd with start_data, end_date, deviceid and a property name' %self.table_name
            logger.exception(msg)
            raise
        
        resource_df = resource_df.rename(columns = {scd_property:self.output_item,
                                          'start_date': self._entity_type._timestamp})
        cols = [x for x in resource_df.columns if x not in ['end_date']]
        resource_df = resource_df[cols]
        try:
            df = pd.merge_asof(left=df,right=resource_df,by=self._entity_type._entity_id,on=self._entity_type._timestamp,tolerance=self.merge_nearest_tolerance)
        except ValueError:
            resource_df = resource_df.sort_values([self._entity_type._timestamp,self._entity_type._entity_id])
            try:
                df = pd.merge_asof(left=df,right=resource_df,by=self._entity_type._entity_id,on=self._entity_type._timestamp,tolerance=self.merge_nearest_tolerance)
            except ValueError:
                df = df.sort_values([self._entity_type._timestamp,self._entity_type._entity_id])
                df = pd.merge_asof(left=df,right=resource_df,by=self._entity_type._entity_id,on=self._entity_type._timestamp,tolerance=self.merge_nearest_tolerance)
        
        msg = 'After scd lookup of %s from table %s. ' %(scd_property,self.table_name)
        self.trace_append(msg, df = df)
        df = self.conform_index(df)  
        
        return df
    
    @classmethod
    def build_ui(cls):
        #define arguments that behave as function inputs
        inputs = []
        inputs.append(UISingle(name = 'table_name',
                               datatype=str,
                               description = 'Table name to use as source for lookup'
                                              ))
        #define arguments that behave as function outputs
        outputs = []
        outputs.append(UIFunctionOutSingle(name = 'output_item'))    
        return (inputs,outputs)   
    
    
class BasePreload(BaseTransformer):
    """
    Preload functions execute before loading entity data into the pipeline
    Preload functions have no input items or output items
    Preload functions do not take a dataframe as input
    Preload functions return a single boolean output on execution. Pipeline will proceed when True.
    You guessed it, preload methods have no boundaries. You can use them to do anything!
    They are monitored. Excessive resource consumption will be billed by estimating an equivalent number of function executions. 
    """
    is_preload = True
    
    def __init__(self, dummy_items, output_item = None):
        super().__init__()
        self.dummy_items = dummy_items
        self.output_item = self.name.lower()
        self.inputs.extend([self.dummy_items])
        self.outputs.extend([self.output_item])
        self.optionalItems.extend([self.dummy_items])
        self.itemDatatypes['dummy_items'] = None
        self.itemDatatypes['output_items'] = 'BOOLEAN'
        
    def execute(self,df,start_ts = None,end_ts=None,entities=None):
        '''
        Execute function may optionally use a start_ts,end_ts and entities passed to the pipeline for processing
        '''
        raise NotImplementedError('This function has no execute method defined. You must implement a custom execute for any preload function')
        return True
    
    def _getMetadata(self, df = None, new_df = None, inputs = None, outputs = None, constants = None):
        '''
        Preload function has no dataframe in or out so standard _getMetadata() does not work
        '''
        #define arguments that behave as function inputs
        inputs = {}
        inputs['dummy_items'] = UIMultiItem(name = 'dummy_items',datatype=None).to_metadata()
        #define arguments that behave as function outputs
        outputs = {}
        outputs['output_item'] = UIFunctionOutSingle(name = 'output_item',datatype=bool).to_metadata()
                
        return (inputs,outputs)
        
    
class BaseMetadataProvider(BasePreload):
    """
    Metadata providers do not transform data. They merely add metadata to the entity type
    to make it available to other functions in the pipeline.
    """
    
    def __init__(self, dummy_items, output_item = 'is_parameters_set', **kwargs):
        super().__init__(dummy_items = dummy_items, output_item= output_item)
        self._metadata_params = kwargs
        
    def execute(self,df,start_ts=None,end_ts=None,entities=None):
        '''
        A metadata provider does not do anything except set _metadata_params
        _metadata_params are automatically copied to the _entity_type when the
        _entity_type is set using set_entity_type
        '''
        return True
    

class BaseEstimatorFunction(BaseTransformer):
    '''
    Base class for functions that train, evaluate and predict using sklearn 
    compatible estimators.
    '''
    shelf_life_days = None
    # Train automatically
    auto_train = True
    experiments_per_execution = 1
    parameter_tuning_iterations = 3
    #cross_validation
    cv = None #(default)
    eval_metric = None
    # Test Train split
    test_size = 0.2
    # Model evaluation
    stop_auto_improve_at = 0.85
    acceptable_score_for_model_acceptance = 0
    greater_is_better = True
    version_model_writes = False
    def __init__(self, features, targets, predictions):
        self.features = features
        self.targets = targets
        #Name predictions based on targets if predictions is None
        if predictions is None:
            predictions = ['predicted_%s'%x for x in self.targets]
        self.predictions = predictions
        super().__init__()
        self._preprocessors = OrderedDict()
        self.estimators = OrderedDict()
        
    def add_preprocessor(self,stage):
        '''
        Add a pre-processor stage
        '''
        self._preprocessors[stage.name] = stage
        
    def add_training_expression(self,name,expression):
        '''
        Add a new pre-processor stage using an expression
        '''
        stage = PipelineExpression(name=name,expression=expression,
                                   entity_type = self.get_entity_type())
        self.add_preprocessor(stage)
        
    def get_models_for_training(self, db, df, bucket=None):
        '''
        Get a list of models that require training
        '''
        if bucket is None:
            bucket = self.get_bucket_name()
        models = []
        unprocessed_targets = []
        unprocessed_targets.extend(self.targets)
        for i,target in enumerate(self.targets):
            logger.debug('processing target %s' %target)
            features = self.make_feature_list(features=self.features,
                                              df = df,
                                              unprocessed_targets = unprocessed_targets)
            model_name = self.get_model_name(target)
            #retrieve existing model
            model = db.cos_load(filename= model_name,
                                bucket=bucket,
                                binary=True)
            if self.decide_training_required(model):
                if model is None:
                    model = Model(name = model_name,
                                  estimator = None,
                                  estimator_name = None ,
                                  params = None,
                                  features = features,
                                  target = target,
                                  eval_metric_name = self.eval_metric.__name__,
                                  eval_metric_train = None,
                                  shelf_life_days = None
                                  )
                models.append(model)
            unprocessed_targets.append(target)
        return(models)
        
    def get_model_info(self, db):
        '''
        Display model metdata
        '''
        
    def get_models_for_predict(self, db, bucket=None):
        '''
        Get a list of models
        '''
        if bucket is None:
            bucket = self.get_bucket_name()
        models = []
        for i,target in enumerate(self.targets):
            model_name = self.get_model_name(target)
            #retrieve existing model
            model = db.cos_load(filename= model_name,
                                bucket=bucket,
                                binary=True)
            models.append(model)
        return(models)        
        
    def decide_training_required(self,model):
        if self.auto_train:
            if model is None:
                msg = 'Training required because there is no existing model'
                logger.debug(msg)
                return True
            elif model.expiry_date is not None and model.expiry_date <= dt.datetime.utcnow():
                msg = 'Training required model expired on %s' %model.expiry_date
                logger.debug(msg)                
                return True
            elif self.greater_is_better and model.eval_metric_test < self.stop_auto_improve_at:
                msg = 'Training required because eval metric of %s is lower than threshold %s ' %(model.eval_metric_test,self.stop_auto_improve_at)
                logger.debug(msg)                                
                return True
            elif not self.greater_is_better and model.eval_metric_test > self.stop_auto_improve_at:
                msg = 'Training required because eval metric of %s is higher than threshold %s ' %(model.eval_metric_test,self.stop_auto_improve_at)
                logger.debug(msg)                                
                return True            
        else:
            return False
        
    def delete_models(self,model_names=None):
        '''
        Delete models stored in COS for this estimator
        '''
        if model_names is None:
            model_names = []
            for target in self.targets:
               model_names.append(self.get_model_name(target))
        for m in model_names:
            self._entity_type.db.cos_delete(m, bucket= self.get_bucket_name())
        
    def execute(self, df):
        df  = df.copy()
        db = self._entity_type.db
        bucket = self.get_bucket_name()
        # transform incoming data using any preprocessors
        # include whatever preprocessing stages are required by implementing a set_preprocessors method
        required_models = self.get_models_for_training(db=db,df=df,bucket=bucket)
        if len(required_models) > 0:   
            df = self.execute_preprocessing(df)
            df_train,df_test = self.execute_train_test_split(df)
        #training
        for model in required_models:
            msg = 'Prepare to train model %s' %model
            logger.info(msg) 
            best_model = self.find_best_model(df_train=df_train,
                                             df_test=df_test,
                                             target = model.target,
                                             features = model.features,
                                             existing_model=model)
            msg = 'Trained model: %s' %best_model
            logger.debug(msg)
            best_model.test(df_test)                
            self.evaluate_and_write_model(new_model = best_model,
                                          current_model = model,
                                          db = db,
                                          bucket=bucket)
            msg = 'Finished training model %s' %model.name
            logger.info(msg)             
        #predictions   
        required_models = self.get_models_for_predict(db=db,bucket=bucket)
        for i,model in enumerate(required_models):        
            if model is not None:        
                df[self.predictions[i]] = model.predict(df)
                self.log_df_info(df,'After adding predictions for target %s' %model.target)
            else:
                df[self.predictions[i]] = None
                logger.debug('No suitable model found. Created null predictions')            
        return df
    
    def execute_preprocessing(self, df):
        '''
        Execute training specific pre-processing transformation stages
        '''
        self.set_preprocessors()
        preprocessors = list(self._preprocessors.values())
        pl = CalcPipeline(stages = preprocessors , entity_type = self._entity_type)
        df = pl.execute(df)
        msg = 'Completed preprocessing'
        logger.debug(msg)
        return df
        
    def execute_train_test_split(self,df):
        '''
        Split dataframe into test and training sets
        '''
        df_train, df_test = train_test_split(df,test_size=self.test_size)
        self.log_df_info(df_train,msg='training set',include_data=False)
        self.log_df_info(df_test,msg='test set',include_data=False)        
        return (df_train,df_test)        
    
    def find_best_model(self,df_train, df_test, target, features, existing_model):
        metric_name = self.eval_metric.__name__
        estimators = self.make_estimators(names=None, count = self.experiments_per_execution)
        
        print()
        
        if existing_model is None:
            trained_models = []
            best_test_metric = None
            best_model = None
        else:
            trained_models = [existing_model]
            best_test_metric = existing_model.eval_metric_test
            best_model = existing_model
        for (name,estimator,params) in estimators:
            estimator = self.fit_with_search_cv(estimator = estimator,
                                                params = params,
                                                df_train = df_train,
                                                target = target,
                                                features = features)
            eval_metric_train = estimator.score(df_train[features],df_train[target])
            msg = 'Trained estimator %s with an %s score of %s' %(self.__class__.__name__, metric_name, eval_metric_train)
            logger.debug(msg)
            model = Model(name = self.get_model_name(target_name = target),
                          target = target,
                          features = features,
                          params = estimator.best_params_,
                          eval_metric_name = metric_name,
                          eval_metric_train = eval_metric_train,
                          estimator = estimator,
                          estimator_name = name,
                          shelf_life_days = self.shelf_life_days)
            eval_metric_test = model.score(df_test)
            trained_models.append(model)
            if best_test_metric is None:
                best_model = model
                best_test_metric = eval_metric_test
                msg = 'No prior model, first created is best'
                logger.debug(msg)
            elif self.greater_is_better and eval_metric_test > best_test_metric:
                msg = 'Higher than previous best of %s. New metric is %s' %(best_test_metric,eval_metric_test)
                best_model = model
                best_test_metric = eval_metric_test        
                logger.debug(msg)
            elif not self.greater_is_better and eval_metric_test < best_test_metric:
                msg = 'Lower than previous best of %s. New metric is %s' %(best_test_metric,eval_metric_test)
                best_model = model
                best_test_metric = eval_metric_test
                logger.debug(msg)
        
        return best_model
    
    def evaluate_and_write_model(self,new_model,current_model,db,bucket):
        '''
        Decide whether new model is an improvement over current model and write new model
        '''
        write_model = False
        if current_model.trained_date != new_model.trained_date:
            if self.greater_is_better and new_model.eval_metric_test > self.acceptable_score_for_model_acceptance:
                write_model = True
            elif not self.greater_is_better and new_model.eval_metric_test < self.acceptable_score_for_model_acceptance:
                write_model = True
            else:
                msg = 'Training process did not create a model that passed the acceptance critera. Model evaluaton result was %s' %new_model.eval_metric_test
                logger.debug(msg)
        if write_model:
            if self.version_model_writes:
                version_name = '%s.version.%s' %(current_model.name, current_model.trained_date)
                db.cos_save(persisted_object=new_model, filename=version_name, bucket=bucket, binary=True)
                msg = 'wrote current model as version %s' %version_name
                logger.debug(msg)
            db.cos_save(persisted_object=new_model, filename=new_model.name, bucket=bucket, binary=True)
            msg =' wrote new model %s '%new_model.name
            logger.debug(msg)
            
        return write_model    
                
                
    def fit_with_search_cv(self, estimator, params, df_train, target, features):
        
        scorer = self.make_scorer()        
        search = RandomizedSearchCV(estimator = estimator,
                                    param_distributions = params,
                                    n_iter= self.parameter_tuning_iterations,
                                    scoring=scorer, refit=True, 
                                    cv= self.cv, return_train_score = False)
        estimator = search.fit(X=df_train[features], y = df_train[target])
        msg = 'Used randomize search cross validation to find best hyper parameters for estimator %s' %estimator.__class__.__name__
        logger.debug(msg)
        
        return estimator

    def set_estimators(self):
        '''
        Set the list of candidate estimators and associated parameters
        '''
        # populate the estimators dict with a list of tuples containing instance of an estimator and parameters for estimator
        raise NotImplementedError('You must implement a set estimator method')
        
    def set_preprocessors(self):
        '''
        Add the preprocessing stages that will transform data prior to training, evaluation or making prediction
        '''
        #self.add_preprocessor(ClassName(args))

    def get_model_name(self, target_name, suffix=None):
        return self.generate_model_name(target_name=target_name, suffix=suffix)
    
    def make_estimators(self, names = None, count = None):
        '''
        Make a list of candidate estimators based on available estimator classes
        '''
        self.set_estimators()
        if names is None:
            estimators = list(self.estimators.keys())
            if len(estimators) == 0:
                msg = 'No estimators defined. Implement the set_estimators method to define estimators'
                raise ValueError(msg)
            if count is not None:
                names = list(np.random.choice(estimators,count))
            else:
                names = estimators

        msg = 'Selected estimators %s' %names
        logger.debug(msg)
        
        out = []
        for e in names:
            (e_cls, parameters) = self.estimators[e]
            out.append((e,e_cls(),parameters))
            
        return out
            
    def make_scorer(self):
        '''
        Make a scorer
        '''                
        return metrics.make_scorer(self.eval_metric,greater_is_better = self.greater_is_better)
    
    def make_feature_list(self,df,features,unprocessed_targets):
        '''
        Simple feature selector. Includes all candidate features that to not
        involve targets that have not yet been processed. Use a custom implementation
        of this method to do more advanced feature selection.
        '''
        features = [x for x in features if x not in unprocessed_targets]
        return features
    
    
class BaseRegressor(BaseEstimatorFunction):
    '''
    Base class for building regression models
    '''
    eval_metric = staticmethod(metrics.r2_score)
    
    def set_estimators(self):
        #gradient_boosted
        params = {'n_estimators': [100,250,500,1000],
                   'max_depth': [2,4,10], 
                   'min_samples_split': [2,5,9],
                   'learning_rate': [0.01,0.02,0.05],
                   'loss': ['ls']}
        self.estimators['gradient_boosted_regressor'] = (ensemble.GradientBoostingRegressor,params)
        #sgd
        params = {'max_iter': [250,1000,5000,10000],
                  'tol' : [0.001, 0.002, 0.005] }
        self.estimators['sgd_regressor'] = (linear_model.SGDRegressor,params)   
        

class BaseClassifier(BaseEstimatorFunction):
    '''
    Base class for building classification models
    '''
    eval_metric = staticmethod(metrics.f1_score)
    
    def set_estimators(self):

        params = {'n_estimators': [10,50,100,500,1000],
                   'max_depth': [2,4,10], 
                   'min_samples_split': [2,5,9],
                   'max_features': [0.2,0.5,1],
                   'oob_score' : [True,False],
                   'min_samples_leaf' : [15,50,75,10]}
        self.estimators['random_forest'] = (ensemble.RandomForestClassifier,params)
        #mlp
        params = { 'hidden_layer_sizes' : [50,100,200,500]
                }
        self.estimators['mlp'] = (neural_network.MLPClassifier, params)        
    
    

        

    


>>>>>>> 6b7759cd
<|MERGE_RESOLUTION|>--- conflicted
+++ resolved
@@ -1,4938 +1,2459 @@
-<<<<<<< HEAD
-# *****************************************************************************
-# Â© Copyright IBM Corp. 2018.  All Rights Reserved.
-#
-# This program and the accompanying materials
-# are made available under the terms of the Apache V2.0
-# which accompanies this distribution, and is available at
-# http://www.apache.org/licenses/LICENSE-2.0
-#
-# *****************************************************************************
-
-'''
-Base classes for functions. Inhertit from these base classes when building custom functions.
-'''
-
-import math
-import os
-import urllib3
-import numbers
-import datetime as dt
-import logging
-import warnings
-import json
-import re
-import numpy as np
-import pandas as pd
-from sqlalchemy import Table, Column, Integer, SmallInteger, String, DateTime, MetaData, ForeignKey, create_engine
-from pandas.api.types import is_string_dtype, is_numeric_dtype, is_bool_dtype, is_datetime64_any_dtype, is_dict_like
-from sklearn import ensemble, linear_model, metrics, neural_network
-from sklearn.model_selection import train_test_split, RandomizedSearchCV
-import ibm_db
-import ibm_db_dbi
-from sqlalchemy.orm.session import sessionmaker
-from inspect import getargspec
-from collections import OrderedDict
-from .db import Database, SystemLogTable
-from .metadata import EntityType, Model
-from .automation import TimeSeriesGenerator
-from .pipeline import CalcPipeline, PipelineExpression
-from .util import log_df_info
-from .ui import UIFunctionOutSingle, UIMultiItem, UISingle
-
-logger = logging.getLogger(__name__)
-
-PACKAGE_URL = 'git+https://github.com/ibm-watson-iot/functions.git@'
-
-class BaseFunction(object):
-    """
-    Base class for AS functions. Do not inherit directly from this class. Inherit from BaseTransformer or BaseAggregator
-    """
-    # _entity_type, An EntityType object will be added to the pipeline 
-    # this will give the function access to all of the properties and methods of the entity type
-    _entity_type = None 
-    # metadata data parameters are instance variables to be added to the entity type
-    _metadata_params = {}
-    #function registration metadata 
-    name = None # name of function
-    description =  None # description of function shows as help text
-    tags = None #list of stings to tag function with
-    optionalItems = None #list: list of optional parameters
-    inputs = None #list: list of explicit input parameters
-    outputs = None #list: list of explicit output parameters
-    constants = None #list: list of explicit constant parameters
-    array_source = None #str: the input parmeter name that contains a list of items that will correspond with array outputs
-    url = PACKAGE_URL #install url for function
-    category = None 
-    incremental_update = True
-    auto_register_args = None  
-    is_transient = False
-    array_output_datatype_from_input = False
-    # item level metadata for function registration
-    itemDescriptions = None #dict: items descriptions show as help text
-    itemLearnMore = None #dict: item learn more test 
-    itemValues = None #dict: item values are used in pick lists
-    itemJsonSchema = None #dict: schema is used to validate arrays and json type constants
-    itemArraySource = None #dict: output arrays are derived from input arrays. 
-    itemMaxCardinality = None # dict: Maximum number of members in an array
-    itemDatatypes = None #dict: BOOLEAN, NUMBER, LITERAL, DATETIME
-    itemTags = None #dict: Tags to be added to data items
-    # processing settings
-    execute_by = None #if function should be executed separately for each entity or some other key, capture this key here
-    test_rows = 100 #rows of data to use when testing function
-    base_initialized = True # use to test that object was initialized from BaseFunction
-    merge_strategy = 'transform_only' #use to describe how this function's outputs are merged with outputs of the previous stage
-    _abort_on_fail = True #allow pipeline to continue when a stage fails in execution create
-    _is_instance_level_logged = False # Some operations are carried out at an entity instance level. If logged, they produce a lot of log.
-    is_system_function = False #system functions are internal to AS, cannot be used as custom functions
-    # cos connection
-    cos_credentials = None #dict external cos instance
-    bucket = None #str
-    # custom output tables
-    version_db_writes = False #write a new version timestamp to custom output table with each execution
-    out_table_prefix = None
-    out_table_if_exists = 'append'
-    out_table_name = None 
-    write_chunk_size = None #use db default
-    # lookups
-    # a slowly changing dimensions is use to record property changes to master data over time
-    _entity_scd_dict = None
-    _start_date = 'start_date'
-    _end_date = 'end_date'    
-    
-    def __init__(self):
-        
-        if self.name is None:
-            self.name = self.__class__.__name__
-        if self.out_table_prefix is None:
-            self.out_table_prefix = self.name            
-        if self.description is None:
-            self.description = self.__class__.__doc__            
-        if self.inputs is None:
-            self.inputs = []            
-        if self.outputs is None:
-            self.outputs = []
-        if self.constants is None:
-            self.constants = []                        
-        if self.itemDescriptions is None:
-            self.itemDescriptions = self._standard_item_descriptions()            
-        if self.itemDatatypes is None:
-            self.itemDatatypes = {}
-        if self.itemLearnMore is None:
-            self.itemLearnMore = {}            
-        if self.itemJsonSchema is None:
-            self.itemJsonSchema = {}            
-        if self.itemValues is None:
-            self.itemValues = {}            
-        if self.itemMaxCardinality is None:
-            self.itemMaxCardinality = {}
-        if self.itemArraySource is None:
-            self.itemArraySource = {}            
-        if self.itemTags is None:
-            self.itemTags = {}            
-        if self.optionalItems is None:
-            self.optionalItems = []
-        if self.out_table_prefix is None:
-            self.out_table_prefix = ''             
-        if self.execute_by is None:
-            self.execute_by = []   
-        if self.tags is None:
-            self.tags = []             
-        if self._entity_scd_dict is None:
-            self._entity_scd_dict= {}
-
-        #if cos credentials are not explicitly  provided use environment variable
-        if self.bucket is None:
-            if not self.cos_credentials is None:
-                try:
-                   self.bucket = self.cos_credentials['bucket']
-                except KeyError:
-                    try:
-                       self.bucket = os.environ.get('COS_BUCKET_KPI')
-                    except KeyError:
-                        pass
-                    
-    def _add_explicit_outputs(self,df):
-        
-        for o in self.outputs:
-            df[o] = True
-        return df
-    
-    def build_arg_metadata(self):
-        
-        try:
-            (inputs,outputs) = self.build_ui()
-        except (AttributeError,NotImplementedError):
-            msg = ('Cant get function metadata for %s. Implement the'
-                   ' build_metadata() method.' %self.name)
-            raise NotImplementedError (msg)
-            
-        input_args ={}
-        output_args ={}
-        output_meta = {}
-        
-        for i in inputs:
-            try:
-                meta = i.to_metadata()
-            except AttributeError:
-                meta = i
-            input_args[meta['name']] = getattr(self,meta['name'])
-        for o in outputs:
-            try:
-                meta = o.to_metadata()
-            except AttributeError:
-                meta = o                        
-            output_args[meta['name']] = getattr(self,meta['name'])
-            
-        return(input_args,output_args,output_meta)
-
-    @classmethod
-    def build_ui(cls):
-        """
-        Define metadata for function registration explicly.
-        """
-        
-        raise NotImplementedError('Implement this method to enable registration of a class without creating an instance')                    
-        
-    def _calc(self,df):
-        """
-        If the function should be executed separately for each entity, describe the function logic in the _calc method
-        """
-        raise NotImplementedError('Class %s is not defined correctly. It should override the _calc() method of the base class.' %self.__class__.__name__)         
-        
-    def _coallesce_columns(self,df,cols,rsuffix='_new_'):
-        '''
-        Coallesce 2 columns into a single by replacing cols with a suffixed version of themselves when null
-        '''
-        done = []
-        for i,o in enumerate(cols):
-            try:
-                drop = "%s%s" %(o,rsuffix)
-                df[o] = df[o].fillna(df[drop])
-                done.append(drop)
-            except KeyError:
-                pass
-        if len(done) > 0:
-            df = self._remove_cols_from_df(df,done)
-            msg = 'Coallesced columns during merge %s' %done
-            logger.debug(msg)
-        return df
-            
-    def convertStrArgToList(self,string, argument, check_non_empty=False):
-        '''
-        Convert a comma delimited string to a list
-        '''
-        out = string
-        if not string is None and isinstance(string, str):
-            out = [n.strip() for n in string.split(',') if len(string.strip()) > 0]
-        if not argument in self.optionalItems and check_non_empty:
-            if out is None or len(out) == 0:
-                raise ValueError("Required list output %s is null or empty" %argument)    
-        return out
-    
-    def conform_index(self,df,entity_id_col = None, timestamp_col = None):
-        '''
-        Dataframes that contain timeseries data are expected to be indexed on an id and timestamp.
-        The name on the id column will be id. The name of the timestamp col is the timestamp of the entity_type.
-        Another deviceid and another column called timestamp will be added to the dataframe as a convenience.
-        '''
-        
-        warnings.warn('conform_index() is deprecated. Use EntityType.index_df',
-                      DeprecationWarning)
-        
-        #self.log_df_info(df,'incoming dataframe for conform index')
-        if not df.index.names == [self._entity_type._df_index_entity_id,self._entity_type._timestamp]: 
-            # index does not conform
-            #look for explicitly provided timestamp and entity id cols
-            # or designated column names for the entity type
-            if entity_id_col is None:
-                entity_id_col = self._entity_type._entity_id
-            ids = [entity_id_col, self._entity_type._df_index_entity_id]
-            try:
-                id_series = self._get_series(df,col_names=ids)
-            except KeyError as e:
-                msg = 'Attempting to conform index. Cannot find an entity identifier column. Looking for %s' %ids
-                raise KeyError(msg)    
-            if timestamp_col is None:
-                timestamp_col = self._entity_type._timestamp
-            tss = [timestamp_col, self._entity_type._timestamp_col]
-            try:
-                timestamp_series = self._get_series(df,col_names=tss)
-            except KeyError as e:
-                msg = 'Attempting to conform index. Cannot find a timestamp column. Looking for %s ' %tss
-                raise KeyError(msg)
-            df[self._entity_type._df_index_entity_id] = id_series.astype(str)
-            df[self._entity_type._timestamp] = pd.to_datetime(timestamp_series)
-            df = df.set_index([self._entity_type._df_index_entity_id,self._entity_type._timestamp])
-            msg = 'Dataframe had non-conforming index. Built new index on id and timestamp'
-            logger.debug(msg)
-        df[self._entity_type._timestamp_col] = df.index.get_level_values(self._entity_type._timestamp)
-        df[self._entity_type._entity_id] = df.index.get_level_values(self._entity_type._df_index_entity_id)
-        self.log_df_info(df,'after  conform index')
-        
-        return df
-    
-    def empty_dataframe(self,columns):
-        
-        cols = set(columns)
-        cols.add(self._entity_type._timestamp_col)
-        cols.add(self._entity_type._entity_id)
-        cols= list(cols)
-        df = pd.DataFrame(columns=cols)
-        df = self.conform_index(df)                
-        return df
-    
-    def execute(self,df):
-        """
-        AS calls the execute() method of your function to transform or aggregate data. The execute method accepts a dataframe as input and returns a dataframe as output.
-        
-        If the function should be executed on all entities combined you can replace the execute method wih a custom one
-        If the function should be executed by entity instance, use the base execute method. Provide a custom _calc method instead.
-        """
-        group_base = []
-        for s in self.execute_by:
-            if s in df.columns:
-                group_base.append(s)
-            else:
-                try:
-                    x = df.index.get_level_values(s)
-                except KeyError:
-                    raise ValueError('This function executes by column %s. This column was not found in columns or index' %s)
-                else:
-                    group_base.append(pd.Grouper(axis=0, level=df.index.names.index(s)))
-                    
-        if len(group_base)>0:
-            df = df.groupby(group_base).apply(self._calc)                
-        else:
-            df = self._calc(df)
-            
-        return df
-
-    def generate_model_name(self,target_name, prefix = 'model', suffix = None):
-        '''
-        Generate a model name
-        '''
-        name = []
-        if prefix is not None:
-            name.append(prefix)
-        name.extend([self._entity_type.name, self.name , target_name])
-        if suffix is not None:
-            name.append(suffix)
-        name = '.'.join(name)
-        return name     
-        
-    def _get_arg_metadata(self,isoformat_dates=True):
-        
-        metadata = {}    
-        args = (getargspec(self.__init__))[0][1:]        
-        for a in args:
-            try:
-                metadata[a] = self.__dict__[a]
-            except KeyError:
-                msg = 'Programming error. All arguments must have a corresponding instance variable of the same name. This function has no instance variable: %s' %a
-                logger.exception(msg)
-                raise
-            
-            if ((isoformat_dates) and  
-                (isinstance(metadata[a],dt.datetime) or isinstance(metadata[a],dt.date))):
-                
-                metadata[a] = metadata[a].isoformat()
-            
-        return metadata
-    
-    def get_custom_calendar(self):
-        '''
-        Get the customer calendar from the entity type
-        '''
-        return self._entity_type._custom_calendar
-    
-    def _get_data_scope(self,df):
-        '''
-        Return the start, end and set of entity ids contained in a dataframe as a tuple
-        '''
-        ts_series = self.get_timestamp_series(df=df)
-        start_ts = ts_series.min()
-        end_ts = ts_series.max()
-        entity_id_series = self.get_entity_id_series(df=df)
-        entities = list(pd.unique(entity_id_series))
-        return (start_ts,end_ts,entities)
-    
-    
-    def get_db(self,credentials = None, tenant_id = None):
-        '''
-        Get the Database object associciated with the function's assigned entity type.
-        If there is no entity type, get a new database object using optionally supplied
-        credentials and tenant id. If no credentials are supplied, credentials will be
-        derived from environment variables
-        '''
-        try:
-            db = self._entity_type.db
-        except AttributeError:
-            db = None
-            
-        if db is None:
-            db = Database(credentials = credentials, tenant_id = tenant_id)
-            
-        return db
-    
-    def get_entity_id_series(self,df):
-        '''
-        Return a series containing entity ids
-        '''
-        series = self._get_series(df,[self._entity_type._entity_id,self._entity_type._df_index_entity_id])
-        return series
-    
-    
-    def get_entity_type(self):
-        '''
-        Get the EntityType object assigned to the function instance
-        '''
-        return self._entity_type
-    
-    def get_entity_type_param(self,param):
-        '''
-        Get a metadata parameter from the entity type
-        '''
-        entity_type = self.get_entity_type()
-        if entity_type is None:
-            raise RuntimeError ('This function has no entity type associated with it. This is a programatic error. After creating a function instance, use set_entity_type to assign an entity type')
-        out = entity_type.get_param(param)
-        return out
-    
-    
-    def get_expression_items(self,expressions):
-
-        if isinstance(expressions,str):
-            expressions = [expressions]
-            
-        all_items = set()
-        for e in expressions:
-            #get all quoted strings in expression
-            possible_items = re.findall('"([^"]*)"', e)
-            #check if they have df[] wrapped around them
-            all_items |= set([x for x in possible_items if 'df["%s"]'%x in e])
-            
-        if len(all_items) == 0:
-            msg = 'Expression in function %s does not contain input items' %self.__class__.__name__
-            logger.debug(msg)
-        return all_items
-    
-    def _getJsonDataType(self,datatype):
-         
-         if datatype == 'LITERAL':
-             result = 'string'
-         else:
-             result = datatype.lower()
-         return result
-     
-     
-    def _getJsonSchema(self,column_metadata,datatype,min_items,arg,is_array,is_output,is_constant):
-        
-        #json schema may have been explicitly defined                
-        try:
-           column_metadata['jsonSchema'] = self.itemJsonSchema[arg] 
-        except KeyError:               
-            if is_array:
-                column_metadata['jsonSchema'] = {
-                    "$schema": "http://json-schema.org/draft-07/schema#",
-                    "type": "array",
-                    "minItems": min_items
-                    }
-                item_type = "string"
-                if is_constant:
-                    item_type = self._getJsonDataType(datatype)
-                try:
-                    column_metadata['jsonSchema']["maxItems"] = self.itemMaxCardinality[arg]
-                except KeyError:
-                    pass
-                try:
-                    column_metadata['jsonSchema']["items"] = {"type": item_type}
-                except KeyError:
-                    pass                
-                msg = 'Argument %s is has no explicit json schema defined for it, built one for %s items' %(arg, item_type)
-            else:
-                msg = 'Non array arg %s - no json schema required' %(arg)
-            logger.debug(msg)                 
-        else:
-            msg = 'Argument %s is has explicit json schema defined for it %s' %(arg, self.itemJsonSchema[arg])
-            logger.debug(msg)
-        return column_metadata
-    
-    def get_input_set(self):
-        
-        ins = set(self._input_set)
-        ins |= set(self.get_input_items())
-        
-        return ins
-    
-    def get_timestamp_series(self,df):
-        '''
-        Return a series containing timestamps
-        '''
-        series = self._get_series(df,[self._entity_type._timestamp,self._entity_type._timestamp_col])
-        return series
-    
-    def _get_series(self,df,col_names):
-        
-        if isinstance(col_names,str):
-            col_names = [col_names]
-        for col in col_names:
-            try:
-                series = df[col]
-            except KeyError:
-                try:
-                    series = df.index.get_level_values(col)
-                except KeyError:
-                    pass
-                else:
-                    return series
-            else:
-                return series
-        msg = 'Unable to locate series with names %s in either columns or index' %col_names
-        raise KeyError(msg)
-                
-    
-    def get_input_items(self):
-        '''
-        Implement this method to return a set of data items that should be
-        retrieved when executing a KPI pipeline. By default only items that
-        are explicly referenced in function inputs are included.
-        '''
-        return(set())
-    
-    def get_item_values(self,arg):
-        """
-        Implement this method when you want to supply values to a picklist in the UI
-        """
-        
-        msg = 'No code implemented to gather available values for argument %s' %arg
-        
-        raise NotImplementedError (msg)
-        
-        
-    def _getMetadata(self, df = None, new_df = None, inputs = None, outputs = None, constants = None):
-        """
-        Assemble a dictionary of ICS Analytics Function metadata. Used to submit
-        classes the ICS Analytics Function Catalog.
-        
-        Parameters:
-        -----------
-        df: DataFrame
-            pandas dataframe. Used as sample data to infer types
-        inputs: list
-            list of strings. name of input columns to the function.
-        outputs: list
-            list of strings. name of output columns produced by the function.
-        constants: list
-            list of strings. name of constant input parameters to the function
-        """
-        
-        #if the class has a build_ui class method, use it and return (input,output) metadat
-        try:
-            return self.build_ui()
-        except (AttributeError,NotImplementedError):
-            #else infer metadata from the dataframes supplied
-            pass
-          
-        if inputs is None:
-            inputs = self.inputs
-        if outputs is None:
-            outputs = self.outputs        
-        if constants is None:
-            constants = self.constants
-            
-        returns_dataframe = True
-        #run the function to produce a new dataframe that contains the function outputs
-        if not df is None:
-            if new_df is None:
-                tf = df.head(self.test_rows)
-                tf = tf.copy()
-                tf = self.execute(tf)
-            else:
-                tf = new_df
-            if isinstance(tf,bool):
-                returns_dataframe = False
-                tf = df.head(self.test_rows)
-                tf = tf.copy()
-                tf = self._add_explicit_outputs(tf)
-            elif not isinstance(tf,pd.DataFrame):
-                raise TypeError('The execute method of a custom function must return a pandas DataFrame object not %s' %tf)
-            test_outputs = self._inferOutputs(before_df=df,after_df=tf)
-            if len(test_outputs) ==0:
-                raise ValueError('Could not locate output columns in the test dataframe. Check the execute method of the function to ensure that it returns a dataframe with output columns that are named differently from the input columns')
-        else:
-            tf = None
-            raise NotImplementedError('Must supply a test dataframe for function registration. Explict metadata definition not suported')
-        
-        metadata_inputs = OrderedDict()
-        metadata_outputs = OrderedDict()
-        min_items = None
-        array_outputs = []
-        array_inputs = []
-
-        #introspect function to get a list of argumnents
-        args = (getargspec(self.__init__))[0][1:]        
-        for a in args:
-            if a is None:
-                msg = 'Cannot infer metadata for argument %s as it was initialized with a value of None. Supply an appropriate value when initializing.' %(a)
-                raise ValueError(msg)
-            #identify which arguments are inputs, which are outputs and which are constants
-            try:
-                arg_value = eval('self.%s' %a)
-            except AttributeError:
-                raise AttributeError('Class %s has an argument %s but no corresponding property. Make sure your arguments and properties have the same name if you want to infer types.' %(self.__class__.__name__, a))
-            is_array = False
-            if isinstance(arg_value,list):
-                is_array = True                
-            column_metadata = {}
-            column_metadata['name'] = a
-            column_metadata['description'] = None
-            column_metadata['learnMore'] = None                        
-            if a in self.optionalItems:
-                required = False
-            else:
-                required = True
-                min_items = 1            
-            #set metadata from class/instance variables
-            if not self.itemDescriptions is None:
-                try:
-                    column_metadata['description'] = self.itemDescriptions[a]                    
-                except KeyError:
-                    pass
-            if not self.itemLearnMore is None:
-                try:
-                    column_metadata['learnMore'] = self.itemLearnMore[a]
-                except KeyError:
-                    pass                            
-
-            is_added = False
-            is_constant = True
-            is_output = False
-            try:
-                argtype = self.itemDatatypes[a]
-            except KeyError:
-                argtype = self._infer_type(arg_value)
-            msg = 'Evaluating %s argument %s. Array: %s' %(argtype,a,is_array)
-            logger.debug(msg)
-            #check if parameter has been modeled explictly
-            if a in constants:
-                datatype = self._infer_type(arg_value,df=None)
-                column_metadata['dataType'] = datatype 
-                auto_desc = 'Supply a constant input parameter of type %s' %datatype 
-                column_metadata['required'] = required
-                is_added = True
-                msg = 'Argument %s was explicitlty defined as a constant with datatype %s' %(a,datatype)
-                logger.debug(msg)
-            elif a in outputs:
-                is_output = True
-                is_constant = False
-                datatype = self._infer_type(arg_value,df=tf)
-                auto_desc =  'Provide a new data item name for the function output'
-                is_added = True
-                msg = 'Argument %s was explicitlty defined as output with datatype %s' %(a,datatype)
-                logger.debug(msg)
-                if is_array:
-                    array_outputs.append((a,len(arg_value)))  
-            elif a in inputs:
-                is_constant = False
-                column_metadata['type'] = 'DATA_ITEM' 
-                datatype = self._infer_type(arg_value,df=df)
-                column_metadata['dataType'] = datatype
-                auto_desc =  'Choose data item/s to be used as function inputs'
-                column_metadata['required'] = required
-                is_added = True
-                msg = 'Argument %s was explicitlty defined as a data item input' %(a)
-                logger.debug(msg)
-            #if argument is a number, date or dict it must be a constant
-            elif argtype in ['NUMBER','JSON','BOOLEAN','TIMESTAMP']:
-                datatype = argtype
-                column_metadata['dataType'] = datatype
-                auto_desc =  'Supply a constant input parameter of type %s' %datatype 
-                column_metadata['required'] = required
-                is_added = True 
-                msg = 'Argument %s is not a string so it must be constant of type %s' %(a,datatype)
-                logger.debug(msg)                 
-            #look for items in the input and output dataframes
-            elif not is_array:
-                #look for value in test df and test outputs
-                if arg_value in df.columns:
-                    is_constant = False
-                    column_metadata['type'] = 'DATA_ITEM' 
-                    datatype = self._infer_type(arg_value,df=df)
-                    auto_desc = 'Choose a single data item'
-                    is_added = True
-                    column_metadata['required'] = required
-                    msg = 'Non array argument %s exists in the test input dataframe so it is a data item of type %s' %(a,datatype)
-                    logger.debug(msg)                                         
-                elif arg_value in test_outputs:
-                    is_constant = False
-                    is_output = True
-                    datatype = self._infer_type(arg_value,df=tf)
-                    column_metadata['dataType'] = datatype
-                    auto_desc =  'Provide a new data item name for the function output'
-                    metadata_outputs[a] = column_metadata    
-                    is_added = True
-                    msg = 'Non array argument %s exists in the test output dataframe so it is a data item of type %s' %(a,datatype)
-                    logger.debug(msg)                                                             
-            elif is_array:
-                #look for contents of list in test df and test outputs
-                if all(elem in df.columns for elem in arg_value):
-                    is_constant = False
-                    column_metadata['type'] = 'DATA_ITEM' 
-                    datatype = self._infer_type(arg_value,df=df)
-                    auto_desc =  'Choose data item/s to be used as function inputs'
-                    array_inputs.append((a,len(arg_value)))
-                    is_added = True
-                    column_metadata['required'] = required
-                    msg = 'Array argument %s exists in the test input dataframe so it is a data item of type %s' %(a,datatype)
-                    logger.debug(msg)                                                                                                             
-                elif all(elem in test_outputs for elem in arg_value):
-                    is_output = True
-                    is_constant = False
-                    datatype = self._infer_type(arg_value,df=tf)
-                    auto_desc =  'Provide a new data item name for the function output'
-                    array_outputs.append((a,len(arg_value)))
-                    is_added = True
-                    msg = 'Array argument %s exists in the test output dataframe so it is a data item' %(a)
-                    logger.debug(msg)                                                                                                                                     
-            #if parameter was not explicitly modelled and does not exist in the input and output dataframes
-            # it must be a constant
-            if not is_added:
-                is_constant = True
-                datatype = self._infer_type(arg_value,df=None)
-                column_metadata['description'] = 'Supply a constant input parameter of type %s' %datatype 
-                metadata_inputs[a] = column_metadata
-                msg = 'Argument %s is assumed to be a constant of type %s by ellimination' %(a,datatype)
-                logger.debug(msg)  
-            if is_output:
-                column_metadata['dataType'] = datatype                
-                try:
-                    column_metadata['tags'] = self.itemTags[a]
-                except KeyError:
-                    pass
-                metadata_outputs[a] = column_metadata
-            else:
-                metadata_inputs[a] = column_metadata
-            # set datatype
-            if not is_array:
-                column_metadata['dataType'] = datatype
-            else:
-                column_metadata['dataType'] = 'ARRAY'
-                if not datatype is None:
-                    column_metadata['dataTypeForArray'] = [datatype]
-                else:
-                    column_metadata['dataTypeForArray'] = None
-                    
-            # add auto description
-            if column_metadata['description'] is None:
-                column_metadata['description'] = auto_desc
-            column_metadata = self._getJsonSchema(column_metadata=column_metadata,
-                                                  datatype = datatype,
-                                                  min_items = min_items,
-                                                  arg=a,
-                                                  is_array = is_array,
-                                                  is_output = is_output,
-                                                  is_constant = is_constant)
-            #constants may have explict values
-            values = None
-            if is_constant:
-                msg = 'Constant argument %s is has no explicit values defined for it and no values available from the get_item_values() method' %a
-                column_metadata['type'] = 'CONSTANT'
-                try:
-                    values = self.itemValues[a]
-                except KeyError:            
-                    try:
-                        values = self.get_item_values(a)
-                    except (NotImplementedError,AttributeError):
-                        pass
-                        if is_array:
-                            msg = 'Array input %s has no predefined values. It will appear in the UI as a type-in field that accepts a comma separated list of values. To set values implement the get_item_values() method' %a
-                            warnings.warn(msg)
-                    else:
-                        msg = 'Explicit values were found in the the get_item_values() method for constant argument %s ' %a
-                else:
-                    msg = 'Explicit values were found in the the itemValues dict for constant argument %s ' %a
-                if not values is None:
-                    column_metadata['values'] = values
-                logger.debug(msg) 
-                
-        #array outputs are special. They inherit their datatype from an input array
-        #that could be explicity defined, or use last array_input 
-        for (array,length) in array_outputs:
-            
-            try:
-                array_source =  self.itemArraySource[array]
-                msg = 'Cardinality and datatype of array output %s were explicly set to be driven from %s' %(array,array_source)
-                logger.debug(msg)
-            except KeyError:
-                array_source = self._infer_array_source(candidate_inputs= array_inputs,
-                                                     output_length = length)     
-            if array_source is None:
-                raise ValueError('No candidate input array found to drive output array %s with length %s . Make sure input array and output array have the same length or explicity define the item_source_array. ' %(array,length))
-            else:
-                #if the output array is driven by an array of items infer data types from items
-                if metadata_inputs[array_source]['type'] == 'DATA_ITEM' and self.array_output_datatype_from_input:    
-                    metadata_outputs[array]['dataTypeFrom']=array_source
-                else:
-                    metadata_outputs[array]['dataTypeFrom']=None
-                metadata_outputs[array]['cardinalityFrom']=array_source
-                
-                del metadata_outputs[array]['dataType']
-                msg = 'Array argument %s is driven by %s so the cardinality and datatype are set from the source' %(a,array_source)
-                logger.debug(msg)
-        return (metadata_inputs,metadata_outputs)
-    
-    def get_output_list(self):
-        
-        return self._output_list
-    
-    def get_bucket_name(self):
-        '''
-        Get the name of the cos bucket used to store models
-        '''
-        try:
-            bucket = self._entity_type.db.credentials['config']['bos_runtime_bucket']
-        except KeyError:
-            msg = 'Unable to read value of credentials.bos_runtime_bucket from credentials. COS read/write is disabled'
-            logger.error(msg)
-            bucket = '_unknown_'
-        except AttributeError:
-            msg = 'Could not find credentials for entity type. COS read/write is disabled '
-            logger.error(msg)
-            bucket = '_unknown_'
-        return bucket    
-    
-    
-    def get_scd_data(self,table_name,start_ts, end_ts, entities):
-        '''
-        Retrieve a slowly changing dimension property as a dataframe
-        '''       
-        (query,table) = self._entity_type.db.query(table_name,schema = self._entity_type._db_schema)
-        if not start_ts is None:
-            query = query.filter(table.c.end_date >= start_ts)
-        if not end_ts is None:
-            query = query.filter(table.c.start_date < end_ts)  
-        if not entities is None:
-            query = query.filter(table.c.deviceid.in_(entities))
-        msg = 'reading scd %s from %s to %s using %s' %(table_name, start_ts, end_ts, query.statement)
-        logger.debug(msg)
-        df = pd.read_sql(query.statement,
-                         con = self._entity_type.db.connection,
-                         parse_dates=[self._start_date,self._end_date])
-        return df
-   
-    
-    def get_test_data(self):
-        """
-        Output a dataframe for testing function
-        """
-        
-        if self._entity_type is None:
-            self._entity_type = EntityType(name='<Null Entity Type>',db=None)
-        
-        data = {
-                self._entity_type._entity_id : ['D1','D1','D1','D1','D1','D2','D2','D2','D2','D2'],
-                self._entity_type._timestamp_col : [
-                        dt.datetime.strptime('Oct 1 2018 1:33AM', '%b %d %Y %I:%M%p'),
-                        dt.datetime.strptime('Oct 1 2018 1:35PM', '%b %d %Y %I:%M%p'),
-                        dt.datetime.strptime('Oct 1 2018 11:37PM', '%b %d %Y %I:%M%p'),
-                        dt.datetime.strptime('Oct 2 2018 6:00AM', '%b %d %Y %I:%M%p'),
-                        dt.datetime.strptime('Oct 3 2018 3:00AM', '%b %d %Y %I:%M%p'),
-                        dt.datetime.strptime('Oct 1 2018 1:31PM', '%b %d %Y %I:%M%p'),
-                        dt.datetime.strptime('Oct 1 2018 1:35PM', '%b %d %Y %I:%M%p'),
-                        dt.datetime.strptime('Oct 1 2018 1:38PM', '%b %d %Y %I:%M%p'),
-                        dt.datetime.strptime('Oct 2 2018 1:29PM', '%b %d %Y %I:%M%p'),
-                        dt.datetime.strptime('Oct 2 2018 1:39PM', '%b %d %Y %I:%M%p'),                
-                ],                
-                'x_1' : [8.7,3.2,4.5,6.8,8.1,2.4,2.9,2.5,2.6,3.6],
-                'x_2' : [2.1,3.1,2.5,4.2,5.2,4.6,4.1,4.5,0.5,8.7],
-                'x_3' : [7.4,4.3,5.2,3.4,3.3,8.1,5.6,4.9,4.2,9.9],
-                'e_1' : [0,0,0,1,0,0,0,1,0,0],
-                'e_2' : [0,0,0,0,1,0,0,0,1,0],
-                'e_3' : [0,1,0,1,0,0,0,1,0,1],
-                's_1' : ['A','B','A','A','A','A','B','B','A','A'],
-                's_2' : ['C','C','C','D','D','D','E','E','C','D'],
-                's_3' : ['F','G','H','I','J','K','L','M','N','O'],
-                'x_null' : [4.1,4.2,None,4.1,3.9,None,3.2,3.1,None,3.4],
-                'd_1' : [
-                        dt.datetime.strptime('Sep 29 2018 1:33PM', '%b %d %Y %I:%M%p'),
-                        dt.datetime.strptime('Sep 29 2018 1:35PM', '%b %d %Y %I:%M%p'),
-                        dt.datetime.strptime('Sep 30 2018 1:37PM', '%b %d %Y %I:%M%p'),
-                        dt.datetime.strptime('Oct 1 2018 1:31PM', '%b %d %Y %I:%M%p'),
-                        dt.datetime.strptime('Oct 1 2018 1:39PM', '%b %d %Y %I:%M%p'),
-                        dt.datetime.strptime('Sep 1 2018 1:31PM', '%b %d %Y %I:%M%p'),
-                        dt.datetime.strptime('Oct 1 2018 1:35PM', '%b %d %Y %I:%M%p'),
-                        dt.datetime.strptime('Sep 15 2018 1:38PM', '%b %d %Y %I:%M%p'),
-                        dt.datetime.strptime('Aug 17 2018 1:29PM', '%b %d %Y %I:%M%p'),
-                        dt.datetime.strptime('Sep 20 2018 1:39PM', '%b %d %Y %I:%M%p'),                
-                ],
-                'd_2' : [
-                        dt.datetime.strptime('Oct 14 2018 1:33PM', '%b %d %Y %I:%M%p'),
-                        dt.datetime.strptime('Oct 13 2018 1:35PM', '%b %d %Y %I:%M%p'),
-                        dt.datetime.strptime('Oct 12 2018 1:37PM', '%b %d %Y %I:%M%p'),
-                        dt.datetime.strptime('Oct 18 2018 1:31PM', '%b %d %Y %I:%M%p'),
-                        dt.datetime.strptime('Oct 10 2018 1:39PM', '%b %d %Y %I:%M%p'),
-                        dt.datetime.strptime('Oct 11 2018 1:31PM', '%b %d %Y %I:%M%p'),
-                        dt.datetime.strptime('Oct 12 2018 1:35PM', '%b %d %Y %I:%M%p'),
-                        dt.datetime.strptime('Oct 13 2018 1:38PM', '%b %d %Y %I:%M%p'),
-                        dt.datetime.strptime('Oct 16 2018 1:29PM', '%b %d %Y %I:%M%p'),
-                        dt.datetime.strptime('Oct 10 2018 1:39PM', '%b %d %Y %I:%M%p'),                
-                ],                        
-                'd_3' : [
-                        dt.datetime.strptime('Oct 1 2018 10:05AM', '%b %d %Y %I:%M%p'),
-                        dt.datetime.strptime('Oct 1 2018 10:02AM', '%b %d %Y %I:%M%p'),
-                        dt.datetime.strptime('Oct 1 2018 10:03AM', '%b %d %Y %I:%M%p'),
-                        dt.datetime.strptime('Oct 1 2018 10:01AM', '%b %d %Y %I:%M%p'),
-                        dt.datetime.strptime('Oct 1 2018 10:08AM', '%b %d %Y %I:%M%p'),
-                        dt.datetime.strptime('Oct 1 2018 10:29AM', '%b %d %Y %I:%M%p'),
-                        dt.datetime.strptime('Oct 1 2018 10:02AM', '%b %d %Y %I:%M%p'),
-                        dt.datetime.strptime('Oct 1 2018 9:55AM', '%b %d %Y %I:%M%p'),
-                        dt.datetime.strptime('Oct 1 2018 10:25AM', '%b %d %Y %I:%M%p'),
-                        dt.datetime.strptime('Oct 1 2018 11:02AM', '%b %d %Y %I:%M%p'),                
-                ],
-                'company_code' : ['ABC','ACME','JDI','ABC','ABC','ACME','JDI','ACME','JDI','ABC']
-                }
-        df = pd.DataFrame(data=data)
-        df = self.conform_index(df)
-        
-        return df       
-    
-    
-    def _get_scd_history(self,start_ts,end_ts,entities):
-        '''
-        Build a dict keyed on scd property and entity id
-        '''
-        x = {}
-        scd_metadata = self._entity_type._get_scd_list()
-        if len(scd_metadata) ==0:
-            return None
-        else:
-            for (scd_property, table) in scd_metadata:
-                df = self.get_scd_data(table_name=table, start_ts=start_ts, end_ts = end_ts, entities = entities)
-                x[scd_property] = self._partition_df_by_id(df)
-            return x
-        
-    
-    def log_df_info(self,df,msg,include_data=False):
-        '''
-        Log a debugging entry showing first row and index structure
-        This is a default logger. You can implement a custom one if
-        there is something specific that you want to include.
-        '''
-        msg = log_df_info(df=df,msg=msg,include_data = include_data)
-        return msg
-            
-    
-    def _infer_array_source(self,candidate_inputs,output_length):
-        '''
-        Look for the last input array with the same length as the target
-        '''
-        source = None
-    
-        for input_parm,input_length in candidate_inputs:
-            if input_length == output_length:
-                msg = 'Found an input array %s with the same length (%s) as the output' %(input_parm,output_length)
-                logger.debug(msg)
-                source = input_parm
-        
-        return source
-            
-        
-
-    def _inferOutputs(self,before_df,after_df):
-        '''
-        Work out which columns were added to the test dataframe by executing the function. These are the outputs.
-        '''
-        outputs = list(set(after_df.columns) - set(before_df.columns))
-        outputs.sort()
-        msg = 'Columns added to the pipeline by the function are %s' %outputs
-        logger.debug(msg)
-        return outputs
-    
-    
-    def _infer_type(self,parm,df=None):
-        """
-        Infer datatype for constant or item in dataframe.
-        """
-        if not isinstance(parm,list):
-            parm = [parm]
-            
-        prev_datatype = None
-        multi_datatype = False
-        found_types = []
-        append_msg = ''
-        
-        datatype = None
-        for value in parm:
-            if is_dict_like(value):
-                datatype = 'JSON'
-            elif df is None:
-                #value is a constant
-                if isinstance(value,str):
-                    datatype = 'LITERAL'              
-                elif isinstance(value,numbers.Number):
-                    datatype = 'NUMBER'              
-                elif isinstance(value,bool):
-                    datatype = 'BOOLEAN'              
-                elif isinstance(value, dt.datetime):
-                    datatype = 'TIMESTAMP'
-                else: 
-                    raise TypeError('Cannot infer type of argument value %s for parm %s. Supply a string, number, boolean, datetime, dict or list containing any of these types.' %(value,parm))
-            else:      
-                append_msg = 'by looking at items in test dataframe'
-                try:
-                    if is_string_dtype(df[value]):
-                        datatype = 'LITERAL'
-                    elif is_bool_dtype(df[value]):
-                        datatype = 'BOOLEAN' 
-                    elif is_numeric_dtype(df[value]):
-                        datatype = 'NUMBER'
-                    elif is_datetime64_any_dtype(df[value]):
-                        datatype = 'TIMESTAMP'
-                except KeyError:
-                    pass
-        
-            found_types.append(datatype)
-            if not prev_datatype is None:
-                if datatype != prev_datatype:
-                    multi_datatype = True
-            prev_datatype = datatype
-            
-        if multi_datatype:
-            datatype = None
-            msg = 'Found multiple datatypes for array of items %s' %(found_types,)
-        else:
-            msg = 'Infered datatype of %s from values %s %s' %(datatype,parm, append_msg )
-        logger.debug(msg)
-        
-        if datatype is None:
-            msg = 'Cannot infer datatype for argument %s. Explicitly set the datatype as LITERAL, BOOLEAN, NUMBER or TIMESTAMP in the itemDataTypes dict' %parm
-            logger.warning(msg)
-            
-        return datatype
-    
-    def parse_expression(self, expression):
-        '''
-        Convert a string expression into a form where it is ready to be executed
-        '''
-        expression = expression.replace("'",'"')
-        if '${' in expression:
-            expr = re.sub(r"\$\{(\w+)\}", r"df['\1']", expression)
-            msg = 'expression converted to %s' %expr
-        else:
-            expr = expression
-            msg = 'expression (%s)' %expr
-            
-        logger.debug(msg)
-
-        return expr
-
-        
-    def _partition_df_by_id(self,df):
-        '''
-        Partition dataframe into a dictionary keyed by _entity_id
-        '''
-        d = {x: table for x, table in df.groupby(self._entity_type._entity_id)}
-        return d    
-    
-    @classmethod
-    def _standard_item_descriptions(cls):
-        
-        itemDescriptions = {}
-        
-        itemDescriptions['bucket']= 'Name of the COS bucket used for storage of data or serialized objects'
-        itemDescriptions['cos_credentials']= 'External COS credentials'
-        itemDescriptions['db_credentials']= 'Db2 credentials'
-        itemDescriptions['expression'] = 'Expression involving data items. Refer to data items using ${item_name} or using pandas syntax df["item_name"]'
-        itemDescriptions['function_name']= 'Name of python function to be called.'
-        itemDescriptions['input_items']= 'List of input items required by the function.'
-        itemDescriptions['input_item']= 'Single input required by the function.'
-        itemDescriptions['lookup_key']= 'Data item/s to use as key/s in a lookup operation'
-        itemDescriptions['lookup_keys']= 'Data item/s to use as key/s in a lookup operation'
-        itemDescriptions['lookup_items']= 'Columns from a lookup to include as new items'
-        itemDescriptions['lower_threshold']= 'Lower threshold value for alert'
-        itemDescriptions['output_alert']= 'Item name for alert produced by function'
-        itemDescriptions['output_item']= 'Item name for output produced by function'
-        itemDescriptions['output_items']= 'Item names for outputs produced by function'
-        itemDescriptions['upper_threshold']= 'Upper threshold value for alert'
-        
-        return itemDescriptions
-    
-    def _remove_cols_from_df(self,df,cols):
-        '''
-        Remove list of columns from a dataframe. Return dataframe.
-        '''
-        before = set(df.columns)
-        cols = [x for x in list(df.columns) if x not in cols]
-        df = df[cols]
-        removed = set(df.columns) - before
-        if len(removed) > 0:
-            msg = 'Removed columns %s' %removed
-            logger.debug(msg)
-        
-        return df
-    
-    def register(self,df,credentials=None,new_df = None,
-                 name=None,url=None,constants = None, module=None,
-                 description=None,incremental_update=None, 
-                 outputs = None, show_metadata = False,
-                 metadata_only = False):
-        '''
-        Register the function type with AS
-        '''
-        
-        if self._entity_type is None:
-            self._entity_type = EntityType(name='<Null Entity Type>',db=None)
-        
-        if not self.base_initialized:
-            raise RuntimeError('Cannot register function. Did not call super().__init__() in constructor so defaults have not be set correctly.')
-            
-        if self.category is None:
-            raise AttributeError('Class has no category. Class should inherit from BaseTransformer or BaseAggregator to obtain an appropriate category')
-            
-        if name is None:
-            name = self.name
-            
-        if module is None:
-            module = self.__class__.__module__
-            
-        if module == '__main__':
-            raise RuntimeError('The function that you are attempting to register is not located in a package. It is located in __main__. Relocate it to an appropriate package module.')
-            
-        if description is None:
-            description = self.description
-            
-        if url is None:
-            url = self.url
-            
-        if incremental_update is None:
-            incremental_update = self.incremental_update
-        
-        try:
-            (metadata_input,metadata_output) = self.build_ui()
-        except (AttributeError,NotImplementedError):
-            (metadata_input,metadata_output) = self._getMetadata(df=df,new_df = new_df, outputs=outputs,constants = constants, inputs = self.inputs)
-                    
-        (input_list, output_list) = self._transform_metadata(metadata_input,metadata_output)
-
-        module_and_target = '%s.%s' %(module,self.__class__.__name__)
-
-        exec_str = 'from %s import %s as import_test' %(module,self.__class__.__name__)
-        try:
-            exec (exec_str)
-        except ImportError:
-            raise ValueError('Unable to register function as local import failed. Make sure it is installed locally and importable. %s ' %exec_str)
-        
-        exec_str_ver = 'import %s as import_test' %(module.split('.', 1)[0])
-        exec(exec_str_ver)
-        try:
-            module_url = eval('import_test.%s.PACKAGE_URL' %(module.split('.', 1)[1]))        
-        except Exception as e:            
-            logger.exception('Error importing package. It has no PACKAGE_URL module variable')
-            raise e
-        if module_url == BaseFunction.url:
-            logger.warning('The PACKAGE_URL for your module is the same as BaseFunction url. Make sure that your PACKAGE_URL points to your own package and not iotfunctions')            
-        msg = 'Test import succeeded for function using %s with module url %s' %(exec_str, module_url)
-        logger.debug(msg)            
-        payload = {
-            'name': name,
-            'description': description,
-            'category': self.category,
-            'tags': self.tags,
-            'moduleAndTargetName': module_and_target,
-            'url': url,
-            'input': input_list ,
-            'output':output_list,
-            'incremental_update': incremental_update if self.category == 'AGGREGATOR' else None
-        }
-        
-        if not credentials is None:
-            msg = 'Passing credentials for registration is preserved for compatibility. Use old style credentials when doing so, or omit credentials to use credentials associated with the Database object for the function'
-            logger.info(msg)
-            http = urllib3.PoolManager()
-            encoded_payload = json.dumps(payload).encode('utf-8')
-            if show_metadata or metadata_only:
-                print(encoded_payload)
-            
-            try:
-                headers = {
-                    'Content-Type': "application/json",
-                    'X-api-key' : credentials['as_api_key'],
-                    'X-api-token' : credentials['as_api_token'],
-                    'Cache-Control': "no-cache",
-                }
-            except KeyError:
-                msg('Old style credentials are a dictionary with tennant_id.as_api_key, as_api_token and as_api_host')
-            
-            if not metadata_only:
-                url = 'http://%s/api/catalog/v1/%s/function/%s' %(credentials['as_api_host'],credentials['tennant_id'],name)
-                r = http.request("DELETE", url, body = encoded_payload, headers=headers)
-                msg = 'Function registration deletion status: %s' %(r.data.decode('utf-8'))
-                logger.info(msg)
-                r = http.request("PUT", url, body = encoded_payload, headers=headers)     
-                msg = 'Function registration status: %s' %(r.data.decode('utf-8'))
-                logger.info(msg)
-                return r.data.decode('utf-8')
-            else:
-                return encoded_payload
-            
-        else:
-            if self._entity_type is None:
-                msg ('Unable to register function as there is no _entity_type. Use set_entity_type to assign an EntityType')
-                logger.warning(msg)
-            
-            try:
-                response = self._entity_type.db.http_request(object_type = 'function',
-                                     object_name = name,
-                                     request = 'DELETE',
-                                     payload = payload)
-            except TypeError:
-                msg = 'Unable to serialize payload %s' %payload
-                raise TypeError(msg)
-            msg = 'Unregistered function with response %s' %response
-            logger.debug(msg)
-            response = self._entity_type.db.http_request(object_type = 'function',
-                                 object_name = name,
-                                 request = 'PUT',
-                                 payload = payload)
-            msg = 'Registered function with response %s' %response
-            logger.debug(msg)    
-        
-    
-    def rename_cols(self, df, input_names, output_names ):
-        '''
-        Rename columns using a list or original input names and a list of required output names.
-        '''
-        if len(input_names) != len(output_names):
-            raise ValueError('Error in function configuration. The number of values in an array output must match the inputs')
-        column_names = {}
-        for i, name in enumerate(input_names):
-            column_names[name] = output_names[i]
-        df = df.rename(columns=column_names)
-        return df
-    
-    def set_entity_type(self,entity_type):
-        """
-        Set the _entity_type property of the function
-        """
-        self._entity_type = entity_type
-        if self._metadata_params is not None and self._metadata_params != {}:
-            self._entity_type.set_params(**self._metadata_params)
-            msg = 'Metadata provider added parameters to entity type: %s' %self._metadata_params
-            logger.debug(msg)
-    
-    def set_params(self, **params):
-        '''
-        Set parameters based using supplied dictionary
-        '''
-        for key,value in list(params.items()):
-            setattr(self, key, value)
-        return self
-    
-    def __str__(self):
-        
-        return self.name
- 
-
-    def trace_append(self,msg,log_method=None,df=None,**kwargs):
-        '''
-        Add to the trace info collected during function execution
-        '''        
-                
-        et = self.get_entity_type()
-        et.trace_append(created_by = self,
-                        msg=msg,
-                        log_method=log_method,
-                        **kwargs)
-        
-
-    @classmethod        
-    def _transform_metadata(cls,metadata_input,metadata_output):
-        '''
-        legacy metadata structure is a dict containing a metadata dict
-        new metadata structure is a list containing ui objects
-        convert to a list containing a metadata dict to use legacy code
-        '''
-        
-        if not isinstance(metadata_input,list):
-            metadata_input = list(metadata_input.values())
-        if not isinstance(metadata_output,list):
-            metadata_output = list(metadata_output.values())
-        output_list= []
-        input_list= []
-        for m in metadata_output:
-            try:
-                output_list.append(m.to_metadata())
-            except AttributeError:
-                output_list.append(m) 
-        for m in metadata_input:
-            try:
-                input_list.append(m.to_metadata())
-            except AttributeError:
-                input_list.append(m)
-            #some inputs can create outputs automatically
-            try:
-                output_metadata = m.to_output_metadata()
-            except AttributeError:
-                pass
-            else:
-                if output_metadata is not None:
-                    output_list.append(output_metadata)
-
-        for i in input_list:
-            msg = 'Looking for item values for %s' %i
-            logger.debug(msg)
-            try:    
-                item_values = cls.get_item_values(arg=i)
-            except (AttributeError,NotImplementedError,TypeError):
-                item_values = None
-            if item_values is not None:
-                metadata_values = None
-                try:
-                    metadata_values = i['value']
-                except KeyError:
-                    pass
-                if metadata_values is None:
-                    i['values'] = item_values 
-
-        return(input_list,output_list)
-        
-    
-    def write_frame(self,df,
-                    table_name=None, 
-                    version_db_writes = None,
-                    if_exists = None):
-        '''
-        Write a dataframe to a database table
-        
-        Parameters
-        ---------------------
-        table_name: str (optional)
-            table name to write to. If not provided, will use default for instance / class
-        version_db_writes : boolean (optional)
-            Add seprate version_date column to table. If not provided, will use default for instance / class
-        if_exists : str (optional)
-            What to do if table already exists. If not provided, will use default for instance / class
-        
-        Returns
-        -----------
-        numerical status. 1 for successful write.
-            
-        '''
-        df = df.copy()
-        
-        if if_exists is None:
-            if_exists = self.out_table_if_exists
-            
-        if table_name is None:
-            if self.out_table_prefix != '':
-                table_name='%s_%s' %(self.out_table_prefix, self.out_table_name)
-            else:
-                table_name = self.out_table_name
-    
-        status = self._entity_type.db.write_frame(df, table_name = table_name, 
-                                     version_db_writes = version_db_writes,
-                                     if_exists  = if_exists, 
-                                     schema = self._entity_type._db_schema,
-                                     timestamp_col = self._entity_type._timestamp_col)
-        
-        return status
-    
-
-class BaseTransformer(BaseFunction):
-    """
-    Base class for AS Transform Functions. Inherit from this class when building a custom function that adds new columns to a dataframe.
-
-    """
-    category =  'TRANSFORMER' 
-    is_transformer = True
-    
-    def __init__(self):
-        super().__init__()
-
-
-class BaseDataSource(BaseTransformer):
-    """
-    Base class for functions that involve merging time series data from another data source.
-
-    """
-    is_data_source = True
-    merge_method = 'outer' #or nearest, concat
-    #use concat when the source time series contains the same metrics as the entity type source data
-    #use nearest to align the source time series to the entity source data
-    #use outer to add new timestamps and metrics from the source
-    merge_nearest_tolerance = pd.Timedelta('1D')
-    merge_nearest_direction = 'nearest' #or backward,forward
-    source_entity_id = 'deviceid'
-    source_timestamp = 'evt_timestamp'
-    auto_conform_index = True
-    
-    def __init__(self, input_items, output_items=None, dummy_items = None):
-        self.input_items = input_items
-        if output_items is None:
-            output_items = [x for x in self.input_items]
-        self.output_items = output_items
-        super().__init__()
-        if dummy_items is None:
-            dummy_items = []
-        self.dummy_items = dummy_items
-        # explicitly define input_items as a constants parameter so that it does not
-        # look like an output parameter
-        self.constants.append('input_items')
-        # explicitly tie the array of outputs from the function to the inputs
-        # the function will deliver an output item for each choosen input item
-        self.itemArraySource['output_items'] = 'input_items'
-        # in case input and output items are defined as a comma separated list, convert to array
-        self.input_items = self.convertStrArgToList(input_items,argument = 'lookup_items')
-        self.output_items = self.convertStrArgToList(output_items,argument = 'output_items')
-        # define the list of values for the picklist of input items in the UI
-        # registration
-        self.optionalItems.extend([self.dummy_items])
-
-    def _set_dms(self, dms):
-        self.dms = dms
-
-    def _get_dms(self):
-        return self.dms
-
-    def get_data(self,start_ts=None,end_ts=None,entities=None):
-        '''
-        The get_data() method is used to retrieve additional time series data that will be combined with existing pipeline data during pipeline execution.
-        '''
-        raise NotImplementedError('You must implement a get_data() method for any class that acts as a data source')
-            
-        
-    def execute(self,df,start_ts=None,end_ts=None,entities=None):        
-        '''
-        Retrieve data and combine with pipeline data
-        '''
-        new_df = self.get_data(start_ts=None,end_ts=None,entities=None)
-        self.log_df_info(df,'source dataframe before merge')
-        self.log_df_info(new_df,'additional data source to be merged')        
-        overlapping_columns = list(set(new_df.columns.intersection(set(df.columns))))
-        if self.merge_method == 'outer':
-            #new_df is expected to be indexed on id and timestamp
-            df = df.join(new_df,how='outer',sort=True,on=[self._entity_type._df_index_entity_id,self._entity_type._timestamp],rsuffix ='_new_')
-            df = self._coallesce_columns(df=df,cols=overlapping_columns)
-        elif self.merge_method == 'nearest': 
-            overlapping_columns = [x for x in overlapping_columns if x not in [self._entity_type._entity_id,self._entity_type._timestamp]]
-            try:
-                df = pd.merge_asof(left=df,right=new_df,by=self._entity_type._entity_id,on=self._entity_type._timestamp,tolerance=self.merge_nearest_tolerance,suffixes=[None,'_new_'])
-            except ValueError:
-                new_df = new_df.sort_values([self._entity_type._timestamp,self._entity_type._entity_id])
-                try:
-                    df = pd.merge_asof(left=df,right=new_df,by=self._entity_type._entity_id,on=self._entity_type._timestamp,tolerance=self.merge_nearest_tolerance,suffixes=[None,'_new_'])
-                except ValueError:
-                    df = df.sort_values([self._entity_type._timestamp_col,self._entity_type._entity_id])
-                    df = pd.merge_asof(left=df,right=new_df,by=self._entity_type._entity_id,on=self._entity_type._timestamp_col,tolerance=self.merge_nearest_tolerance,suffixes=[None,'_new_'])
-            df = self._coallesce_columns(df=df,cols=overlapping_columns)
-        elif self.merge_method == 'concat':
-            df = pd.concat([df,new_df],sort=True)
-        elif self.merge_method == 'replace':
-            orginal_df = df
-            df = new_df
-            #add back item names from the original df so that they don't vanish from the pipeline
-            for i in orginal_df.columns:
-                if i not in df.columns:
-                    df[i] = orginal_df[i].max() #preserve type. value is not important
-        else:
-            raise ValueError('Error in function definition. Invalid merge_method (%s) specified for time series merge. Use outer, concat or nearest')
-        df = self.rename_cols(df,input_names=self.input_items,output_names = self.output_items)
-        if self.auto_conform_index:
-            df = self.conform_index(df)
-        return df
-
-class BaseEvent(BaseTransformer):
-    """
-    Base class for AS Functions that product events or alerts. 
-
-    """
-    
-    def __init__(self):
-        super().__init__()
-        self.tags.append('EVENT')
-        
-
-class BaseFilter(BaseTransformer):
-    """
-    Base class for filters. Filters act on existing pipeline columns (reducing the number of rows).
-    Filters work differently from other transformers as they have no real output items
-    The ouput item from a filter is a bolean that indicates that the filter was processed.
-    """
-    is_filter = True
-    
-    def __init__(self, dependent_items, output_item = None):
-        super().__init__()
-        self.dependent_items = dependent_items
-        self.output_item = self.name.lower()
-        self.inputs.extend([self.dependent_items])
-        self.outputs.extend([self.output_item])
-        self.optionalItems.extend([self.dependent_items])
-        
-    def execute(self,df):
-        '''
-        The execute method for a filter calls a filter method. Define filter logic in the filter method.
-        '''
-        df = self.filter(df)
-        df[self.output_item] = True
-        return df
-
-    def filter(self,df):
-        '''
-        Define your custom filter logic in a filter() method
-        '''
-        raise NotImplementedError('This function has no filter method defined. You must implement a custom filter method for a filter function')
-        return df
-
-
-
-class BaseAggregator(BaseFunction):
-    """
-    Base class for AS Aggregator Functions. Inherit from this class when building a custom function that aggregates a dataframe.
-    """
-    
-    category =  'AGGREGATOR'
-    
-    def __init__(self):
-        super().__init__()
-        
-class BaseDatabaseLookup(BaseTransformer):
-    """
-    Base class for lookup functions.
-    """
-    '''
-    Optionally provide sample data for lookup
-    this data will be used to create a new lookup function
-    data should be provided as a dictionary and used to create a DataFrame
-    '''
-    data = None
-    #Even this function returns new data to the pipeline, it is not considered a data source
-    #as it behaves like any other transformer, ie: adds columns not rows to the pipeline
-    is_data_source = False
-    # database
-    db = None
-    _auto_create_lookup_table = False
-    
-    def __init__(self,
-                 lookup_table_name,
-                 lookup_items,
-                 lookup_keys,
-                 parse_dates=None,
-                 output_items=None,
-                 sql = None):
-            
-        self.lookup_table_name = lookup_table_name
-        if lookup_items is None:
-            msg = 'You must provide a list of columns for the lookup_items argument'
-            raise ValueError(msg)
-        self.lookup_items = lookup_items
-        self.sql = sql
-        super().__init__()
-        #drive the output cardinality and data type from the items choosen for the lookup
-        self.itemArraySource['output_items'] = 'lookup_items'
-        self.lookup_keys = lookup_keys
-        self.itemMaxCardinality['lookup_keys'] = len(self.lookup_keys)
-        if parse_dates is None:
-            parse_dates = []
-        self.parse_dates = parse_dates 
-        if output_items is None:
-            #concatentate lookup name to output to make it unique
-            output_items = ['%s_%s' %(self.lookup_table_name,x) for x in lookup_items]        
-        self.output_items = output_items
-        
-    def get_item_values(self,arg):
-        """
-        Get list of columns from lookup table, Create lookup table from self.data if it doesn't exist.
-        """
-        if arg == 'lookup_items':
-            '''
-            Get a list of columns returned by the lookup
-            '''
-            lup_keys = [x.upper() for x in self.lookup_keys]
-            date_cols = [x.upper() for x in self.parse_dates]
-            df = pd.read_sql(self.sql, con = self.db, index_col=lup_keys, parse_dates=date_cols)
-            df.columns = [x.lower() for x in list(df.columns)]            
-            return(list(df.columns))
-                        
-        else:
-            msg = 'No code implemented to gather available values for argument %s' %arg
-            raise NotImplementedError(msg)
-    
-    def execute(self, df):
-        '''
-        Execute transformation function of DataFrame to return a DataFrame
-        '''                
-        self.db = self.get_db()
-        if self._auto_create_lookup_table:
-            self.create_lookup_table(df=None,table_name=self.lookup_table_name)
-            
-        if self.sql is None:
-            query, table = self._entity_type.db.query(table_name = self.lookup_table_name,
-                                                      schema = self._entity_type._db_schema)
-            self.sql = query.statement
-
-        msg = ' function attempted to excecute sql %s. ' %self.sql
-        self.trace_append(msg)
-        df_sql = pd.read_sql(self.sql, 
-                             self.db.connection,
-                             index_col=self.lookup_keys,
-                             parse_dates=self.parse_dates)
-        msg = 'Lookup returned columns %s. ' %','.join(list(df_sql.columns))
-        self.trace_append(msg)
-        
-        df_sql = df_sql[self.lookup_items]
-                
-        if len(self.output_items) > len(df_sql.columns):
-            raise RuntimeError('length of names (%d) is larger than the length of query result (%d)' % (len(self.output_items), len(df_sql)))
-
-        df = df.join(df_sql,on= self.lookup_keys, how='left')
-        
-        df = self.rename_cols(df,input_names = self.lookup_items,output_names=self.output_items)
-
-        return df
-    
-    def create_lookup_table(self,df=None, table_name=None):
-        '''
-        Create and populate lookup table
-        '''
-        if self.db is None:
-            self.get_db()
-        if df is None:        
-            if self.data is not None:
-                df = pd.DataFrame(data=self.data)
-                df = df.set_index(keys=self.lookup_keys)            
-            else:
-                msg = 'Cannot create lookup table as data instance or class variable is not set and no dataframe provided'
-                raise ValueError(msg)
-        if table_name is None:
-            table_name = self.lookup_table_name
-        self.write_frame(df=df,table_name = table_name, if_exists = 'replace')
-        msg = 'Created or replaced lookup table %s' %table_name
-        logger.warning(msg)
-        
-    def get_input_items(self):
-        '''
-        Lookup must always include the lookup keys
-        '''
-        return set(self.lookup_keys)
-        
-        
-class BaseDBActivityMerge(BaseDataSource):
-    '''
-    Merge actitivity data with time series data.
-    Activies are events that have a start and end date and generally occur sporadically.
-    Activity tables contain an activity column that indicates the type of activity performed.
-    Activities can also be sourced by means of custom tables.
-    This function flattens multiple activity types from multiple activity tables into columns indicating the duration of each activity.
-    When aggregating activity data the dimenions over which you aggregate may change during the time taken to perform the activity.
-    To make allowance for thise slowly changing dimenions, you may include a customer calendar lookup and one or more resource lookups
-    '''
-    
-    # automatically build queries to merge in data from one or more db.ActivityTable
-    activities_metadata = None
-    # merge in data from one or more custom sql statement
-    activities_custom_query_metadata = None
-    # decide on a strategy for removing gaps
-    remove_gaps =  'within_single' # 'across_all'
-    # column name metadata
-    # the start and end dates for activities are assumed to be designated by specific columns
-    # the type of activity performed on or using an entity is designated by the 'activity' column
-    _activity = 'activity'
-    
-    def __init__(self,
-                 input_activities,
-                 activity_duration= None, 
-                 additional_items= None,
-                 additional_output_names = None,
-                 dummy_items = None):
-    
-        if self.activities_metadata is None:
-            self.activities_metadata = {}
-        if self.activities_custom_query_metadata is None:
-            self.activities_custom_query_metadata = {}  
-        self.input_activities = input_activities
-        if additional_items is None:
-            additional_items = []
-        if activity_duration is None:
-            activity_duration = ['duration_%s' %x for x in self.input_activities]
-        self.activity_duration = activity_duration
-        self.additional_items = additional_items
-        if additional_output_names is None:
-            additional_output_names = ['output_%s' %x for x in self.additional_items]
-        self.additional_output_names = additional_output_names
-        self.available_non_activity_cols = []
-            
-        super().__init__(input_items = input_activities , output_items = None,
-                         dummy_items = dummy_items)
-        #for any function that requires database access, create a database object
-        self.itemArraySource['activity_duration'] = 'input_activities'
-        self.itemArraySource['additional_output_names'] = 'additional_items'
-        self.constants.extend(['input_activities','input_activities'])
-        self.outputs.extend(['activity_duration','additional_output_names'])
-        self.optionalItems.extend(['additional_items'])
-        
-    def execute(self,df):
-        
-        self.execute_by = [self._entity_type._entity_id]
-        df = super().execute(df)
-        return df
-        
-    def get_data(self,
-                    start_ts= None,
-                    end_ts= None,
-                    entities = None):
-        
-        dfs = []
-        #build sql and execute it 
-        for table_name,activities in list(self.activities_metadata.items()):
-            for a in activities:
-                af = self.read_activity_data(table_name=table_name,
-                                   activity_code=a,
-                                   start_ts = start_ts,
-                                   end_ts = end_ts,
-                                   entities = entities)
-                
-                af[self._activity] = a
-                msg = 'Read activity table %s' %table_name
-                self.log_df_info(af,msg)
-                dfs.append(af)
-                self.available_non_activity_cols.append(self._get_non_activity_cols(af))
-        #execute sql provided explictly
-        for activity, sql in list(self.activities_custom_query_metadata.items()):
-            try:
-                af = pd.read_sql(sql,
-                                 con = self._entity_type.db.connection,
-                                 parse_dates=[self._start_date,self._end_date])
-            except:
-                logger.warning('Function attempted to retrieve data for a merge operation using custom sql. There was a problem with this retrieval operation. Confirm that the sql is valid and contains column aliases for start_date,end_date and device_id')
-                logger.warning(sql)
-                raise 
-            af[self._activity] = activity
-            dfs.append(af)
-            self.available_non_activity_cols.append(self._get_non_activity_cols(af))
-            
-        if len(dfs) == 0:
-            cols = []
-            cols.append(self.activity_duration)
-            cols.append(self.additional_items)
-            adf = self.empty_dataframe(columns=cols)            
-        else:
-            adf = pd.concat(dfs,sort=False)
-            self.log_df_info(adf,'After merging activity data from all sources')
-            #get shift changes
-            self.add_dates = []
-            self.custom_calendar_df = None
-            custom_calendar = self.get_custom_calendar()
-            if not custom_calendar is None:
-                if len(adf.index) > 0:
-                    start_date =  adf[self._start_date].min()
-                    end_date = adf[self._end_date].max()
-                    self.custom_calendar_df = custom_calendar.get_data(start_date= start_date, end_date = end_date)
-                    add_dates = set(self.custom_calendar_df[custom_calendar.period_start_date].tolist())
-                    add_dates |= set(self.custom_calendar_df[custom_calendar.period_end_date].tolist())
-                    self.add_dates = list(add_dates)
-                else:
-                    self.add_dates = []
-                    self.custom_calendar_df = custom_calendar.get_empty_data()
-            #get scd changes
-            self._entity_scd_dict = self._get_scd_history(start_ts= adf[self._start_date].min(), end_ts = adf[self._end_date].max(),entities=entities)
-            #merge takes place separately by entity instance
-            if self.remove_gaps == 'across_all':    
-                group_base = []
-            elif self.remove_gaps == 'within_single':
-                group_base = ['activity']
-            else:
-                msg = 'Value of %s for remove_gaps is invalid. Use across_all or within_single' % self.remove_gaps
-                raise ValueError(msg)
-            levels = []
-            for s in self.execute_by:
-                if s in adf.columns:
-                    group_base.append(s)
-                else:
-                    try:
-                        adf.index.get_level_values(s)
-                    except KeyError:
-                        raise ValueError('This function executes by column %s. This column was not found in columns or index' %s)
-                    else:
-                        group_base.append(pd.Grouper(axis=0, level=adf.index.names.index(s)))
-                levels.append(s)
-            try:
-                group = adf.groupby(group_base)             
-            except KeyError:
-                msg = 'Attempt to execute combine activities by %s. One or more group by column was not found' %levels
-                logger.debug(msg)
-                raise
-            else:
-                try:
-                    cdf = group.apply(self._combine_activities)
-                except KeyError:
-                    msg = 'combine activities requires deviceid, start_date, end_date and activity. supplied columns are %s' %list(adf.columns)
-                    logger.debug(msg)
-                    raise
-                #if the original dataframe was empty, the apply() will not run
-                # any columns added by the applied method will be missing. Need to add them
-                if cdf.empty:
-                    cdf = self._get_empty_combine_data()
-                    self.log_df_info(cdf,'No data in merge source, processing empty dataframe')
-                else:
-                    self.log_df_info(cdf,'combined activity data after removing overlap')
-                    cdf['duration'] = (cdf[self._end_date] - cdf[self._start_date]).dt.total_seconds() / 60
-                    
-            for i,value in enumerate(self.input_activities):
-                cdf[self.activity_duration[i]] = np.where(cdf[self._activity]==value, cdf['duration'], None)
-                cdf[self.activity_duration[i]] = cdf[self.activity_duration[i]].astype(float)
-            
-            self.log_df_info(cdf,'After pivot rows to columns')
-                        
-            for i,nadf in enumerate(dfs):
-               add_cols = [x for x in self.available_non_activity_cols[i] if x in self.additional_items]
-               if len(add_cols) > 0:
-                   include = []
-                   include.extend(add_cols)
-                   include.extend(['start_date', self._entity_type._entity_id])
-                   nadf = nadf[include]
-                   cdf = cdf.merge(nadf,
-                                   on = ['start_date', self._entity_type._entity_id],
-                                   how = 'left', suffixes = ('','_new_'))
-                   self.log_df_info(cdf,'post merge')
-                   cdf = self._coallesce_columns(cdf,add_cols)
-                   self.log_df_info(cdf,'post coallesce')
-            #rename initial outputs
-            cdf = self.rename_cols(cdf,self.additional_items,self.additional_output_names)
-            cdf = self.conform_index(cdf,timestamp_col = self._start_date) 
-            #add end dates
-            cdf[self._end_date] = cdf[self._start_date].shift(-1)
-            
-        return cdf
-    
-    def get_item_values(self,arg):
-        '''
-        Define picklist values
-        '''
-        msg = 'Getting item values for arg %s' %arg
-        logger.debug(msg)
-        if arg == 'input_activities':
-            all_activities = []
-            for table_name,activities in list(self.activities_metadata.items()):
-                all_activities.extend(activities)
-                msg = 'Added activity list %s' %activities
-                logger.debug(msg)
-            for activity,sql in list(self.activities_custom_query_metadata.items()):
-                all_activities.append(activity)                
-                msg = 'Added to activity list %s' %activity
-                logger.debug(msg)
-            return(all_activities)
-        else:
-            msg = 'No code implemented to gather available values for argument %s' %arg
-            raise NotImplementedError(msg)
-        
-    
-    def _get_non_activity_cols(self,df):
-        
-        activity_cols = [self._entity_type._timestamp_col, self._entity_type._entity_id, 'start_date', 'end_date', 'activity']
-        cols = [x for x in df.columns if x not in activity_cols]
-        return cols
-                    
-    def _combine_activities(self,df):
-        '''
-        incoming dataframe has start date , end date and activity code.
-        activities may overlap.
-        output dataframe corrects overlapping activities.
-        activities with later start dates take precidence over activies with earlier start dates when resolving.
-        '''
-        #dataframe expected to contain start_date,end_date,activity for a single deviceid
-        is_logged = self._is_instance_level_logged
-        entity = df[self._entity_type._entity_id].max()                
-        if is_logged:
-            self.log_df_info(df,'Incoming data for combine activities. Entity Id: %s' %entity)
-
-        #create a continuous range
-        early_date = pd.Timestamp.min
-        late_date = pd.Timestamp.max        
-        #create a new start date for each potential interruption of the continuous range
-        dates = set([early_date,late_date])
-        dates |= set((df[self._start_date].tolist()))
-        dates |= set((df[self._end_date].tolist()))
-        dates |= set(self.add_dates)
-        #scd changes are another potential interruption
-        if self._entity_scd_dict is not None:
-            has_scd={}
-            for scd_property,entity_data in list(self._entity_scd_dict.items()):
-                has_scd[scd_property] = True
-                try:
-                    dates |= set(entity_data[entity][self._start_date])
-                except KeyError:
-                    has_scd[scd_property]=False
-        dates = list(dates)
-        dates.sort()
-        
-        #initialize series to track history of activities
-        c = pd.Series(data='_gap_',index = dates)
-        c.index = pd.to_datetime(c.index)
-        c.name = self._activity
-        c.index.name = self._start_date
-        #use original data to update the new set of intervals in slices
-        for index, row in df.iterrows():
-            end_date = row[self._end_date] - dt.timedelta(seconds=1)
-            c[row[self._start_date]:end_date] = row[self._activity]    
-        df = c.to_frame().reset_index()
-        if is_logged:
-            self.log_df_info(df,'Merging activity details. Initial dataframe with dates')
-        
-        #add end dates
-        df[self._end_date] = df[self._start_date].shift(-1)
-        df[self._end_date] = df[self._end_date] - dt.timedelta(seconds=1)
-        
-        #remove gaps
-        if self.remove_gaps:
-            df = df[df[self._activity]!='_gap_']
-            if is_logged:
-                self.log_df_info(df,'after removing gaps') 
-    
-        #combined activities dataframe has start_date,end_date,device_id, activity 
-        return df
-
-    def _get_empty_combine_data(self):
-        '''
-        In the case where the merged resultset is empty, need a empty dateframe with all of the columns that would have
-        been inlcuded.
-        '''
-        
-        cols = [self._start_date, self._end_date, self._activity, 'duration']
-        cols.extend(self.execute_by)
-        if self.custom_calendar_df is not None:
-            cols.extend(['shift_id','shift_day'])
-        if self._entity_scd_dict is not None:
-            scd_properties = list(self._entity_scd_dict.keys())
-            cols.extend(scd_properties)
-        return pd.DataFrame(columns = cols)
-                
-    def read_activity_data(self,table_name,activity_code,start_ts=None,end_ts=None,entities=None):
-        """
-        Issue a query to return a dataframe. Subject is an activity table with columns: deviceid, start_date, end_date, activity
-        
-        Parameters
-        ----------
-        table_name: str
-            Name of source table
-        activity_code: str
-            The specific activity code for which to receive data
-        start_ts : datetime (optional)
-            Date filter
-        end_ts : datetime (optional)
-            Date filter            
-        entities: list (optional)
-            Filter on list of device ids
-        Returns
-        -------
-        Dataframe
-        """
-        
-        (query,table) = self._entity_type.db.query(table_name,schema = self._entity_type._db_schema)
-        query = query.filter(table.c.activity == activity_code)
-        if not start_ts is None:
-            query = query.filter(table.c.end_date >= start_ts)
-        if not end_ts is None:
-            query = query.filter(table.c.start_date < end_ts)  
-        if not entities is None:
-            query = query.filter(table.c.deviceid.in_(entities))
-        msg = 'reading activity %s from %s to %s using %s' %(activity_code,start_ts,end_ts,query.statement )
-        logger.debug(msg)
-        df = pd.read_sql(query.statement,
-                         con = self._entity_type.db.connection,
-                         parse_dates=[self._start_date,self._end_date])
-        
-        return df
-
-
-class BaseSCDLookup(BaseTransformer):
-    '''
-    Lookup a slowly changing property
-    '''
-    _start_date = 'start_date'
-    _end_date = 'end_date'
-    merge_nearest_tolerance = None # or something like pd.Timedelta('1D')
-    is_scd_lookup = True
-    
-    def __init__ (self, table_name, output_item = None):
-        
-        self.table_name = table_name
-        if output_item is None:
-            output_item = self.table_name
-        self.output_item = output_item
-        super().__init__()
-        self.itemTags['output_item'] = ['DIMENSION']
-        
-    def execute(self,df):
-        
-        msg = 'Starting scd lookup of %s from table %s. ' %(self.output_item,self.table_name)
-        msg = self.log_df_info(df,msg) 
-        self.trace_append(msg)
-        
-        (start_ts, end_ts, entities) = self._get_data_scope(df)
-        resource_df = self.get_scd_data(table_name = self.table_name, start_ts = start_ts, end_ts=end_ts, entities=entities)
-        msg = 'df for resource lookup' 
-        msg = self.log_df_info(resource_df,msg) + '. '
-        self.trace_append(msg)       
-        system_cols = [self._start_date,self._end_date,self._entity_type._entity_id]
-        try:
-            scd_property = [x for x in resource_df.columns if x not in system_cols][0]
-        except:
-            msg = 'Error looking up scd_property from table %s. Make sure that table name is an scd with start_data, end_date, deviceid and a property name' %self.table_name
-            logger.exception(msg)
-            raise
-        
-        resource_df = resource_df.rename(columns = {scd_property:self.output_item,
-                                          'start_date': self._entity_type._timestamp})
-        cols = [x for x in resource_df.columns if x not in ['end_date']]
-        resource_df = resource_df[cols]
-        try:
-            df = pd.merge_asof(left=df,right=resource_df,by=self._entity_type._entity_id,on=self._entity_type._timestamp,tolerance=self.merge_nearest_tolerance)
-        except ValueError:
-            resource_df = resource_df.sort_values([self._entity_type._timestamp,self._entity_type._entity_id])
-            try:
-                df = pd.merge_asof(left=df,right=resource_df,by=self._entity_type._entity_id,on=self._entity_type._timestamp,tolerance=self.merge_nearest_tolerance)
-            except ValueError:
-                df = df.sort_values([self._entity_type._timestamp,self._entity_type._entity_id])
-                df = pd.merge_asof(left=df,right=resource_df,by=self._entity_type._entity_id,on=self._entity_type._timestamp,tolerance=self.merge_nearest_tolerance)
-        
-        msg = 'After scd lookup of %s from table %s. ' %(scd_property,self.table_name)
-        self.trace_append(msg, df = df)
-        df = self.conform_index(df)  
-        
-        return df
-    
-    @classmethod
-    def build_ui(cls):
-        #define arguments that behave as function inputs
-        inputs = []
-        inputs.append(UISingle(name = 'table_name',
-                               datatype=str,
-                               description = 'Table name to use as source for lookup'
-                                              ))
-        #define arguments that behave as function outputs
-        outputs = []
-        outputs.append(UIFunctionOutSingle(name = 'output_item'))    
-        return (inputs,outputs)   
-    
-    
-class BasePreload(BaseTransformer):
-    """
-    Preload functions execute before loading entity data into the pipeline
-    Preload functions have no input items or output items
-    Preload functions do not take a dataframe as input
-    Preload functions return a single boolean output on execution. Pipeline will proceed when True.
-    You guessed it, preload methods have no boundaries. You can use them to do anything!
-    They are monitored. Excessive resource consumption will be billed by estimating an equivalent number of function executions. 
-    """
-    is_preload = True
-    
-    def __init__(self, dummy_items, output_item = None):
-        super().__init__()
-        self.dummy_items = dummy_items
-        self.output_item = self.name.lower()
-        self.inputs.extend([self.dummy_items])
-        self.outputs.extend([self.output_item])
-        self.optionalItems.extend([self.dummy_items])
-        self.itemDatatypes['dummy_items'] = None
-        self.itemDatatypes['output_items'] = 'BOOLEAN'
-        
-    def execute(self,df,start_ts = None,end_ts=None,entities=None):
-        '''
-        Execute function may optionally use a start_ts,end_ts and entities passed to the pipeline for processing
-        '''
-        raise NotImplementedError('This function has no execute method defined. You must implement a custom execute for any preload function')
-        return True
-    
-    def _getMetadata(self, df = None, new_df = None, inputs = None, outputs = None, constants = None):
-        '''
-        Preload function has no dataframe in or out so standard _getMetadata() does not work
-        '''
-        #define arguments that behave as function inputs
-        inputs = {}
-        inputs['dummy_items'] = UIMultiItem(name = 'dummy_items',datatype=None).to_metadata()
-        #define arguments that behave as function outputs
-        outputs = {}
-        outputs['output_item'] = UIFunctionOutSingle(name = 'output_item',datatype=bool).to_metadata()
-                
-        return (inputs,outputs)
-        
-    
-class BaseMetadataProvider(BasePreload):
-    """
-    Metadata providers do not transform data. They merely add metadata to the entity type
-    to make it available to other functions in the pipeline.
-    """
-    
-    def __init__(self, dummy_items, output_item = 'is_parameters_set', **kwargs):
-        super().__init__(dummy_items = dummy_items, output_item= output_item)
-        self._metadata_params = kwargs
-        
-    def execute(self,df,start_ts=None,end_ts=None,entities=None):
-        '''
-        A metadata provider does not do anything except set _metadata_params
-        _metadata_params are automatically copied to the _entity_type when the
-        _entity_type is set using set_entity_type
-        '''
-        return True
-    
-
-class BaseEstimatorFunction(BaseTransformer):
-    '''
-    Base class for functions that train, evaluate and predict using sklearn 
-    compatible estimators.
-    '''
-    shelf_life_days = None
-    # Train automatically
-    auto_train = True
-    experiments_per_execution = 1
-    parameter_tuning_iterations = 3
-    #cross_validation
-    cv = None #(default)
-    eval_metric = None
-    # Test Train split
-    test_size = 0.2
-    # Model evaluation
-    stop_auto_improve_at = 0.85
-    acceptable_score_for_model_acceptance = 0
-    greater_is_better = True
-    version_model_writes = False
-    def __init__(self, features, targets, predictions):
-        self.features = features
-        self.targets = targets
-        #Name predictions based on targets if predictions is None
-        if predictions is None:
-            predictions = ['predicted_%s'%x for x in self.targets]
-        self.predictions = predictions
-        super().__init__()
-        self._preprocessors = OrderedDict()
-        self.estimators = OrderedDict()
-        
-    def add_preprocessor(self,stage):
-        '''
-        Add a pre-processor stage
-        '''
-        self._preprocessors[stage.name] = stage
-        
-    def add_training_expression(self,name,expression):
-        '''
-        Add a new pre-processor stage using an expression
-        '''
-        stage = PipelineExpression(name=name,expression=expression,
-                                   entity_type = self.get_entity_type())
-        self.add_preprocessor(stage)
-        
-    def get_models_for_training(self, db, df, bucket=None):
-        '''
-        Get a list of models that require training
-        '''
-        if bucket is None:
-            bucket = self.get_bucket_name()
-        models = []
-        unprocessed_targets = []
-        unprocessed_targets.extend(self.targets)
-        for i,target in enumerate(self.targets):
-            logger.debug('processing target %s' %target)
-            features = self.make_feature_list(features=self.features,
-                                              df = df,
-                                              unprocessed_targets = unprocessed_targets)
-            model_name = self.get_model_name(target)
-            #retrieve existing model
-            model = db.cos_load(filename= model_name,
-                                bucket=bucket,
-                                binary=True)
-            if self.decide_training_required(model):
-                if model is None:
-                    model = Model(name = model_name,
-                                  estimator = None,
-                                  estimator_name = None ,
-                                  params = None,
-                                  features = features,
-                                  target = target,
-                                  eval_metric_name = self.eval_metric.__name__,
-                                  eval_metric_train = None,
-                                  shelf_life_days = None
-                                  )
-                models.append(model)
-            unprocessed_targets.append(target)
-        return(models)
-        
-    def get_model_info(self, db):
-        '''
-        Display model metdata
-        '''
-        
-    def get_models_for_predict(self, db, bucket=None):
-        '''
-        Get a list of models
-        '''
-        if bucket is None:
-            bucket = self.get_bucket_name()
-        models = []
-        for i,target in enumerate(self.targets):
-            model_name = self.get_model_name(target)
-            #retrieve existing model
-            model = db.cos_load(filename= model_name,
-                                bucket=bucket,
-                                binary=True)
-            models.append(model)
-        return(models)        
-        
-    def decide_training_required(self,model):
-        if self.auto_train:
-            if model is None:
-                msg = 'Training required because there is no existing model'
-                logger.debug(msg)
-                return True
-            elif model.expiry_date is not None and model.expiry_date <= dt.datetime.utcnow():
-                msg = 'Training required model expired on %s' %model.expiry_date
-                logger.debug(msg)                
-                return True
-            elif self.greater_is_better and model.eval_metric_test < self.stop_auto_improve_at:
-                msg = 'Training required because eval metric of %s is lower than threshold %s ' %(model.eval_metric_test,self.stop_auto_improve_at)
-                logger.debug(msg)                                
-                return True
-            elif not self.greater_is_better and model.eval_metric_test > self.stop_auto_improve_at:
-                msg = 'Training required because eval metric of %s is higher than threshold %s ' %(model.eval_metric_test,self.stop_auto_improve_at)
-                logger.debug(msg)                                
-                return True            
-        else:
-            return False
-        
-    def delete_models(self,model_names=None):
-        '''
-        Delete models stored in COS for this estimator
-        '''
-        if model_names is None:
-            model_names = []
-            for target in self.targets:
-               model_names.append(self.get_model_name(target))
-        for m in model_names:
-            self._entity_type.db.cos_delete(m, bucket= self.get_bucket_name())
-        
-    def execute(self, df):
-        df  = df.copy()
-        db = self._entity_type.db
-        bucket = self.get_bucket_name()
-        # transform incoming data using any preprocessors
-        # include whatever preprocessing stages are required by implementing a set_preprocessors method
-        required_models = self.get_models_for_training(db=db,df=df,bucket=bucket)
-        if len(required_models) > 0:   
-            df = self.execute_preprocessing(df)
-            df_train,df_test = self.execute_train_test_split(df)
-        #training
-        for model in required_models:
-            msg = 'Prepare to train model %s' %model
-            logger.info(msg) 
-            best_model = self.find_best_model(df_train=df_train,
-                                             df_test=df_test,
-                                             target = model.target,
-                                             features = model.features,
-                                             existing_model=model)
-            msg = 'Trained model: %s' %best_model
-            logger.debug(msg)
-            best_model.test(df_test)                
-            self.evaluate_and_write_model(new_model = best_model,
-                                          current_model = model,
-                                          db = db,
-                                          bucket=bucket)
-            msg = 'Finished training model %s' %model.name
-            logger.info(msg)             
-        #predictions   
-        required_models = self.get_models_for_predict(db=db,bucket=bucket)
-        for i,model in enumerate(required_models):        
-            if model is not None:        
-                df[self.predictions[i]] = model.predict(df)
-                self.log_df_info(df,'After adding predictions for target %s' %model.target)
-            else:
-                df[self.predictions[i]] = None
-                logger.debug('No suitable model found. Created null predictions')            
-        return df
-    
-    def execute_preprocessing(self, df):
-        '''
-        Execute training specific pre-processing transformation stages
-        '''
-        self.set_preprocessors()
-        preprocessors = list(self._preprocessors.values())
-        pl = CalcPipeline(stages = preprocessors , entity_type = self._entity_type)
-        df = pl.execute(df)
-        msg = 'Completed preprocessing'
-        logger.debug(msg)
-        return df
-        
-    def execute_train_test_split(self,df):
-        '''
-        Split dataframe into test and training sets
-        '''
-        df_train, df_test = train_test_split(df,test_size=self.test_size)
-        self.log_df_info(df_train,msg='training set',include_data=False)
-        self.log_df_info(df_test,msg='test set',include_data=False)        
-        return (df_train,df_test)        
-    
-    def find_best_model(self,df_train, df_test, target, features, existing_model):
-        metric_name = self.eval_metric.__name__
-        estimators = self.make_estimators(names=None, count = self.experiments_per_execution)
-        
-        print()
-        
-        if existing_model is None:
-            trained_models = []
-            best_test_metric = None
-            best_model = None
-        else:
-            trained_models = [existing_model]
-            best_test_metric = existing_model.eval_metric_test
-            best_model = existing_model
-        for (name,estimator,params) in estimators:
-            estimator = self.fit_with_search_cv(estimator = estimator,
-                                                params = params,
-                                                df_train = df_train,
-                                                target = target,
-                                                features = features)
-            eval_metric_train = estimator.score(df_train[features],df_train[target])
-            msg = 'Trained estimator %s with an %s score of %s' %(self.__class__.__name__, metric_name, eval_metric_train)
-            logger.debug(msg)
-            model = Model(name = self.get_model_name(target_name = target),
-                          target = target,
-                          features = features,
-                          params = estimator.best_params_,
-                          eval_metric_name = metric_name,
-                          eval_metric_train = eval_metric_train,
-                          estimator = estimator,
-                          estimator_name = name,
-                          shelf_life_days = self.shelf_life_days)
-            eval_metric_test = model.score(df_test)
-            trained_models.append(model)
-            if best_test_metric is None:
-                best_model = model
-                best_test_metric = eval_metric_test
-                msg = 'No prior model, first created is best'
-                logger.debug(msg)
-            elif self.greater_is_better and eval_metric_test > best_test_metric:
-                msg = 'Higher than previous best of %s. New metric is %s' %(best_test_metric,eval_metric_test)
-                best_model = model
-                best_test_metric = eval_metric_test        
-                logger.debug(msg)
-            elif not self.greater_is_better and eval_metric_test < best_test_metric:
-                msg = 'Lower than previous best of %s. New metric is %s' %(best_test_metric,eval_metric_test)
-                best_model = model
-                best_test_metric = eval_metric_test
-                logger.debug(msg)
-        
-        return best_model
-    
-    def evaluate_and_write_model(self,new_model,current_model,db,bucket):
-        '''
-        Decide whether new model is an improvement over current model and write new model
-        '''
-        write_model = False
-        if current_model.trained_date != new_model.trained_date:
-            if self.greater_is_better and new_model.eval_metric_test > self.acceptable_score_for_model_acceptance:
-                write_model = True
-            elif not self.greater_is_better and new_model.eval_metric_test < self.acceptable_score_for_model_acceptance:
-                write_model = True
-            else:
-                msg = 'Training process did not create a model that passed the acceptance critera. Model evaluaton result was %s' %new_model.eval_metric_test
-                logger.debug(msg)
-        if write_model:
-            if self.version_model_writes:
-                version_name = '%s.version.%s' %(current_model.name, current_model.trained_date)
-                db.cos_save(persisted_object=new_model, filename=version_name, bucket=bucket, binary=True)
-                msg = 'wrote current model as version %s' %version_name
-                logger.debug(msg)
-            db.cos_save(persisted_object=new_model, filename=new_model.name, bucket=bucket, binary=True)
-            msg =' wrote new model %s '%new_model.name
-            logger.debug(msg)
-            
-        return write_model    
-                
-                
-    def fit_with_search_cv(self, estimator, params, df_train, target, features):
-        
-        scorer = self.make_scorer()        
-        search = RandomizedSearchCV(estimator = estimator,
-                                    param_distributions = params,
-                                    n_iter= self.parameter_tuning_iterations,
-                                    scoring=scorer, refit=True, 
-                                    cv= self.cv, return_train_score = False)
-        estimator = search.fit(X=df_train[features], y = df_train[target])
-        msg = 'Used randomize search cross validation to find best hyper parameters for estimator %s' %estimator.__class__.__name__
-        logger.debug(msg)
-        
-        return estimator
-
-    def set_estimators(self):
-        '''
-        Set the list of candidate estimators and associated parameters
-        '''
-        # populate the estimators dict with a list of tuples containing instance of an estimator and parameters for estimator
-        raise NotImplementedError('You must implement a set estimator method')
-        
-    def set_preprocessors(self):
-        '''
-        Add the preprocessing stages that will transform data prior to training, evaluation or making prediction
-        '''
-        #self.add_preprocessor(ClassName(args))
-
-    def get_model_name(self, target_name, suffix=None):
-        return self.generate_model_name(target_name=target_name, suffix=suffix)
-    
-    def make_estimators(self, names = None, count = None):
-        '''
-        Make a list of candidate estimators based on available estimator classes
-        '''
-        self.set_estimators()
-        if names is None:
-            estimators = list(self.estimators.keys())
-            if len(estimators) == 0:
-                msg = 'No estimators defined. Implement the set_estimators method to define estimators'
-                raise ValueError(msg)
-            if count is not None:
-                names = list(np.random.choice(estimators,count))
-            else:
-                names = estimators
-
-        msg = 'Selected estimators %s' %names
-        logger.debug(msg)
-        
-        out = []
-        for e in names:
-            (e_cls, parameters) = self.estimators[e]
-            out.append((e,e_cls(),parameters))
-            
-        return out
-            
-    def make_scorer(self):
-        '''
-        Make a scorer
-        '''                
-        return metrics.make_scorer(self.eval_metric,greater_is_better = self.greater_is_better)
-    
-    def make_feature_list(self,df,features,unprocessed_targets):
-        '''
-        Simple feature selector. Includes all candidate features that to not
-        involve targets that have not yet been processed. Use a custom implementation
-        of this method to do more advanced feature selection.
-        '''
-        features = [x for x in features if x not in unprocessed_targets]
-        return features
-    
-    
-class BaseRegressor(BaseEstimatorFunction):
-    '''
-    Base class for building regression models
-    '''
-    eval_metric = staticmethod(metrics.r2_score)
-    
-    def set_estimators(self):
-        #gradient_boosted
-        params = {'n_estimators': [100,250,500,1000],
-                   'max_depth': [2,4,10], 
-                   'min_samples_split': [2,5,9],
-                   'learning_rate': [0.01,0.02,0.05],
-                   'loss': ['ls']}
-        self.estimators['gradient_boosted_regressor'] = (ensemble.GradientBoostingRegressor,params)
-        #sgd
-        params = {'max_iter': [250,1000,5000,10000],
-                  'tol' : [0.001, 0.002, 0.005] }
-        self.estimators['sgd_regressor'] = (linear_model.SGDRegressor,params)   
-        
-
-class BaseClassifier(BaseEstimatorFunction):
-    '''
-    Base class for building classification models
-    '''
-    eval_metric = staticmethod(metrics.f1_score)
-    
-    def set_estimators(self):
-
-        params = {'n_estimators': [10,50,100,500,1000],
-                   'max_depth': [2,4,10], 
-                   'min_samples_split': [2,5,9],
-                   'max_features': [0.2,0.5,1],
-                   'oob_score' : [True,False],
-                   'min_samples_leaf' : [15,50,75,10]}
-        self.estimators['random_forest'] = (ensemble.RandomForestClassifier,params)
-        #mlp
-        params = { 'hidden_layer_sizes' : [50,100,200,500]
-                }
-        self.estimators['mlp'] = (neural_network.MLPClassifier, params)        
-    
-    
-
-        
-
-    
-
-
-
-=======
-# *****************************************************************************
-# Â© Copyright IBM Corp. 2018.  All Rights Reserved.
-#
-# This program and the accompanying materials
-# are made available under the terms of the Apache V2.0
-# which accompanies this distribution, and is available at
-# http://www.apache.org/licenses/LICENSE-2.0
-#
-# *****************************************************************************
-
-'''
-Base classes for functions. Inhertit from these base classes when building custom functions.
-'''
-
-import math
-import os
-import urllib3
-import numbers
-import datetime as dt
-import logging
-import warnings
-import json
-import re
-import numpy as np
-import pandas as pd
-from sqlalchemy import Table, Column, Integer, SmallInteger, String, DateTime, MetaData, ForeignKey, create_engine
-from pandas.api.types import is_string_dtype, is_numeric_dtype, is_bool_dtype, is_datetime64_any_dtype, is_dict_like
-from sklearn import ensemble, linear_model, metrics, neural_network
-from sklearn.model_selection import train_test_split, RandomizedSearchCV
-import ibm_db
-import ibm_db_dbi
-from sqlalchemy.orm.session import sessionmaker
-from inspect import getargspec
-from collections import OrderedDict
-from .db import Database, SystemLogTable
-from .metadata import EntityType, Model
-from .automation import TimeSeriesGenerator
-from .pipeline import CalcPipeline, PipelineExpression
-from .util import log_df_info
-from .ui import UIFunctionOutSingle, UIMultiItem, UISingle
-
-logger = logging.getLogger(__name__)
-
-PACKAGE_URL = 'git+https://github.com/ibm-watson-iot/functions.git@'
-
-class BaseFunction(object):
-    """
-    Base class for AS functions. Do not inherit directly from this class. Inherit from BaseTransformer or BaseAggregator
-    """
-    # _entity_type, An EntityType object will be added to the pipeline 
-    # this will give the function access to all of the properties and methods of the entity type
-    _entity_type = None 
-    # metadata data parameters are instance variables to be added to the entity type
-    _metadata_params = {}
-    #function registration metadata 
-    name = None # name of function
-    description =  None # description of function shows as help text
-    tags = None #list of stings to tag function with
-    optionalItems = None #list: list of optional parameters
-    inputs = None #list: list of explicit input parameters
-    outputs = None #list: list of explicit output parameters
-    constants = None #list: list of explicit constant parameters
-    array_source = None #str: the input parmeter name that contains a list of items that will correspond with array outputs
-    url = PACKAGE_URL #install url for function
-    category = None 
-    incremental_update = True
-    auto_register_args = None  
-    is_transient = False
-    array_output_datatype_from_input = False
-    # item level metadata for function registration
-    itemDescriptions = None #dict: items descriptions show as help text
-    itemLearnMore = None #dict: item learn more test 
-    itemValues = None #dict: item values are used in pick lists
-    itemJsonSchema = None #dict: schema is used to validate arrays and json type constants
-    itemArraySource = None #dict: output arrays are derived from input arrays. 
-    itemMaxCardinality = None # dict: Maximum number of members in an array
-    itemDatatypes = None #dict: BOOLEAN, NUMBER, LITERAL, DATETIME
-    itemTags = None #dict: Tags to be added to data items
-    # processing settings
-    execute_by = None #if function should be executed separately for each entity or some other key, capture this key here
-    test_rows = 100 #rows of data to use when testing function
-    base_initialized = True # use to test that object was initialized from BaseFunction
-    merge_strategy = 'transform_only' #use to describe how this function's outputs are merged with outputs of the previous stage
-    _abort_on_fail = True #allow pipeline to continue when a stage fails in execution create
-    _is_instance_level_logged = False # Some operations are carried out at an entity instance level. If logged, they produce a lot of log.
-    is_system_function = False #system functions are internal to AS, cannot be used as custom functions
-    # cos connection
-    cos_credentials = None #dict external cos instance
-    bucket = None #str
-    # custom output tables
-    version_db_writes = False #write a new version timestamp to custom output table with each execution
-    out_table_prefix = None
-    out_table_if_exists = 'append'
-    out_table_name = None 
-    write_chunk_size = None #use db default
-    # lookups
-    # a slowly changing dimensions is use to record property changes to master data over time
-    _entity_scd_dict = None
-    _start_date = 'start_date'
-    _end_date = 'end_date'    
-    
-    def __init__(self):
-        
-        if self.name is None:
-            self.name = self.__class__.__name__
-        if self.out_table_prefix is None:
-            self.out_table_prefix = self.name            
-        if self.description is None:
-            self.description = self.__class__.__doc__            
-        if self.inputs is None:
-            self.inputs = []            
-        if self.outputs is None:
-            self.outputs = []
-        if self.constants is None:
-            self.constants = []                        
-        if self.itemDescriptions is None:
-            self.itemDescriptions = self._standard_item_descriptions()            
-        if self.itemDatatypes is None:
-            self.itemDatatypes = {}
-        if self.itemLearnMore is None:
-            self.itemLearnMore = {}            
-        if self.itemJsonSchema is None:
-            self.itemJsonSchema = {}            
-        if self.itemValues is None:
-            self.itemValues = {}            
-        if self.itemMaxCardinality is None:
-            self.itemMaxCardinality = {}
-        if self.itemArraySource is None:
-            self.itemArraySource = {}            
-        if self.itemTags is None:
-            self.itemTags = {}            
-        if self.optionalItems is None:
-            self.optionalItems = []
-        if self.out_table_prefix is None:
-            self.out_table_prefix = ''             
-        if self.execute_by is None:
-            self.execute_by = []   
-        if self.tags is None:
-            self.tags = []             
-        if self._entity_scd_dict is None:
-            self._entity_scd_dict= {}
-
-        #if cos credentials are not explicitly  provided use environment variable
-        if self.bucket is None:
-            if not self.cos_credentials is None:
-                try:
-                   self.bucket = self.cos_credentials['bucket']
-                except KeyError:
-                    try:
-                       self.bucket = os.environ.get('COS_BUCKET_KPI')
-                    except KeyError:
-                        pass
-                    
-    def _add_explicit_outputs(self,df):
-        
-        for o in self.outputs:
-            df[o] = True
-        return df
-    
-    def build_arg_metadata(self):
-        
-        try:
-            (inputs,outputs) = self.build_ui()
-        except (AttributeError,NotImplementedError):
-            msg = ('Cant get function metadata for %s. Implement the'
-                   ' build_metadata() method.' %name)
-            raise NotImplementedError (msg)
-            
-        input_args ={}
-        output_args ={}
-        output_meta = {}
-        
-        for i in inputs:
-            try:
-                meta = i.to_metadata()
-            except AttributeError:
-                meta = i
-            input_args[meta['name']] = getattr(self,meta['name'])
-        for o in outputs:
-            try:
-                meta = o.to_metadata()
-            except AttributeError:
-                meta = o                        
-            output_args[meta['name']] = getattr(self,meta['name'])
-            
-        return(input_args,output_args,output_meta)
-
-    @classmethod
-    def build_ui(cls):
-        """
-        Define metadata for function registration explicly.
-        """
-        
-        raise NotImplementedError('Implement this method to enable registration of a class without creating an instance')                    
-        
-    def _calc(self,df):
-        """
-        If the function should be executed separately for each entity, describe the function logic in the _calc method
-        """
-        raise NotImplementedError('Class %s is not defined correctly. It should override the _calc() method of the base class.' %self.__class__.__name__)         
-        
-    def _coallesce_columns(self,df,cols,rsuffix='_new_'):
-        '''
-        Coallesce 2 columns into a single by replacing cols with a suffixed version of themselves when null
-        '''
-        done = []
-        for i,o in enumerate(cols):
-            try:
-                drop = "%s%s" %(o,rsuffix)
-                df[o] = df[o].fillna(df[drop])
-                done.append(drop)
-            except KeyError:
-                pass
-        if len(done) > 0:
-            df = self._remove_cols_from_df(df,done)
-            msg = 'Coallesced columns during merge %s' %done
-            logger.debug(msg)
-        return df
-            
-    def convertStrArgToList(self,string, argument, check_non_empty=False):
-        '''
-        Convert a comma delimited string to a list
-        '''
-        out = string
-        if not string is None and isinstance(string, str):
-            out = [n.strip() for n in string.split(',') if len(string.strip()) > 0]
-        if not argument in self.optionalItems and check_non_empty:
-            if out is None or len(out) == 0:
-                raise ValueError("Required list output %s is null or empty" %argument)    
-        return out
-    
-    def conform_index(self,df,entity_id_col = None, timestamp_col = None):
-        '''
-        Dataframes that contain timeseries data are expected to be indexed on an id and timestamp.
-        The name on the id column will be id. The name of the timestamp col is the timestamp of the entity_type.
-        Another deviceid and another column called timestamp will be added to the dataframe as a convenience.
-        '''
-        
-        warnings.warn('conform_index() is deprecated. Use EntityType.index_df',
-                      DeprecationWarning)
-        
-        #self.log_df_info(df,'incoming dataframe for conform index')
-        if not df.index.names == [self._entity_type._df_index_entity_id,self._entity_type._timestamp]: 
-            # index does not conform
-            #look for explicitly provided timestamp and entity id cols
-            # or designated column names for the entity type
-            if entity_id_col is None:
-                entity_id_col = self._entity_type._entity_id
-            ids = [entity_id_col, self._entity_type._df_index_entity_id]
-            try:
-                id_series = self._get_series(df,col_names=ids)
-            except KeyError as e:
-                msg = 'Attempting to conform index. Cannot find an entity identifier column. Looking for %s' %ids
-                raise KeyError(msg)    
-            if timestamp_col is None:
-                timestamp_col = self._entity_type._timestamp
-            tss = [timestamp_col, self._entity_type._timestamp_col]
-            try:
-                timestamp_series = self._get_series(df,col_names=tss)
-            except KeyError as e:
-                msg = 'Attempting to conform index. Cannot find a timestamp column. Looking for %s ' %tss
-                raise KeyError(msg)
-            df[self._entity_type._df_index_entity_id] = id_series.astype(str)
-            df[self._entity_type._timestamp] = pd.to_datetime(timestamp_series)
-            df = df.set_index([self._entity_type._df_index_entity_id,self._entity_type._timestamp])
-            msg = 'Dataframe had non-conforming index. Built new index on id and timestamp'
-            logger.debug(msg)
-        df[self._entity_type._timestamp_col] = df.index.get_level_values(self._entity_type._timestamp)
-        df[self._entity_type._entity_id] = df.index.get_level_values(self._entity_type._df_index_entity_id)
-        self.log_df_info(df,'after  conform index')
-        
-        return df
-    
-    def empty_dataframe(self,columns):
-        
-        cols = set(columns)
-        cols.add(self._entity_type._timestamp_col)
-        cols.add(self._entity_type._entity_id)
-        cols= list(cols)
-        df = pd.DataFrame(columns=cols)
-        df = self.conform_index(df)                
-        return df
-    
-    def execute(self,df):
-        """
-        AS calls the execute() method of your function to transform or aggregate data. The execute method accepts a dataframe as input and returns a dataframe as output.
-        
-        If the function should be executed on all entities combined you can replace the execute method wih a custom one
-        If the function should be executed by entity instance, use the base execute method. Provide a custom _calc method instead.
-        """
-        group_base = []
-        for s in self.execute_by:
-            if s in df.columns:
-                group_base.append(s)
-            else:
-                try:
-                    x = df.index.get_level_values(s)
-                except KeyError:
-                    raise ValueError('This function executes by column %s. This column was not found in columns or index' %s)
-                else:
-                    group_base.append(pd.Grouper(axis=0, level=df.index.names.index(s)))
-                    
-        if len(group_base)>0:
-            df = df.groupby(group_base).apply(self._calc)                
-        else:
-            df = self._calc(df)
-            
-        return df
-
-    def generate_model_name(self,target_name, prefix = 'model', suffix = None):
-        '''
-        Generate a model name
-        '''
-        name = []
-        if prefix is not None:
-            name.append(prefix)
-        name.extend([self._entity_type.name, self.name , target_name])
-        if suffix is not None:
-            name.append(suffix)
-        name = '.'.join(name)
-        return name     
-        
-    def _get_arg_metadata(self,isoformat_dates=True):
-        
-        metadata = {}    
-        args = (getargspec(self.__init__))[0][1:]        
-        for a in args:
-            try:
-                metadata[a] = self.__dict__[a]
-            except KeyError:
-                msg = 'Programming error. All arguments must have a corresponding instance variable of the same name. This function has no instance variable: %s' %a
-                logger.exception(msg)
-                raise
-            
-            if ((isoformat_dates) and  
-                (isinstance(metadata[a],dt.datetime) or isinstance(metadata[a],dt.date))):
-                
-                metadata[a] = metadata[a].isoformat()
-            
-        return metadata
-    
-    def get_custom_calendar(self):
-        '''
-        Get the customer calendar from the entity type
-        '''
-        return self._entity_type._custom_calendar
-    
-    def _get_data_scope(self,df):
-        '''
-        Return the start, end and set of entity ids contained in a dataframe as a tuple
-        '''
-        ts_series = self.get_timestamp_series(df=df)
-        start_ts = ts_series.min()
-        end_ts = ts_series.max()
-        entity_id_series = self.get_entity_id_series(df=df)
-        entities = list(pd.unique(entity_id_series))
-        return (start_ts,end_ts,entities)
-    
-    
-    def get_db(self,credentials = None, tenant_id = None):
-        '''
-        Get the Database object associciated with the function's assigned entity type.
-        If there is no entity type, get a new database object using optionally supplied
-        credentials and tenant id. If no credentials are supplied, credentials will be
-        derived from environment variables
-        '''
-        try:
-            db = self._entity_type.db
-        except AttributeError:
-            db = None
-            
-        if db is None:
-            db = Database(credentials = credentials, tenant_id = tenant_id)
-            
-        return db
-    
-    def get_entity_id_series(self,df):
-        '''
-        Return a series containing entity ids
-        '''
-        series = self._get_series(df,[self._entity_type._entity_id,self._entity_type._df_index_entity_id])
-        return series
-    
-    
-    def get_entity_type(self):
-        '''
-        Get the EntityType object assigned to the function instance
-        '''
-        return self._entity_type
-    
-    def get_entity_type_param(self,param):
-        '''
-        Get a metadata parameter from the entity type
-        '''
-        entity_type = self.get_entity_type()
-        if entity_type is None:
-            raise RuntimeError ('This function has no entity type associated with it. This is a programatic error. After creating a function instance, use set_entity_type to assign an entity type')
-        out = entity_type.get_param(param)
-        return out
-    
-    
-    def get_expression_items(self,expressions):
-
-        if isinstance(expressions,str):
-            expressions = [expressions]
-            
-        all_items = set()
-        for e in expressions:
-            #get all quoted strings in expression
-            possible_items = re.findall('"([^"]*)"', e)
-            #check if they have df[] wrapped around them
-            all_items |= set([x for x in possible_items if 'df["%s"]'%x in e])
-            
-        if len(all_items) == 0:
-            msg = 'Expression in function %s does not contain input items' %self.__class__.__name__
-            logger.debug(msg)
-        return all_items
-    
-    def _getJsonDataType(self,datatype):
-         
-         if datatype == 'LITERAL':
-             result = 'string'
-         else:
-             result = datatype.lower()
-         return result
-     
-     
-    def _getJsonSchema(self,column_metadata,datatype,min_items,arg,is_array,is_output,is_constant):
-        
-        #json schema may have been explicitly defined                
-        try:
-           column_metadata['jsonSchema'] = self.itemJsonSchema[arg] 
-        except KeyError:               
-            if is_array:
-                column_metadata['jsonSchema'] = {
-                    "$schema": "http://json-schema.org/draft-07/schema#",
-                    "type": "array",
-                    "minItems": min_items
-                    }
-                item_type = "string"
-                if is_constant:
-                    item_type = self._getJsonDataType(datatype)
-                try:
-                    column_metadata['jsonSchema']["maxItems"] = self.itemMaxCardinality[arg]
-                except KeyError:
-                    pass
-                try:
-                    column_metadata['jsonSchema']["items"] = {"type": item_type}
-                except KeyError:
-                    pass                
-                msg = 'Argument %s is has no explicit json schema defined for it, built one for %s items' %(arg, item_type)
-            else:
-                msg = 'Non array arg %s - no json schema required' %(arg)
-            logger.debug(msg)                 
-        else:
-            msg = 'Argument %s is has explicit json schema defined for it %s' %(arg, self.itemJsonSchema[arg])
-            logger.debug(msg)
-        return column_metadata
-    
-    def get_input_set(self):
-        
-        ins = set(self._input_set)
-        ins |= set(self.get_input_items())
-        
-        return ins
-    
-    def get_timestamp_series(self,df):
-        '''
-        Return a series containing timestamps
-        '''
-        series = self._get_series(df,[self._entity_type._timestamp,self._entity_type._timestamp_col])
-        return series
-    
-    def _get_series(self,df,col_names):
-        
-        if isinstance(col_names,str):
-            col_names = [col_names]
-        for col in col_names:
-            try:
-                series = df[col]
-            except KeyError:
-                try:
-                    series = df.index.get_level_values(col)
-                except KeyError:
-                    pass
-                else:
-                    return series
-            else:
-                return series
-        msg = 'Unable to locate series with names %s in either columns or index' %col_names
-        raise KeyError(msg)
-                
-    
-    def get_input_items(self):
-        '''
-        Implement this method to return a set of data items that should be
-        retrieved when executing a KPI pipeline. By default only items that
-        are explicly referenced in function inputs are included.
-        '''
-        return(set())
-    
-    def get_item_values(self,arg):
-        """
-        Implement this method when you want to supply values to a picklist in the UI
-        """
-        
-        msg = 'No code implemented to gather available values for argument %s' %arg
-        
-        raise NotImplementedError (msg)
-        
-        
-    def _getMetadata(self, df = None, new_df = None, inputs = None, outputs = None, constants = None):
-        """
-        Assemble a dictionary of ICS Analytics Function metadata. Used to submit
-        classes the ICS Analytics Function Catalog.
-        
-        Parameters:
-        -----------
-        df: DataFrame
-            pandas dataframe. Used as sample data to infer types
-        inputs: list
-            list of strings. name of input columns to the function.
-        outputs: list
-            list of strings. name of output columns produced by the function.
-        constants: list
-            list of strings. name of constant input parameters to the function
-        """
-        
-        #if the class has a build_ui class method, use it and return (input,output) metadat
-        try:
-            return self.build_ui()
-        except (AttributeError,NotImplementedError):
-            #else infer metadata from the dataframes supplied
-            pass
-          
-        if inputs is None:
-            inputs = self.inputs
-        if outputs is None:
-            outputs = self.outputs        
-        if constants is None:
-            constants = self.constants
-            
-        returns_dataframe = True
-        #run the function to produce a new dataframe that contains the function outputs
-        if not df is None:
-            if new_df is None:
-                tf = df.head(self.test_rows)
-                tf = tf.copy()
-                tf = self.execute(tf)
-            else:
-                tf = new_df
-            if isinstance(tf,bool):
-                returns_dataframe = False
-                tf = df.head(self.test_rows)
-                tf = tf.copy()
-                tf = self._add_explicit_outputs(tf)
-            elif not isinstance(tf,pd.DataFrame):
-                raise TypeError('The execute method of a custom function must return a pandas DataFrame object not %s' %tf)
-            test_outputs = self._inferOutputs(before_df=df,after_df=tf)
-            if len(test_outputs) ==0:
-                raise ValueError('Could not locate output columns in the test dataframe. Check the execute method of the function to ensure that it returns a dataframe with output columns that are named differently from the input columns')
-        else:
-            tf = None
-            raise NotImplementedError('Must supply a test dataframe for function registration. Explict metadata definition not suported')
-        
-        metadata_inputs = OrderedDict()
-        metadata_outputs = OrderedDict()
-        min_items = None
-        array_outputs = []
-        array_inputs = []
-
-        #introspect function to get a list of argumnents
-        args = (getargspec(self.__init__))[0][1:]        
-        for a in args:
-            if a is None:
-                msg = 'Cannot infer metadata for argument %s as it was initialized with a value of None. Supply an appropriate value when initializing.' %(a)
-                raise ValueError(msg)
-            #identify which arguments are inputs, which are outputs and which are constants
-            try:
-                arg_value = eval('self.%s' %a)
-            except AttributeError:
-                raise AttributeError('Class %s has an argument %s but no corresponding property. Make sure your arguments and properties have the same name if you want to infer types.' %(self.__class__.__name__, a))
-            is_array = False
-            if isinstance(arg_value,list):
-                is_array = True                
-            column_metadata = {}
-            column_metadata['name'] = a
-            column_metadata['description'] = None
-            column_metadata['learnMore'] = None                        
-            if a in self.optionalItems:
-                required = False
-            else:
-                required = True
-                min_items = 1            
-            #set metadata from class/instance variables
-            if not self.itemDescriptions is None:
-                try:
-                    column_metadata['description'] = self.itemDescriptions[a]                    
-                except KeyError:
-                    pass
-            if not self.itemLearnMore is None:
-                try:
-                    column_metadata['learnMore'] = self.itemLearnMore[a]
-                except KeyError:
-                    pass                            
-
-            is_added = False
-            is_constant = True
-            is_output = False
-            try:
-                argtype = self.itemDatatypes[a]
-            except KeyError:
-                argtype = self._infer_type(arg_value)
-            msg = 'Evaluating %s argument %s. Array: %s' %(argtype,a,is_array)
-            logger.debug(msg)
-            #check if parameter has been modeled explictly
-            if a in constants:
-                datatype = self._infer_type(arg_value,df=None)
-                column_metadata['dataType'] = datatype 
-                auto_desc = 'Supply a constant input parameter of type %s' %datatype 
-                column_metadata['required'] = required
-                is_added = True
-                msg = 'Argument %s was explicitlty defined as a constant with datatype %s' %(a,datatype)
-                logger.debug(msg)
-            elif a in outputs:
-                is_output = True
-                is_constant = False
-                datatype = self._infer_type(arg_value,df=tf)
-                auto_desc =  'Provide a new data item name for the function output'
-                is_added = True
-                msg = 'Argument %s was explicitlty defined as output with datatype %s' %(a,datatype)
-                logger.debug(msg)
-                if is_array:
-                    array_outputs.append((a,len(arg_value)))  
-            elif a in inputs:
-                is_constant = False
-                column_metadata['type'] = 'DATA_ITEM' 
-                datatype = self._infer_type(arg_value,df=df)
-                column_metadata['dataType'] = datatype
-                auto_desc =  'Choose data item/s to be used as function inputs'
-                column_metadata['required'] = required
-                is_added = True
-                msg = 'Argument %s was explicitlty defined as a data item input' %(a)
-                logger.debug(msg)
-            #if argument is a number, date or dict it must be a constant
-            elif argtype in ['NUMBER','JSON','BOOLEAN','TIMESTAMP']:
-                datatype = argtype
-                column_metadata['dataType'] = datatype
-                auto_desc =  'Supply a constant input parameter of type %s' %datatype 
-                column_metadata['required'] = required
-                is_added = True 
-                msg = 'Argument %s is not a string so it must be constant of type %s' %(a,datatype)
-                logger.debug(msg)                 
-            #look for items in the input and output dataframes
-            elif not is_array:
-                #look for value in test df and test outputs
-                if arg_value in df.columns:
-                    is_constant = False
-                    column_metadata['type'] = 'DATA_ITEM' 
-                    datatype = self._infer_type(arg_value,df=df)
-                    auto_desc = 'Choose a single data item'
-                    is_added = True
-                    column_metadata['required'] = required
-                    msg = 'Non array argument %s exists in the test input dataframe so it is a data item of type %s' %(a,datatype)
-                    logger.debug(msg)                                         
-                elif arg_value in test_outputs:
-                    is_constant = False
-                    is_output = True
-                    datatype = self._infer_type(arg_value,df=tf)
-                    column_metadata['dataType'] = datatype
-                    auto_desc =  'Provide a new data item name for the function output'
-                    metadata_outputs[a] = column_metadata    
-                    is_added = True
-                    msg = 'Non array argument %s exists in the test output dataframe so it is a data item of type %s' %(a,datatype)
-                    logger.debug(msg)                                                             
-            elif is_array:
-                #look for contents of list in test df and test outputs
-                if all(elem in df.columns for elem in arg_value):
-                    is_constant = False
-                    column_metadata['type'] = 'DATA_ITEM' 
-                    datatype = self._infer_type(arg_value,df=df)
-                    auto_desc =  'Choose data item/s to be used as function inputs'
-                    array_inputs.append((a,len(arg_value)))
-                    is_added = True
-                    column_metadata['required'] = required
-                    msg = 'Array argument %s exists in the test input dataframe so it is a data item of type %s' %(a,datatype)
-                    logger.debug(msg)                                                                                                             
-                elif all(elem in test_outputs for elem in arg_value):
-                    is_output = True
-                    is_constant = False
-                    datatype = self._infer_type(arg_value,df=tf)
-                    auto_desc =  'Provide a new data item name for the function output'
-                    array_outputs.append((a,len(arg_value)))
-                    is_added = True
-                    msg = 'Array argument %s exists in the test output dataframe so it is a data item' %(a)
-                    logger.debug(msg)                                                                                                                                     
-            #if parameter was not explicitly modelled and does not exist in the input and output dataframes
-            # it must be a constant
-            if not is_added:
-                is_constant = True
-                datatype = self._infer_type(arg_value,df=None)
-                column_metadata['description'] = 'Supply a constant input parameter of type %s' %datatype 
-                metadata_inputs[a] = column_metadata
-                msg = 'Argument %s is assumed to be a constant of type %s by ellimination' %(a,datatype)
-                logger.debug(msg)  
-            if is_output:
-                column_metadata['dataType'] = datatype                
-                try:
-                    column_metadata['tags'] = self.itemTags[a]
-                except KeyError:
-                    pass
-                metadata_outputs[a] = column_metadata
-            else:
-                metadata_inputs[a] = column_metadata
-            # set datatype
-            if not is_array:
-                column_metadata['dataType'] = datatype
-            else:
-                column_metadata['dataType'] = 'ARRAY'
-                if not datatype is None:
-                    column_metadata['dataTypeForArray'] = [datatype]
-                else:
-                    column_metadata['dataTypeForArray'] = None
-                    
-            # add auto description
-            if column_metadata['description'] is None:
-                column_metadata['description'] = auto_desc
-            column_metadata = self._getJsonSchema(column_metadata=column_metadata,
-                                                  datatype = datatype,
-                                                  min_items = min_items,
-                                                  arg=a,
-                                                  is_array = is_array,
-                                                  is_output = is_output,
-                                                  is_constant = is_constant)
-            #constants may have explict values
-            values = None
-            if is_constant:
-                msg = 'Constant argument %s is has no explicit values defined for it and no values available from the get_item_values() method' %a
-                column_metadata['type'] = 'CONSTANT'
-                try:
-                    values = self.itemValues[a]
-                except KeyError:            
-                    try:
-                        values = self.get_item_values(a)
-                    except (NotImplementedError,AttributeError):
-                        pass
-                        if is_array:
-                            msg = 'Array input %s has no predefined values. It will appear in the UI as a type-in field that accepts a comma separated list of values. To set values implement the get_item_values() method' %a
-                            warnings.warn(msg)
-                    else:
-                        msg = 'Explicit values were found in the the get_item_values() method for constant argument %s ' %a
-                else:
-                    msg = 'Explicit values were found in the the itemValues dict for constant argument %s ' %a
-                if not values is None:
-                    column_metadata['values'] = values
-                logger.debug(msg) 
-                
-        #array outputs are special. They inherit their datatype from an input array
-        #that could be explicity defined, or use last array_input 
-        for (array,length) in array_outputs:
-            
-            try:
-                array_source =  self.itemArraySource[array]
-                msg = 'Cardinality and datatype of array output %s were explicly set to be driven from %s' %(array,array_source)
-                logger.debug(msg)
-            except KeyError:
-                array_source = self._infer_array_source(candidate_inputs= array_inputs,
-                                                     output_length = length)     
-            if array_source is None:
-                raise ValueError('No candidate input array found to drive output array %s with length %s . Make sure input array and output array have the same length or explicity define the item_source_array. ' %(array,length))
-            else:
-                #if the output array is driven by an array of items infer data types from items
-                if metadata_inputs[array_source]['type'] == 'DATA_ITEM' and self.array_output_datatype_from_input:    
-                    metadata_outputs[array]['dataTypeFrom']=array_source
-                else:
-                    metadata_outputs[array]['dataTypeFrom']=None
-                metadata_outputs[array]['cardinalityFrom']=array_source
-                
-                del metadata_outputs[array]['dataType']
-                msg = 'Array argument %s is driven by %s so the cardinality and datatype are set from the source' %(a,array_source)
-                logger.debug(msg)
-        return (metadata_inputs,metadata_outputs)
-    
-    def get_output_list(self):
-        
-        return self._output_list
-    
-    def get_bucket_name(self):
-        '''
-        Get the name of the cos bucket used to store models
-        '''
-        try:
-            bucket = self._entity_type.db.credentials['config']['bos_runtime_bucket']
-        except KeyError:
-            msg = 'Unable to read value of credentials.bos_runtime_bucket from credentials. COS read/write is disabled'
-            logger.error(msg)
-            bucket = '_unknown_'
-        except AttributeError:
-            msg = 'Could not find credentials for entity type. COS read/write is disabled '
-            logger.error(msg)
-            bucket = '_unknown_'
-        return bucket    
-    
-    
-    def get_scd_data(self,table_name,start_ts, end_ts, entities):
-        '''
-        Retrieve a slowly changing dimension property as a dataframe
-        '''       
-        (query,table) = self._entity_type.db.query(table_name,schema = self._entity_type._db_schema)
-        if not start_ts is None:
-            query = query.filter(table.c.end_date >= start_ts)
-        if not end_ts is None:
-            query = query.filter(table.c.start_date < end_ts)  
-        if not entities is None:
-            query = query.filter(table.c.deviceid.in_(entities))
-        msg = 'reading scd %s from %s to %s using %s' %(table_name, start_ts, end_ts, query.statement)
-        logger.debug(msg)
-        df = pd.read_sql(query.statement,
-                         con = self._entity_type.db.connection,
-                         parse_dates=[self._start_date,self._end_date])
-        return df
-   
-    
-    def get_test_data(self):
-        """
-        Output a dataframe for testing function
-        """
-        
-        if self._entity_type is None:
-            self._entity_type = EntityType(name='<Null Entity Type>',db=None)
-        
-        data = {
-                self._entity_type._entity_id : ['D1','D1','D1','D1','D1','D2','D2','D2','D2','D2'],
-                self._entity_type._timestamp_col : [
-                        dt.datetime.strptime('Oct 1 2018 1:33AM', '%b %d %Y %I:%M%p'),
-                        dt.datetime.strptime('Oct 1 2018 1:35PM', '%b %d %Y %I:%M%p'),
-                        dt.datetime.strptime('Oct 1 2018 11:37PM', '%b %d %Y %I:%M%p'),
-                        dt.datetime.strptime('Oct 2 2018 6:00AM', '%b %d %Y %I:%M%p'),
-                        dt.datetime.strptime('Oct 3 2018 3:00AM', '%b %d %Y %I:%M%p'),
-                        dt.datetime.strptime('Oct 1 2018 1:31PM', '%b %d %Y %I:%M%p'),
-                        dt.datetime.strptime('Oct 1 2018 1:35PM', '%b %d %Y %I:%M%p'),
-                        dt.datetime.strptime('Oct 1 2018 1:38PM', '%b %d %Y %I:%M%p'),
-                        dt.datetime.strptime('Oct 2 2018 1:29PM', '%b %d %Y %I:%M%p'),
-                        dt.datetime.strptime('Oct 2 2018 1:39PM', '%b %d %Y %I:%M%p'),                
-                ],                
-                'x_1' : [8.7,3.2,4.5,6.8,8.1,2.4,2.9,2.5,2.6,3.6],
-                'x_2' : [2.1,3.1,2.5,4.2,5.2,4.6,4.1,4.5,0.5,8.7],
-                'x_3' : [7.4,4.3,5.2,3.4,3.3,8.1,5.6,4.9,4.2,9.9],
-                'e_1' : [0,0,0,1,0,0,0,1,0,0],
-                'e_2' : [0,0,0,0,1,0,0,0,1,0],
-                'e_3' : [0,1,0,1,0,0,0,1,0,1],
-                's_1' : ['A','B','A','A','A','A','B','B','A','A'],
-                's_2' : ['C','C','C','D','D','D','E','E','C','D'],
-                's_3' : ['F','G','H','I','J','K','L','M','N','O'],
-                'x_null' : [4.1,4.2,None,4.1,3.9,None,3.2,3.1,None,3.4],
-                'd_1' : [
-                        dt.datetime.strptime('Sep 29 2018 1:33PM', '%b %d %Y %I:%M%p'),
-                        dt.datetime.strptime('Sep 29 2018 1:35PM', '%b %d %Y %I:%M%p'),
-                        dt.datetime.strptime('Sep 30 2018 1:37PM', '%b %d %Y %I:%M%p'),
-                        dt.datetime.strptime('Oct 1 2018 1:31PM', '%b %d %Y %I:%M%p'),
-                        dt.datetime.strptime('Oct 1 2018 1:39PM', '%b %d %Y %I:%M%p'),
-                        dt.datetime.strptime('Sep 1 2018 1:31PM', '%b %d %Y %I:%M%p'),
-                        dt.datetime.strptime('Oct 1 2018 1:35PM', '%b %d %Y %I:%M%p'),
-                        dt.datetime.strptime('Sep 15 2018 1:38PM', '%b %d %Y %I:%M%p'),
-                        dt.datetime.strptime('Aug 17 2018 1:29PM', '%b %d %Y %I:%M%p'),
-                        dt.datetime.strptime('Sep 20 2018 1:39PM', '%b %d %Y %I:%M%p'),                
-                ],
-                'd_2' : [
-                        dt.datetime.strptime('Oct 14 2018 1:33PM', '%b %d %Y %I:%M%p'),
-                        dt.datetime.strptime('Oct 13 2018 1:35PM', '%b %d %Y %I:%M%p'),
-                        dt.datetime.strptime('Oct 12 2018 1:37PM', '%b %d %Y %I:%M%p'),
-                        dt.datetime.strptime('Oct 18 2018 1:31PM', '%b %d %Y %I:%M%p'),
-                        dt.datetime.strptime('Oct 10 2018 1:39PM', '%b %d %Y %I:%M%p'),
-                        dt.datetime.strptime('Oct 11 2018 1:31PM', '%b %d %Y %I:%M%p'),
-                        dt.datetime.strptime('Oct 12 2018 1:35PM', '%b %d %Y %I:%M%p'),
-                        dt.datetime.strptime('Oct 13 2018 1:38PM', '%b %d %Y %I:%M%p'),
-                        dt.datetime.strptime('Oct 16 2018 1:29PM', '%b %d %Y %I:%M%p'),
-                        dt.datetime.strptime('Oct 10 2018 1:39PM', '%b %d %Y %I:%M%p'),                
-                ],                        
-                'd_3' : [
-                        dt.datetime.strptime('Oct 1 2018 10:05AM', '%b %d %Y %I:%M%p'),
-                        dt.datetime.strptime('Oct 1 2018 10:02AM', '%b %d %Y %I:%M%p'),
-                        dt.datetime.strptime('Oct 1 2018 10:03AM', '%b %d %Y %I:%M%p'),
-                        dt.datetime.strptime('Oct 1 2018 10:01AM', '%b %d %Y %I:%M%p'),
-                        dt.datetime.strptime('Oct 1 2018 10:08AM', '%b %d %Y %I:%M%p'),
-                        dt.datetime.strptime('Oct 1 2018 10:29AM', '%b %d %Y %I:%M%p'),
-                        dt.datetime.strptime('Oct 1 2018 10:02AM', '%b %d %Y %I:%M%p'),
-                        dt.datetime.strptime('Oct 1 2018 9:55AM', '%b %d %Y %I:%M%p'),
-                        dt.datetime.strptime('Oct 1 2018 10:25AM', '%b %d %Y %I:%M%p'),
-                        dt.datetime.strptime('Oct 1 2018 11:02AM', '%b %d %Y %I:%M%p'),                
-                ],
-                'company_code' : ['ABC','ACME','JDI','ABC','ABC','ACME','JDI','ACME','JDI','ABC']
-                }
-        df = pd.DataFrame(data=data)
-        df = self.conform_index(df)
-        
-        return df       
-    
-    
-    def _get_scd_history(self,start_ts,end_ts,entities):
-        '''
-        Build a dict keyed on scd property and entity id
-        '''
-        x = {}
-        scd_metadata = self._entity_type._get_scd_list()
-        if len(scd_metadata) ==0:
-            return None
-        else:
-            for (scd_property, table) in scd_metadata:
-                df = self.get_scd_data(table_name=table, start_ts=start_ts, end_ts = end_ts, entities = entities)
-                x[scd_property] = self._partition_df_by_id(df)
-            return x
-        
-    
-    def log_df_info(self,df,msg,include_data=False):
-        '''
-        Log a debugging entry showing first row and index structure
-        This is a default logger. You can implement a custom one if
-        there is something specific that you want to include.
-        '''
-        msg = log_df_info(df=df,msg=msg,include_data = include_data)
-        return msg
-            
-    
-    def _infer_array_source(self,candidate_inputs,output_length):
-        '''
-        Look for the last input array with the same length as the target
-        '''
-        source = None
-    
-        for input_parm,input_length in candidate_inputs:
-            if input_length == output_length:
-                msg = 'Found an input array %s with the same length (%s) as the output' %(input_parm,output_length)
-                logger.debug(msg)
-                source = input_parm
-        
-        return source
-            
-        
-
-    def _inferOutputs(self,before_df,after_df):
-        '''
-        Work out which columns were added to the test dataframe by executing the function. These are the outputs.
-        '''
-        outputs = list(set(after_df.columns) - set(before_df.columns))
-        outputs.sort()
-        msg = 'Columns added to the pipeline by the function are %s' %outputs
-        logger.debug(msg)
-        return outputs
-    
-    
-    def _infer_type(self,parm,df=None):
-        """
-        Infer datatype for constant or item in dataframe.
-        """
-        if not isinstance(parm,list):
-            parm = [parm]
-            
-        prev_datatype = None
-        multi_datatype = False
-        found_types = []
-        append_msg = ''
-        
-        datatype = None
-        for value in parm:
-            if is_dict_like(value):
-                datatype = 'JSON'
-            elif df is None:
-                #value is a constant
-                if isinstance(value,str):
-                    datatype = 'LITERAL'              
-                elif isinstance(value,numbers.Number):
-                    datatype = 'NUMBER'              
-                elif isinstance(value,bool):
-                    datatype = 'BOOLEAN'              
-                elif isinstance(value, dt.datetime):
-                    datatype = 'TIMESTAMP'
-                else: 
-                    raise TypeError('Cannot infer type of argument value %s for parm %s. Supply a string, number, boolean, datetime, dict or list containing any of these types.' %(value,parm))
-            else:      
-                append_msg = 'by looking at items in test dataframe'
-                try:
-                    if is_string_dtype(df[value]):
-                        datatype = 'LITERAL'
-                    elif is_bool_dtype(df[value]):
-                        datatype = 'BOOLEAN' 
-                    elif is_numeric_dtype(df[value]):
-                        datatype = 'NUMBER'
-                    elif is_datetime64_any_dtype(df[value]):
-                        datatype = 'TIMESTAMP'
-                except KeyError:
-                    pass
-        
-            found_types.append(datatype)
-            if not prev_datatype is None:
-                if datatype != prev_datatype:
-                    multi_datatype = True
-            prev_datatype = datatype
-            
-        if multi_datatype:
-            datatype = None
-            msg = 'Found multiple datatypes for array of items %s' %(found_types,)
-        else:
-            msg = 'Infered datatype of %s from values %s %s' %(datatype,parm, append_msg )
-        logger.debug(msg)
-        
-        if datatype is None:
-            msg = 'Cannot infer datatype for argument %s. Explicitly set the datatype as LITERAL, BOOLEAN, NUMBER or TIMESTAMP in the itemDataTypes dict' %parm
-            logger.warning(msg)
-            
-        return datatype
-    
-    def parse_expression(self, expression):
-        '''
-        Convert a string expression into a form where it is ready to be executed
-        '''
-        expression = expression.replace("'",'"')
-        if '${' in expression:
-            expr = re.sub(r"\$\{(\w+)\}", r"df['\1']", expression)
-            msg = 'expression converted to %s' %expr
-        else:
-            expr = expression
-            msg = 'expression (%s)' %expr
-            
-        logger.debug(msg)
-
-        return expr
-
-        
-    def _partition_df_by_id(self,df):
-        '''
-        Partition dataframe into a dictionary keyed by _entity_id
-        '''
-        d = {x: table for x, table in df.groupby(self._entity_type._entity_id)}
-        return d    
-    
-    @classmethod
-    def _standard_item_descriptions(cls):
-        
-        itemDescriptions = {}
-        
-        itemDescriptions['bucket']= 'Name of the COS bucket used for storage of data or serialized objects'
-        itemDescriptions['cos_credentials']= 'External COS credentials'
-        itemDescriptions['db_credentials']= 'Db2 credentials'
-        itemDescriptions['expression'] = 'Expression involving data items. Refer to data items using ${item_name} or using pandas syntax df["item_name"]'
-        itemDescriptions['function_name']= 'Name of python function to be called.'
-        itemDescriptions['input_items']= 'List of input items required by the function.'
-        itemDescriptions['input_item']= 'Single input required by the function.'
-        itemDescriptions['lookup_key']= 'Data item/s to use as key/s in a lookup operation'
-        itemDescriptions['lookup_keys']= 'Data item/s to use as key/s in a lookup operation'
-        itemDescriptions['lookup_items']= 'Columns from a lookup to include as new items'
-        itemDescriptions['lower_threshold']= 'Lower threshold value for alert'
-        itemDescriptions['output_alert']= 'Item name for alert produced by function'
-        itemDescriptions['output_item']= 'Item name for output produced by function'
-        itemDescriptions['output_items']= 'Item names for outputs produced by function'
-        itemDescriptions['upper_threshold']= 'Upper threshold value for alert'
-        
-        return itemDescriptions
-    
-    def _remove_cols_from_df(self,df,cols):
-        '''
-        Remove list of columns from a dataframe. Return dataframe.
-        '''
-        before = set(df.columns)
-        cols = [x for x in list(df.columns) if x not in cols]
-        df = df[cols]
-        removed = set(df.columns) - before
-        if len(removed) > 0:
-            msg = 'Removed columns %s' %removed
-            logger.debug(msg)
-        
-        return df
-    
-    def register(self,df,credentials=None,new_df = None,
-                 name=None,url=None,constants = None, module=None,
-                 description=None,incremental_update=None, 
-                 outputs = None, show_metadata = False,
-                 metadata_only = False):
-        '''
-        Register the function type with AS
-        '''
-        
-        if self._entity_type is None:
-            self._entity_type = EntityType(name='<Null Entity Type>',db=None)
-        
-        if not self.base_initialized:
-            raise RuntimeError('Cannot register function. Did not call super().__init__() in constructor so defaults have not be set correctly.')
-            
-        if self.category is None:
-            raise AttributeError('Class has no category. Class should inherit from BaseTransformer or BaseAggregator to obtain an appropriate category')
-            
-        if name is None:
-            name = self.name
-            
-        if module is None:
-            module = self.__class__.__module__
-            
-        if module == '__main__':
-            raise RuntimeError('The function that you are attempting to register is not located in a package. It is located in __main__. Relocate it to an appropriate package module.')
-            
-        if description is None:
-            description = self.description
-            
-        if url is None:
-            url = self.url
-            
-        if incremental_update is None:
-            incremental_update = self.incremental_update
-        
-        try:
-            (metadata_input,metadata_output) = self.build_ui()
-        except (AttributeError,NotImplementedError):
-            (metadata_input,metadata_output) = self._getMetadata(df=df,new_df = new_df, outputs=outputs,constants = constants, inputs = self.inputs)
-                    
-        (input_list, output_list) = self._transform_metadata(metadata_input,metadata_output)
-
-        module_and_target = '%s.%s' %(module,self.__class__.__name__)
-
-        exec_str = 'from %s import %s as import_test' %(module,self.__class__.__name__)
-        try:
-            exec (exec_str)
-        except ImportError:
-            raise ValueError('Unable to register function as local import failed. Make sure it is installed locally and importable. %s ' %exec_str)
-        
-        exec_str_ver = 'import %s as import_test' %(module.split('.', 1)[0])
-        exec(exec_str_ver)
-        try:
-            module_url = eval('import_test.%s.PACKAGE_URL' %(module.split('.', 1)[1]))        
-        except Exception as e:            
-            logger.exception('Error importing package. It has no PACKAGE_URL module variable')
-            raise e
-        if module_url == BaseFunction.url:
-            logger.warning('The PACKAGE_URL for your module is the same as BaseFunction url. Make sure that your PACKAGE_URL points to your own package and not iotfunctions')            
-        msg = 'Test import succeeded for function using %s with module url %s' %(exec_str, module_url)
-        logger.debug(msg)            
-        payload = {
-            'name': name,
-            'description': description,
-            'category': self.category,
-            'tags': self.tags,
-            'moduleAndTargetName': module_and_target,
-            'url': url,
-            'input': input_list ,
-            'output':output_list,
-            'incremental_update': incremental_update if self.category == 'AGGREGATOR' else None
-        }
-        
-        if not credentials is None:
-            msg = 'Passing credentials for registration is preserved for compatibility. Use old style credentials when doing so, or omit credentials to use credentials associated with the Database object for the function'
-            logger.info(msg)
-            http = urllib3.PoolManager()
-            encoded_payload = json.dumps(payload).encode('utf-8')
-            if show_metadata or metadata_only:
-                print(encoded_payload)
-            
-            try:
-                headers = {
-                    'Content-Type': "application/json",
-                    'X-api-key' : credentials['as_api_key'],
-                    'X-api-token' : credentials['as_api_token'],
-                    'Cache-Control': "no-cache",
-                }
-            except KeyError:
-                msg('Old style credentials are a dictionary with tennant_id.as_api_key, as_api_token and as_api_host')
-            
-            if not metadata_only:
-                url = 'http://%s/api/catalog/v1/%s/function/%s' %(credentials['as_api_host'],credentials['tennant_id'],name)
-                r = http.request("DELETE", url, body = encoded_payload, headers=headers)
-                msg = 'Function registration deletion status: %s' %(r.data.decode('utf-8'))
-                logger.info(msg)
-                r = http.request("PUT", url, body = encoded_payload, headers=headers)     
-                msg = 'Function registration status: %s' %(r.data.decode('utf-8'))
-                logger.info(msg)
-                return r.data.decode('utf-8')
-            else:
-                return encoded_payload
-            
-        else:
-            if self._entity_type is None:
-                msg ('Unable to register function as there is no _entity_type. Use set_entity_type to assign an EntityType')
-                logger.warning(msg)
-            
-            try:
-                response = self._entity_type.db.http_request(object_type = 'function',
-                                     object_name = name,
-                                     request = 'DELETE',
-                                     payload = payload)
-            except TypeError:
-                msg = 'Unable to serialize payload %s' %payload
-                raise TypeError(msg)
-            msg = 'Unregistered function with response %s' %response
-            logger.debug(msg)
-            response = self._entity_type.db.http_request(object_type = 'function',
-                                 object_name = name,
-                                 request = 'PUT',
-                                 payload = payload)
-            msg = 'Registered function with response %s' %response
-            logger.debug(msg)    
-        
-    
-    def rename_cols(self, df, input_names, output_names ):
-        '''
-        Rename columns using a list or original input names and a list of required output names.
-        '''
-        if len(input_names) != len(output_names):
-            raise ValueError('Error in function configuration. The number of values in an array output must match the inputs')
-        column_names = {}
-        for i, name in enumerate(input_names):
-            column_names[name] = output_names[i]
-        df = df.rename(columns=column_names)
-        return df
-    
-    def set_entity_type(self,entity_type):
-        """
-        Set the _entity_type property of the function
-        """
-        self._entity_type = entity_type
-        if self._metadata_params is not None and self._metadata_params != {}:
-            self._entity_type.set_params(**self._metadata_params)
-            msg = 'Metadata provider added parameters to entity type: %s' %self._metadata_params
-            logger.debug(msg)
-    
-    def set_params(self, **params):
-        '''
-        Set parameters based using supplied dictionary
-        '''
-        for key,value in list(params.items()):
-            setattr(self, key, value)
-        return self
-    
-    def __str__(self):
-        
-        return self.name
- 
-
-    def trace_append(self,msg,log_method=None,df=None,**kwargs):
-        '''
-        Add to the trace info collected during function execution
-        '''        
-                
-        et = self.get_entity_type()
-        et.trace_append(created_by = self,
-                        msg=msg,
-                        log_method=log_method,
-                        **kwargs)
-        
-
-    @classmethod        
-    def _transform_metadata(cls,metadata_input,metadata_output):
-        '''
-        legacy metadata structure is a dict containing a metadata dict
-        new metadata structure is a list containing ui objects
-        convert to a list containing a metadata dict to use legacy code
-        '''
-        
-        if not isinstance(metadata_input,list):
-            metadata_input = list(metadata_input.values())
-        if not isinstance(metadata_output,list):
-            metadata_output = list(metadata_output.values())
-        output_list= []
-        input_list= []
-        for m in metadata_output:
-            try:
-                output_list.append(m.to_metadata())
-            except AttributeError:
-                output_list.append(m) 
-        for m in metadata_input:
-            try:
-                input_list.append(m.to_metadata())
-            except AttributeError:
-                input_list.append(m)
-            #some inputs can create outputs automatically
-            try:
-                output_metadata = m.to_output_metadata()
-            except AttributeError:
-                pass
-            else:
-                if output_metadata is not None:
-                    output_list.append(output_metadata)
-
-        for i in input_list:
-            msg = 'Looking for item values for %s' %i
-            logger.debug(msg)
-            try:    
-                item_values = cls.get_item_values(arg=i)
-            except (AttributeError,NotImplementedError,TypeError):
-                item_values = None
-            if item_values is not None:
-                metadata_values = None
-                try:
-                    metadata_values = i['value']
-                except KeyError:
-                    pass
-                if metadata_values is None:
-                    i['values'] = item_values 
-
-        return(input_list,output_list)
-        
-    
-    def write_frame(self,df,
-                    table_name=None, 
-                    version_db_writes = None,
-                    if_exists = None):
-        '''
-        Write a dataframe to a database table
-        
-        Parameters
-        ---------------------
-        table_name: str (optional)
-            table name to write to. If not provided, will use default for instance / class
-        version_db_writes : boolean (optional)
-            Add seprate version_date column to table. If not provided, will use default for instance / class
-        if_exists : str (optional)
-            What to do if table already exists. If not provided, will use default for instance / class
-        
-        Returns
-        -----------
-        numerical status. 1 for successful write.
-            
-        '''
-        df = df.copy()
-        
-        if if_exists is None:
-            if_exists = self.out_table_if_exists
-            
-        if table_name is None:
-            if self.out_table_prefix != '':
-                table_name='%s_%s' %(self.out_table_prefix, self.out_table_name)
-            else:
-                table_name = self.out_table_name
-    
-        status = self._entity_type.db.write_frame(df, table_name = table_name, 
-                                     version_db_writes = version_db_writes,
-                                     if_exists  = if_exists, 
-                                     schema = self._entity_type._db_schema,
-                                     timestamp_col = self._entity_type._timestamp_col)
-        
-        return status
-    
-
-class BaseTransformer(BaseFunction):
-    """
-    Base class for AS Transform Functions. Inherit from this class when building a custom function that adds new columns to a dataframe.
-
-    """
-    category =  'TRANSFORMER' 
-    is_transformer = True
-    
-    def __init__(self):
-        super().__init__()
-
-
-class BaseDataSource(BaseTransformer):
-    """
-    Base class for functions that involve merging time series data from another data source.
-
-    """
-    is_data_source = True
-    merge_method = 'outer' #or nearest, concat
-    #use concat when the source time series contains the same metrics as the entity type source data
-    #use nearest to align the source time series to the entity source data
-    #use outer to add new timestamps and metrics from the source
-    merge_nearest_tolerance = pd.Timedelta('1D')
-    merge_nearest_direction = 'nearest' #or backward,forward
-    source_entity_id = 'deviceid'
-    source_timestamp = 'evt_timestamp'
-    auto_conform_index = True
-    
-    def __init__(self, input_items, output_items=None, dummy_items = None):
-        self.input_items = input_items
-        if output_items is None:
-            output_items = [x for x in self.input_items]
-        self.output_items = output_items
-        super().__init__()
-        if dummy_items is None:
-            dummy_items = []
-        self.dummy_items = dummy_items
-        # explicitly define input_items as a constants parameter so that it does not
-        # look like an output parameter
-        self.constants.append('input_items')
-        # explicitly tie the array of outputs from the function to the inputs
-        # the function will deliver an output item for each choosen input item
-        self.itemArraySource['output_items'] = 'input_items'
-        # in case input and output items are defined as a comma separated list, convert to array
-        self.input_items = self.convertStrArgToList(input_items,argument = 'lookup_items')
-        self.output_items = self.convertStrArgToList(output_items,argument = 'output_items')
-        # define the list of values for the picklist of input items in the UI
-        # registration
-        self.optionalItems.extend([self.dummy_items])
-
-    def _set_dms(self, dms):
-        self.dms = dms
-
-    def _get_dms(self):
-        return self.dms
-
-    def get_data(self,start_ts=None,end_ts=None,entities=None):
-        '''
-        The get_data() method is used to retrieve additional time series data that will be combined with existing pipeline data during pipeline execution.
-        '''
-        raise NotImplementedError('You must implement a get_data() method for any class that acts as a data source')
-            
-        
-    def execute(self,df,start_ts=None,end_ts=None,entities=None):        
-        '''
-        Retrieve data and combine with pipeline data
-        '''
-        new_df = self.get_data(start_ts=start_ts,end_ts=end_ts,entities=entities)
-        self.log_df_info(df,'source dataframe before merge')
-        self.log_df_info(new_df,'additional data source to be merged')        
-        overlapping_columns = list(set(new_df.columns.intersection(set(df.columns))))
-        if self.merge_method == 'outer':
-            #new_df is expected to be indexed on id and timestamp
-            df = df.join(new_df,how='outer',sort=True,on=[self._entity_type._df_index_entity_id,self._entity_type._timestamp],rsuffix ='_new_')
-            df = self._coallesce_columns(df=df,cols=overlapping_columns)
-        elif self.merge_method == 'nearest': 
-            overlapping_columns = [x for x in overlapping_columns if x not in [self._entity_type._entity_id,self._entity_type._timestamp]]
-            try:
-                df = pd.merge_asof(left=df,right=new_df,by=self._entity_type._entity_id,on=self._entity_type._timestamp,tolerance=self.merge_nearest_tolerance,suffixes=[None,'_new_'])
-            except ValueError:
-                new_df = new_df.sort_values([self._entity_type._timestamp,self._entity_type._entity_id])
-                try:
-                    df = pd.merge_asof(left=df,right=new_df,by=self._entity_type._entity_id,on=self._entity_type._timestamp,tolerance=self.merge_nearest_tolerance,suffixes=[None,'_new_'])
-                except ValueError:
-                    df = df.sort_values([self._entity_type._timestamp_col,self._entity_type._entity_id])
-                    df = pd.merge_asof(left=df,right=new_df,by=self._entity_type._entity_id,on=self._entity_type._timestamp_col,tolerance=self.merge_nearest_tolerance,suffixes=[None,'_new_'])
-            df = self._coallesce_columns(df=df,cols=overlapping_columns)
-        elif self.merge_method == 'concat':
-            df = pd.concat([df,new_df],sort=True)
-        elif self.merge_method == 'replace':
-            orginal_df = df
-            df = new_df
-            #add back item names from the original df so that they don't vanish from the pipeline
-            for i in orginal_df.columns:
-                if i not in df.columns:
-                    df[i] = orginal_df[i].max() #preserve type. value is not important
-        else:
-            raise ValueError('Error in function definition. Invalid merge_method (%s) specified for time series merge. Use outer, concat or nearest')
-        df = self.rename_cols(df,input_names=self.input_items,output_names = self.output_items)
-        if self.auto_conform_index:
-            df = self.conform_index(df)
-        return df
-
-class BaseEvent(BaseTransformer):
-    """
-    Base class for AS Functions that product events or alerts. 
-
-    """
-    
-    def __init__(self):
-        super().__init__()
-        self.tags.append('EVENT')
-        
-
-class BaseFilter(BaseTransformer):
-    """
-    Base class for filters. Filters act on existing pipeline columns (reducing the number of rows).
-    Filters work differently from other transformers as they have no real output items
-    The ouput item from a filter is a bolean that indicates that the filter was processed.
-    """
-    is_filter = True
-    
-    def __init__(self, dependent_items, output_item = None):
-        super().__init__()
-        self.dependent_items = dependent_items
-        self.output_item = self.name.lower()
-        self.inputs.extend([self.dependent_items])
-        self.outputs.extend([self.output_item])
-        self.optionalItems.extend([self.dependent_items])
-        
-    def execute(self,df):
-        '''
-        The execute method for a filter calls a filter method. Define filter logic in the filter method.
-        '''
-        df = self.filter(df)
-        df[self.output_item] = True
-        return df
-
-    def filter(self,df):
-        '''
-        Define your custom filter logic in a filter() method
-        '''
-        raise NotImplementedError('This function has no filter method defined. You must implement a custom filter method for a filter function')
-        return df
-
-
-
-class BaseAggregator(BaseFunction):
-    """
-    Base class for AS Aggregator Functions. Inherit from this class when building a custom function that aggregates a dataframe.
-    """
-    
-    category =  'AGGREGATOR'
-    
-    def __init__(self):
-        super().__init__()
-        
-class BaseDatabaseLookup(BaseTransformer):
-    """
-    Base class for lookup functions.
-    """
-    '''
-    Optionally provide sample data for lookup
-    this data will be used to create a new lookup function
-    data should be provided as a dictionary and used to create a DataFrame
-    '''
-    data = None
-    #Even this function returns new data to the pipeline, it is not considered a data source
-    #as it behaves like any other transformer, ie: adds columns not rows to the pipeline
-    is_data_source = False
-    # database
-    db = None
-    _auto_create_lookup_table = False
-    
-    def __init__(self,
-                 lookup_table_name,
-                 lookup_items,
-                 lookup_keys,
-                 parse_dates=None,
-                 output_items=None,
-                 sql = None):
-            
-        self.lookup_table_name = lookup_table_name
-        if lookup_items is None:
-            msg = 'You must provide a list of columns for the lookup_items argument'
-            raise ValueError(msg)
-        self.lookup_items = lookup_items
-        self.sql = sql
-        super().__init__()
-        #drive the output cardinality and data type from the items choosen for the lookup
-        self.itemArraySource['output_items'] = 'lookup_items'
-        self.lookup_keys = lookup_keys
-        self.itemMaxCardinality['lookup_keys'] = len(self.lookup_keys)
-        if parse_dates is None:
-            parse_dates = []
-        self.parse_dates = parse_dates 
-        if output_items is None:
-            #concatentate lookup name to output to make it unique
-            output_items = ['%s_%s' %(self.lookup_table_name,x) for x in lookup_items]        
-        self.output_items = output_items
-        
-    def get_item_values(self,arg):
-        """
-        Get list of columns from lookup table, Create lookup table from self.data if it doesn't exist.
-        """
-        if arg == 'lookup_items':
-            '''
-            Get a list of columns returned by the lookup
-            '''
-            lup_keys = [x.upper() for x in self.lookup_keys]
-            date_cols = [x.upper() for x in self.parse_dates]
-            df = pd.read_sql(self.sql, con = self.db, index_col=lup_keys, parse_dates=date_cols)
-            df.columns = [x.lower() for x in list(df.columns)]            
-            return(list(df.columns))
-                        
-        else:
-            msg = 'No code implemented to gather available values for argument %s' %arg
-            raise NotImplementedError(msg)
-    
-    def execute(self, df):
-        '''
-        Execute transformation function of DataFrame to return a DataFrame
-        '''                
-        self.db = self.get_db()
-        if self._auto_create_lookup_table:
-            self.create_lookup_table(df=None,table_name=self.lookup_table_name)
-            
-        if self.sql is None:
-            query, table = self._entity_type.db.query(table_name = self.lookup_table_name,
-                                                      schema = self._entity_type._db_schema)
-            self.sql = query.statement
-
-        msg = ' function attempted to excecute sql %s. ' %self.sql
-        self.trace_append(msg)
-        df_sql = pd.read_sql(self.sql, 
-                             self.db.connection,
-                             index_col=self.lookup_keys,
-                             parse_dates=self.parse_dates)
-        msg = 'Lookup returned columns %s. ' %','.join(list(df_sql.columns))
-        self.trace_append(msg)
-        
-        df_sql = df_sql[self.lookup_items]
-                
-        if len(self.output_items) > len(df_sql.columns):
-            raise RuntimeError('length of names (%d) is larger than the length of query result (%d)' % (len(self.output_items), len(df_sql)))
-
-        df = df.join(df_sql,on= self.lookup_keys, how='left')
-        
-        df = self.rename_cols(df,input_names = self.lookup_items,output_names=self.output_items)
-
-        return df
-    
-    def create_lookup_table(self,df=None, table_name=None):
-        '''
-        Create and populate lookup table
-        '''
-        if self.db is None:
-            self.get_db()
-        if df is None:        
-            if self.data is not None:
-                df = pd.DataFrame(data=self.data)
-                df = df.set_index(keys=self.lookup_keys)            
-            else:
-                msg = 'Cannot create lookup table as data instance or class variable is not set and no dataframe provided'
-                raise ValueError(msg)
-        if table_name is None:
-            table_name = self.lookup_table_name
-        self.write_frame(df=df,table_name = table_name, if_exists = 'replace')
-        msg = 'Created or replaced lookup table %s' %table_name
-        logger.warning(msg)
-        
-    def get_input_items(self):
-        '''
-        Lookup must always include the lookup keys
-        '''
-        return set(self.lookup_keys)
-        
-        
-class BaseDBActivityMerge(BaseDataSource):
-    '''
-    Merge actitivity data with time series data.
-    Activies are events that have a start and end date and generally occur sporadically.
-    Activity tables contain an activity column that indicates the type of activity performed.
-    Activities can also be sourced by means of custom tables.
-    This function flattens multiple activity types from multiple activity tables into columns indicating the duration of each activity.
-    When aggregating activity data the dimenions over which you aggregate may change during the time taken to perform the activity.
-    To make allowance for thise slowly changing dimenions, you may include a customer calendar lookup and one or more resource lookups
-    '''
-    
-    # automatically build queries to merge in data from one or more db.ActivityTable
-    activities_metadata = None
-    # merge in data from one or more custom sql statement
-    activities_custom_query_metadata = None
-    # decide on a strategy for removing gaps
-    remove_gaps =  'within_single' # 'across_all'
-    # column name metadata
-    # the start and end dates for activities are assumed to be designated by specific columns
-    # the type of activity performed on or using an entity is designated by the 'activity' column
-    _activity = 'activity'
-    
-    def __init__(self,
-                 input_activities,
-                 activity_duration= None, 
-                 additional_items= None,
-                 additional_output_names = None,
-                 dummy_items = None):
-    
-        if self.activities_metadata is None:
-            self.activities_metadata = {}
-        if self.activities_custom_query_metadata is None:
-            self.activities_custom_query_metadata = {}  
-        self.input_activities = input_activities
-        if additional_items is None:
-            additional_items = []
-        if activity_duration is None:
-            activity_duration = ['duration_%s' %x for x in self.input_activities]
-        self.activity_duration = activity_duration
-        self.additional_items = additional_items
-        if additional_output_names is None:
-            additional_output_names = ['output_%s' %x for x in self.additional_items]
-        self.additional_output_names = additional_output_names
-        self.available_non_activity_cols = []
-            
-        super().__init__(input_items = input_activities , output_items = None,
-                         dummy_items = dummy_items)
-        #for any function that requires database access, create a database object
-        self.itemArraySource['activity_duration'] = 'input_activities'
-        self.itemArraySource['additional_output_names'] = 'additional_items'
-        self.constants.extend(['input_activities','input_activities'])
-        self.outputs.extend(['activity_duration','additional_output_names'])
-        self.optionalItems.extend(['additional_items'])
-        
-    def execute(self, df, start_ts=None, end_ts=None, entities=None):
-        
-        self.execute_by = [self._entity_type._entity_id]
-        df = super().execute(df, start_ts=start_ts, end_ts=end_ts, entities=entities)
-        return df
-        
-    def get_data(self,
-                    start_ts= None,
-                    end_ts= None,
-                    entities = None):
-        
-        dfs = []
-        #build sql and execute it 
-        for table_name,activities in list(self.activities_metadata.items()):
-            for a in activities:
-                af = self.read_activity_data(table_name=table_name,
-                                   activity_code=a,
-                                   start_ts = start_ts,
-                                   end_ts = end_ts,
-                                   entities = entities)
-                
-                af[self._activity] = a
-                msg = 'Read activity table %s' %table_name
-                self.log_df_info(af,msg)
-                dfs.append(af)
-                self.available_non_activity_cols.append(self._get_non_activity_cols(af))
-        #execute sql provided explictly
-        for activity, sql in list(self.activities_custom_query_metadata.items()):
-            try:
-                af = pd.read_sql_query(sql,
-                                       con=self._entity_type.db.connection,
-                                       parse_dates=[self._start_date,self._end_date])
-            except:
-                logger.warning('Function attempted to retrieve data for a merge operation using custom sql. There was a problem with this retrieval operation. Confirm that the sql is valid and contains column aliases for start_date,end_date and device_id')
-                logger.warning(sql)
-                raise 
-            af[self._activity] = activity
-            dfs.append(af)
-            self.available_non_activity_cols.append(self._get_non_activity_cols(af))
-            
-        if len(dfs) == 0:
-            cols = []
-            cols.append(self.activity_duration)
-            cols.append(self.additional_items)
-            adf = self.empty_dataframe(columns=cols)            
-        else:
-            adf = pd.concat(dfs,sort=False)
-            self.log_df_info(adf,'After merging activity data from all sources')
-            #get shift changes
-            self.add_dates = []
-            self.custom_calendar_df = None
-            custom_calendar = self.get_custom_calendar()
-            if not custom_calendar is None:
-                if len(adf.index) > 0:
-                    start_date =  adf[self._start_date].min()
-                    end_date = adf[self._end_date].max()
-                    self.custom_calendar_df = custom_calendar.get_data(start_date= start_date, end_date = end_date)
-                    add_dates = set(self.custom_calendar_df[custom_calendar.period_start_date].tolist())
-                    add_dates |= set(self.custom_calendar_df[custom_calendar.period_end_date].tolist())
-                    self.add_dates = list(add_dates)
-                else:
-                    self.add_dates = []
-                    self.custom_calendar_df = custom_calendar.get_empty_data()
-            #get scd changes
-            self._entity_scd_dict = self._get_scd_history(start_ts= adf[self._start_date].min(), end_ts = adf[self._end_date].max(),entities=entities)
-            #merge takes place separately by entity instance
-            if self.remove_gaps == 'across_all':    
-                group_base = []
-            elif self.remove_gaps == 'within_single':
-                group_base = ['activity']
-            else:
-                msg = 'Value of %s for remove_gaps is invalid. Use across_all or within_single' % self.remove_gaps
-                raise ValueError(msg)
-            levels = []
-            for s in self.execute_by:
-                if s in adf.columns:
-                    group_base.append(s)
-                else:
-                    try:
-                        adf.index.get_level_values(s)
-                    except KeyError:
-                        raise ValueError('This function executes by column %s. This column was not found in columns or index' %s)
-                    else:
-                        group_base.append(pd.Grouper(axis=0, level=adf.index.names.index(s)))
-                levels.append(s)
-            try:
-                group = adf.groupby(group_base)             
-            except KeyError:
-                msg = 'Attempt to execute combine activities by %s. One or more group by column was not found' %levels
-                logger.debug(msg)
-                raise
-            else:
-                try:
-                    cdf = group.apply(self._combine_activities)
-                except KeyError:
-                    msg = 'combine activities requires deviceid, start_date, end_date and activity. supplied columns are %s' %list(adf.columns)
-                    logger.debug(msg)
-                    raise
-                #if the original dataframe was empty, the apply() will not run
-                # any columns added by the applied method will be missing. Need to add them
-                if cdf.empty:
-                    cdf = self._get_empty_combine_data()
-                    self.log_df_info(cdf,'No data in merge source, processing empty dataframe')
-                else:
-                    self.log_df_info(cdf,'combined activity data after removing overlap')
-                    cdf['duration'] = round((cdf[self._end_date] - cdf[self._start_date]).dt.total_seconds()) / 60
-                    
-            for i,value in enumerate(self.input_activities):
-                cdf[self.activity_duration[i]] = np.where(cdf[self._activity]==value, cdf['duration'], None)
-                cdf[self.activity_duration[i]] = cdf[self.activity_duration[i]].astype(float)
-            
-            self.log_df_info(cdf,'After pivot rows to columns')
-                        
-            for i,nadf in enumerate(dfs):
-               add_cols = [x for x in self.available_non_activity_cols[i] if x in self.additional_items]
-               if len(add_cols) > 0:
-                   include = []
-                   include.extend(add_cols)
-                   include.extend(['start_date', self._entity_type._entity_id])
-                   nadf = nadf[include]
-                   cdf = cdf.merge(nadf,
-                                   on = ['start_date', self._entity_type._entity_id],
-                                   how = 'left', suffixes = ('','_new_'))
-                   self.log_df_info(cdf,'post merge')
-                   cdf = self._coallesce_columns(cdf,add_cols)
-                   self.log_df_info(cdf,'post coallesce')
-            #rename initial outputs
-            cdf = self.rename_cols(cdf,self.additional_items,self.additional_output_names)
-            cdf = self.conform_index(cdf,timestamp_col = self._start_date) 
-            #add end dates
-            cdf[self._end_date] = cdf[self._start_date].shift(-1)
-            
-        return cdf
-    
-    def get_item_values(self,arg):
-        '''
-        Define picklist values
-        '''
-        msg = 'Getting item values for arg %s' %arg
-        logger.debug(msg)
-        if arg == 'input_activities':
-            all_activities = []
-            for table_name,activities in list(self.activities_metadata.items()):
-                all_activities.extend(activities)
-                msg = 'Added activity list %s' %activities
-                logger.debug(msg)
-            for activity,sql in list(self.activities_custom_query_metadata.items()):
-                all_activities.append(activity)                
-                msg = 'Added to activity list %s' %activity
-                logger.debug(msg)
-            return(all_activities)
-        else:
-            msg = 'No code implemented to gather available values for argument %s' %arg
-            raise NotImplementedError(msg)
-        
-    
-    def _get_non_activity_cols(self,df):
-        
-        activity_cols = [self._entity_type._timestamp_col, self._entity_type._entity_id, 'start_date', 'end_date', 'activity']
-        cols = [x for x in df.columns if x not in activity_cols]
-        return cols
-                    
-    def _combine_activities(self,df):
-        '''
-        incoming dataframe has start date , end date and activity code.
-        activities may overlap.
-        output dataframe corrects overlapping activities.
-        activities with later start dates take precidence over activies with earlier start dates when resolving.
-        '''
-        #dataframe expected to contain start_date,end_date,activity for a single deviceid
-        is_logged = self._is_instance_level_logged
-        entity = df[self._entity_type._entity_id].max()                
-        if is_logged:
-            self.log_df_info(df,'Incoming data for combine activities. Entity Id: %s' %entity)
-
-        #create a continuous range
-        early_date = pd.Timestamp.min
-        late_date = pd.Timestamp.max        
-        #create a new start date for each potential interruption of the continuous range
-        dates = set([early_date,late_date])
-        dates |= set((df[self._start_date].tolist()))
-        dates |= set((df[self._end_date].tolist()))
-        dates |= set(self.add_dates)
-        #scd changes are another potential interruption
-        if self._entity_scd_dict is not None:
-            has_scd={}
-            for scd_property,entity_data in list(self._entity_scd_dict.items()):
-                has_scd[scd_property] = True
-                try:
-                    dates |= set(entity_data[entity][self._start_date])
-                except KeyError:
-                    has_scd[scd_property]=False
-        dates = list(dates)
-        dates.sort()
-        
-        #initialize series to track history of activities
-        c = pd.Series(data='_gap_',index = dates)
-        c.index = pd.to_datetime(c.index)
-        c.name = self._activity
-        c.index.name = self._start_date
-        #use original data to update the new set of intervals in slices
-        for index, row in df.iterrows():
-            end_date = row[self._end_date] - dt.timedelta(microseconds=1)
-            c[row[self._start_date]:end_date] = row[self._activity]    
-        df = c.to_frame().reset_index()
-        if is_logged:
-            self.log_df_info(df,'Merging activity details. Initial dataframe with dates')
-        
-        #add end dates
-        df[self._end_date] = df[self._start_date].shift(-1)
-        df[self._end_date] = df[self._end_date] - dt.timedelta(microseconds=1)
-        
-        #remove gaps
-        if self.remove_gaps:
-            df = df[df[self._activity]!='_gap_']
-            if is_logged:
-                self.log_df_info(df,'after removing gaps') 
-    
-        #combined activities dataframe has start_date,end_date,device_id, activity 
-        return df
-
-    def _get_empty_combine_data(self):
-        '''
-        In the case where the merged resultset is empty, need a empty dateframe with all of the columns that would have
-        been inlcuded.
-        '''
-        
-        cols = [self._start_date, self._end_date, self._activity, 'duration']
-        cols.extend(self.execute_by)
-        if self.custom_calendar_df is not None:
-            cols.extend(['shift_id','shift_day'])
-        if self._entity_scd_dict is not None:
-            scd_properties = list(self._entity_scd_dict.keys())
-            cols.extend(scd_properties)
-        return pd.DataFrame(columns = cols)
-                
-    def read_activity_data(self,table_name,activity_code,start_ts=None,end_ts=None,entities=None):
-        """
-        Issue a query to return a dataframe. Subject is an activity table with columns: deviceid, start_date, end_date, activity
-        
-        Parameters
-        ----------
-        table_name: str
-            Name of source table
-        activity_code: str
-            The specific activity code for which to receive data
-        start_ts : datetime (optional)
-            Date filter
-        end_ts : datetime (optional)
-            Date filter            
-        entities: list (optional)
-            Filter on list of device ids
-        Returns
-        -------
-        Dataframe
-        """
-        
-        (query,table) = self._entity_type.db.query(table_name,schema = self._entity_type._db_schema)
-        query = query.filter(table.c.activity == activity_code)
-        if not start_ts is None:
-            query = query.filter(table.c.end_date >= start_ts)
-        if not end_ts is None:
-            query = query.filter(table.c.start_date < end_ts)  
-        if not entities is None:
-            query = query.filter(table.c.deviceid.in_(entities))
-        msg = 'reading activity %s from %s to %s using %s' %(activity_code,start_ts,end_ts,query.statement )
-        logger.debug(msg)
-        df = pd.read_sql(query.statement,
-                         con = self._entity_type.db.connection,
-                         parse_dates=[self._start_date,self._end_date])
-        
-        return df
-
-
-class BaseSCDLookup(BaseTransformer):
-    '''
-    Lookup a slowly changing property
-    '''
-    _start_date = 'start_date'
-    _end_date = 'end_date'
-    merge_nearest_tolerance = None # or something like pd.Timedelta('1D')
-    is_scd_lookup = True
-    
-    def __init__ (self, table_name, output_item = None):
-        
-        self.table_name = table_name
-        if output_item is None:
-            output_item = self.table_name
-        self.output_item = output_item
-        super().__init__()
-        self.itemTags['output_item'] = ['DIMENSION']
-        
-    def execute(self,df):
-        
-        msg = 'Starting scd lookup of %s from table %s. ' %(self.output_item,self.table_name)
-        msg = self.log_df_info(df,msg) 
-        self.trace_append(msg)
-        
-        (start_ts, end_ts, entities) = self._get_data_scope(df)
-        resource_df = self.get_scd_data(table_name = self.table_name, start_ts = start_ts, end_ts=end_ts, entities=entities)
-        msg = 'df for resource lookup' 
-        msg = self.log_df_info(resource_df,msg) + '. '
-        self.trace_append(msg)       
-        system_cols = [self._start_date,self._end_date,self._entity_type._entity_id]
-        try:
-            scd_property = [x for x in resource_df.columns if x not in system_cols][0]
-        except:
-            msg = 'Error looking up scd_property from table %s. Make sure that table name is an scd with start_data, end_date, deviceid and a property name' %self.table_name
-            logger.exception(msg)
-            raise
-        
-        resource_df = resource_df.rename(columns = {scd_property:self.output_item,
-                                          'start_date': self._entity_type._timestamp})
-        cols = [x for x in resource_df.columns if x not in ['end_date']]
-        resource_df = resource_df[cols]
-        try:
-            df = pd.merge_asof(left=df,right=resource_df,by=self._entity_type._entity_id,on=self._entity_type._timestamp,tolerance=self.merge_nearest_tolerance)
-        except ValueError:
-            resource_df = resource_df.sort_values([self._entity_type._timestamp,self._entity_type._entity_id])
-            try:
-                df = pd.merge_asof(left=df,right=resource_df,by=self._entity_type._entity_id,on=self._entity_type._timestamp,tolerance=self.merge_nearest_tolerance)
-            except ValueError:
-                df = df.sort_values([self._entity_type._timestamp,self._entity_type._entity_id])
-                df = pd.merge_asof(left=df,right=resource_df,by=self._entity_type._entity_id,on=self._entity_type._timestamp,tolerance=self.merge_nearest_tolerance)
-        
-        msg = 'After scd lookup of %s from table %s. ' %(scd_property,self.table_name)
-        self.trace_append(msg, df = df)
-        df = self.conform_index(df)  
-        
-        return df
-    
-    @classmethod
-    def build_ui(cls):
-        #define arguments that behave as function inputs
-        inputs = []
-        inputs.append(UISingle(name = 'table_name',
-                               datatype=str,
-                               description = 'Table name to use as source for lookup'
-                                              ))
-        #define arguments that behave as function outputs
-        outputs = []
-        outputs.append(UIFunctionOutSingle(name = 'output_item'))    
-        return (inputs,outputs)   
-    
-    
-class BasePreload(BaseTransformer):
-    """
-    Preload functions execute before loading entity data into the pipeline
-    Preload functions have no input items or output items
-    Preload functions do not take a dataframe as input
-    Preload functions return a single boolean output on execution. Pipeline will proceed when True.
-    You guessed it, preload methods have no boundaries. You can use them to do anything!
-    They are monitored. Excessive resource consumption will be billed by estimating an equivalent number of function executions. 
-    """
-    is_preload = True
-    
-    def __init__(self, dummy_items, output_item = None):
-        super().__init__()
-        self.dummy_items = dummy_items
-        self.output_item = self.name.lower()
-        self.inputs.extend([self.dummy_items])
-        self.outputs.extend([self.output_item])
-        self.optionalItems.extend([self.dummy_items])
-        self.itemDatatypes['dummy_items'] = None
-        self.itemDatatypes['output_items'] = 'BOOLEAN'
-        
-    def execute(self,df,start_ts = None,end_ts=None,entities=None):
-        '''
-        Execute function may optionally use a start_ts,end_ts and entities passed to the pipeline for processing
-        '''
-        raise NotImplementedError('This function has no execute method defined. You must implement a custom execute for any preload function')
-        return True
-    
-    def _getMetadata(self, df = None, new_df = None, inputs = None, outputs = None, constants = None):
-        '''
-        Preload function has no dataframe in or out so standard _getMetadata() does not work
-        '''
-        #define arguments that behave as function inputs
-        inputs = {}
-        inputs['dummy_items'] = UIMultiItem(name = 'dummy_items',datatype=None).to_metadata()
-        #define arguments that behave as function outputs
-        outputs = {}
-        outputs['output_item'] = UIFunctionOutSingle(name = 'output_item',datatype=bool).to_metadata()
-                
-        return (inputs,outputs)
-        
-    
-class BaseMetadataProvider(BasePreload):
-    """
-    Metadata providers do not transform data. They merely add metadata to the entity type
-    to make it available to other functions in the pipeline.
-    """
-    
-    def __init__(self, dummy_items, output_item = 'is_parameters_set', **kwargs):
-        super().__init__(dummy_items = dummy_items, output_item= output_item)
-        self._metadata_params = kwargs
-        
-    def execute(self,df,start_ts=None,end_ts=None,entities=None):
-        '''
-        A metadata provider does not do anything except set _metadata_params
-        _metadata_params are automatically copied to the _entity_type when the
-        _entity_type is set using set_entity_type
-        '''
-        return True
-    
-
-class BaseEstimatorFunction(BaseTransformer):
-    '''
-    Base class for functions that train, evaluate and predict using sklearn 
-    compatible estimators.
-    '''
-    shelf_life_days = None
-    # Train automatically
-    auto_train = True
-    experiments_per_execution = 1
-    parameter_tuning_iterations = 3
-    #cross_validation
-    cv = None #(default)
-    eval_metric = None
-    # Test Train split
-    test_size = 0.2
-    # Model evaluation
-    stop_auto_improve_at = 0.85
-    acceptable_score_for_model_acceptance = 0
-    greater_is_better = True
-    version_model_writes = False
-    def __init__(self, features, targets, predictions):
-        self.features = features
-        self.targets = targets
-        #Name predictions based on targets if predictions is None
-        if predictions is None:
-            predictions = ['predicted_%s'%x for x in self.targets]
-        self.predictions = predictions
-        super().__init__()
-        self._preprocessors = OrderedDict()
-        self.estimators = OrderedDict()
-        
-    def add_preprocessor(self,stage):
-        '''
-        Add a pre-processor stage
-        '''
-        self._preprocessors[stage.name] = stage
-        
-    def add_training_expression(self,name,expression):
-        '''
-        Add a new pre-processor stage using an expression
-        '''
-        stage = PipelineExpression(name=name,expression=expression,
-                                   entity_type = self.get_entity_type())
-        self.add_preprocessor(stage)
-        
-    def get_models_for_training(self, db, df, bucket=None):
-        '''
-        Get a list of models that require training
-        '''
-        if bucket is None:
-            bucket = self.get_bucket_name()
-        models = []
-        unprocessed_targets = []
-        unprocessed_targets.extend(self.targets)
-        for i,target in enumerate(self.targets):
-            logger.debug('processing target %s' %target)
-            features = self.make_feature_list(features=self.features,
-                                              df = df,
-                                              unprocessed_targets = unprocessed_targets)
-            model_name = self.get_model_name(target)
-            #retrieve existing model
-            model = db.cos_load(filename= model_name,
-                                bucket=bucket,
-                                binary=True)
-            if self.decide_training_required(model):
-                if model is None:
-                    model = Model(name = model_name,
-                                  estimator = None,
-                                  estimator_name = None ,
-                                  params = None,
-                                  features = features,
-                                  target = target,
-                                  eval_metric_name = self.eval_metric.__name__,
-                                  eval_metric_train = None,
-                                  shelf_life_days = None
-                                  )
-                models.append(model)
-            unprocessed_targets.append(target)
-        return(models)
-        
-    def get_model_info(self, db):
-        '''
-        Display model metdata
-        '''
-        
-    def get_models_for_predict(self, db, bucket=None):
-        '''
-        Get a list of models
-        '''
-        if bucket is None:
-            bucket = self.get_bucket_name()
-        models = []
-        for i,target in enumerate(self.targets):
-            model_name = self.get_model_name(target)
-            #retrieve existing model
-            model = db.cos_load(filename= model_name,
-                                bucket=bucket,
-                                binary=True)
-            models.append(model)
-        return(models)        
-        
-    def decide_training_required(self,model):
-        if self.auto_train:
-            if model is None:
-                msg = 'Training required because there is no existing model'
-                logger.debug(msg)
-                return True
-            elif model.expiry_date is not None and model.expiry_date <= dt.datetime.utcnow():
-                msg = 'Training required model expired on %s' %model.expiry_date
-                logger.debug(msg)                
-                return True
-            elif self.greater_is_better and model.eval_metric_test < self.stop_auto_improve_at:
-                msg = 'Training required because eval metric of %s is lower than threshold %s ' %(model.eval_metric_test,self.stop_auto_improve_at)
-                logger.debug(msg)                                
-                return True
-            elif not self.greater_is_better and model.eval_metric_test > self.stop_auto_improve_at:
-                msg = 'Training required because eval metric of %s is higher than threshold %s ' %(model.eval_metric_test,self.stop_auto_improve_at)
-                logger.debug(msg)                                
-                return True            
-        else:
-            return False
-        
-    def delete_models(self,model_names=None):
-        '''
-        Delete models stored in COS for this estimator
-        '''
-        if model_names is None:
-            model_names = []
-            for target in self.targets:
-               model_names.append(self.get_model_name(target))
-        for m in model_names:
-            self._entity_type.db.cos_delete(m, bucket= self.get_bucket_name())
-        
-    def execute(self, df):
-        df  = df.copy()
-        db = self._entity_type.db
-        bucket = self.get_bucket_name()
-        # transform incoming data using any preprocessors
-        # include whatever preprocessing stages are required by implementing a set_preprocessors method
-        required_models = self.get_models_for_training(db=db,df=df,bucket=bucket)
-        if len(required_models) > 0:   
-            df = self.execute_preprocessing(df)
-            df_train,df_test = self.execute_train_test_split(df)
-        #training
-        for model in required_models:
-            msg = 'Prepare to train model %s' %model
-            logger.info(msg) 
-            best_model = self.find_best_model(df_train=df_train,
-                                             df_test=df_test,
-                                             target = model.target,
-                                             features = model.features,
-                                             existing_model=model)
-            msg = 'Trained model: %s' %best_model
-            logger.debug(msg)
-            best_model.test(df_test)                
-            self.evaluate_and_write_model(new_model = best_model,
-                                          current_model = model,
-                                          db = db,
-                                          bucket=bucket)
-            msg = 'Finished training model %s' %model.name
-            logger.info(msg)             
-        #predictions   
-        required_models = self.get_models_for_predict(db=db,bucket=bucket)
-        for i,model in enumerate(required_models):        
-            if model is not None:        
-                df[self.predictions[i]] = model.predict(df)
-                self.log_df_info(df,'After adding predictions for target %s' %model.target)
-            else:
-                df[self.predictions[i]] = None
-                logger.debug('No suitable model found. Created null predictions')            
-        return df
-    
-    def execute_preprocessing(self, df):
-        '''
-        Execute training specific pre-processing transformation stages
-        '''
-        self.set_preprocessors()
-        preprocessors = list(self._preprocessors.values())
-        pl = CalcPipeline(stages = preprocessors , entity_type = self._entity_type)
-        df = pl.execute(df)
-        msg = 'Completed preprocessing'
-        logger.debug(msg)
-        return df
-        
-    def execute_train_test_split(self,df):
-        '''
-        Split dataframe into test and training sets
-        '''
-        df_train, df_test = train_test_split(df,test_size=self.test_size)
-        self.log_df_info(df_train,msg='training set',include_data=False)
-        self.log_df_info(df_test,msg='test set',include_data=False)        
-        return (df_train,df_test)        
-    
-    def find_best_model(self,df_train, df_test, target, features, existing_model):
-        metric_name = self.eval_metric.__name__
-        estimators = self.make_estimators(names=None, count = self.experiments_per_execution)
-        
-        print()
-        
-        if existing_model is None:
-            trained_models = []
-            best_test_metric = None
-            best_model = None
-        else:
-            trained_models = [existing_model]
-            best_test_metric = existing_model.eval_metric_test
-            best_model = existing_model
-        for (name,estimator,params) in estimators:
-            estimator = self.fit_with_search_cv(estimator = estimator,
-                                                params = params,
-                                                df_train = df_train,
-                                                target = target,
-                                                features = features)
-            eval_metric_train = estimator.score(df_train[features],df_train[target])
-            msg = 'Trained estimator %s with an %s score of %s' %(self.__class__.__name__, metric_name, eval_metric_train)
-            logger.debug(msg)
-            model = Model(name = self.get_model_name(target_name = target),
-                          target = target,
-                          features = features,
-                          params = estimator.best_params_,
-                          eval_metric_name = metric_name,
-                          eval_metric_train = eval_metric_train,
-                          estimator = estimator,
-                          estimator_name = name,
-                          shelf_life_days = self.shelf_life_days)
-            eval_metric_test = model.score(df_test)
-            trained_models.append(model)
-            if best_test_metric is None:
-                best_model = model
-                best_test_metric = eval_metric_test
-                msg = 'No prior model, first created is best'
-                logger.debug(msg)
-            elif self.greater_is_better and eval_metric_test > best_test_metric:
-                msg = 'Higher than previous best of %s. New metric is %s' %(best_test_metric,eval_metric_test)
-                best_model = model
-                best_test_metric = eval_metric_test        
-                logger.debug(msg)
-            elif not self.greater_is_better and eval_metric_test < best_test_metric:
-                msg = 'Lower than previous best of %s. New metric is %s' %(best_test_metric,eval_metric_test)
-                best_model = model
-                best_test_metric = eval_metric_test
-                logger.debug(msg)
-        
-        return best_model
-    
-    def evaluate_and_write_model(self,new_model,current_model,db,bucket):
-        '''
-        Decide whether new model is an improvement over current model and write new model
-        '''
-        write_model = False
-        if current_model.trained_date != new_model.trained_date:
-            if self.greater_is_better and new_model.eval_metric_test > self.acceptable_score_for_model_acceptance:
-                write_model = True
-            elif not self.greater_is_better and new_model.eval_metric_test < self.acceptable_score_for_model_acceptance:
-                write_model = True
-            else:
-                msg = 'Training process did not create a model that passed the acceptance critera. Model evaluaton result was %s' %new_model.eval_metric_test
-                logger.debug(msg)
-        if write_model:
-            if self.version_model_writes:
-                version_name = '%s.version.%s' %(current_model.name, current_model.trained_date)
-                db.cos_save(persisted_object=new_model, filename=version_name, bucket=bucket, binary=True)
-                msg = 'wrote current model as version %s' %version_name
-                logger.debug(msg)
-            db.cos_save(persisted_object=new_model, filename=new_model.name, bucket=bucket, binary=True)
-            msg =' wrote new model %s '%new_model.name
-            logger.debug(msg)
-            
-        return write_model    
-                
-                
-    def fit_with_search_cv(self, estimator, params, df_train, target, features):
-        
-        scorer = self.make_scorer()        
-        search = RandomizedSearchCV(estimator = estimator,
-                                    param_distributions = params,
-                                    n_iter= self.parameter_tuning_iterations,
-                                    scoring=scorer, refit=True, 
-                                    cv= self.cv, return_train_score = False)
-        estimator = search.fit(X=df_train[features], y = df_train[target])
-        msg = 'Used randomize search cross validation to find best hyper parameters for estimator %s' %estimator.__class__.__name__
-        logger.debug(msg)
-        
-        return estimator
-
-    def set_estimators(self):
-        '''
-        Set the list of candidate estimators and associated parameters
-        '''
-        # populate the estimators dict with a list of tuples containing instance of an estimator and parameters for estimator
-        raise NotImplementedError('You must implement a set estimator method')
-        
-    def set_preprocessors(self):
-        '''
-        Add the preprocessing stages that will transform data prior to training, evaluation or making prediction
-        '''
-        #self.add_preprocessor(ClassName(args))
-
-    def get_model_name(self, target_name, suffix=None):
-        return self.generate_model_name(target_name=target_name, suffix=suffix)
-    
-    def make_estimators(self, names = None, count = None):
-        '''
-        Make a list of candidate estimators based on available estimator classes
-        '''
-        self.set_estimators()
-        if names is None:
-            estimators = list(self.estimators.keys())
-            if len(estimators) == 0:
-                msg = 'No estimators defined. Implement the set_estimators method to define estimators'
-                raise ValueError(msg)
-            if count is not None:
-                names = list(np.random.choice(estimators,count))
-            else:
-                names = estimators
-
-        msg = 'Selected estimators %s' %names
-        logger.debug(msg)
-        
-        out = []
-        for e in names:
-            (e_cls, parameters) = self.estimators[e]
-            out.append((e,e_cls(),parameters))
-            
-        return out
-            
-    def make_scorer(self):
-        '''
-        Make a scorer
-        '''                
-        return metrics.make_scorer(self.eval_metric,greater_is_better = self.greater_is_better)
-    
-    def make_feature_list(self,df,features,unprocessed_targets):
-        '''
-        Simple feature selector. Includes all candidate features that to not
-        involve targets that have not yet been processed. Use a custom implementation
-        of this method to do more advanced feature selection.
-        '''
-        features = [x for x in features if x not in unprocessed_targets]
-        return features
-    
-    
-class BaseRegressor(BaseEstimatorFunction):
-    '''
-    Base class for building regression models
-    '''
-    eval_metric = staticmethod(metrics.r2_score)
-    
-    def set_estimators(self):
-        #gradient_boosted
-        params = {'n_estimators': [100,250,500,1000],
-                   'max_depth': [2,4,10], 
-                   'min_samples_split': [2,5,9],
-                   'learning_rate': [0.01,0.02,0.05],
-                   'loss': ['ls']}
-        self.estimators['gradient_boosted_regressor'] = (ensemble.GradientBoostingRegressor,params)
-        #sgd
-        params = {'max_iter': [250,1000,5000,10000],
-                  'tol' : [0.001, 0.002, 0.005] }
-        self.estimators['sgd_regressor'] = (linear_model.SGDRegressor,params)   
-        
-
-class BaseClassifier(BaseEstimatorFunction):
-    '''
-    Base class for building classification models
-    '''
-    eval_metric = staticmethod(metrics.f1_score)
-    
-    def set_estimators(self):
-
-        params = {'n_estimators': [10,50,100,500,1000],
-                   'max_depth': [2,4,10], 
-                   'min_samples_split': [2,5,9],
-                   'max_features': [0.2,0.5,1],
-                   'oob_score' : [True,False],
-                   'min_samples_leaf' : [15,50,75,10]}
-        self.estimators['random_forest'] = (ensemble.RandomForestClassifier,params)
-        #mlp
-        params = { 'hidden_layer_sizes' : [50,100,200,500]
-                }
-        self.estimators['mlp'] = (neural_network.MLPClassifier, params)        
-    
-    
-
-        
-
-    
-
-
->>>>>>> 6b7759cd
+# *****************************************************************************
+# Â© Copyright IBM Corp. 2018.  All Rights Reserved.
+#
+# This program and the accompanying materials
+# are made available under the terms of the Apache V2.0
+# which accompanies this distribution, and is available at
+# http://www.apache.org/licenses/LICENSE-2.0
+#
+# *****************************************************************************
+
+'''
+Base classes for functions. Inhertit from these base classes when building custom functions.
+'''
+
+import math
+import os
+import urllib3
+import numbers
+import datetime as dt
+import logging
+import warnings
+import json
+import re
+import numpy as np
+import pandas as pd
+from sqlalchemy import Table, Column, Integer, SmallInteger, String, DateTime, MetaData, ForeignKey, create_engine
+from pandas.api.types import is_string_dtype, is_numeric_dtype, is_bool_dtype, is_datetime64_any_dtype, is_dict_like
+from sklearn import ensemble, linear_model, metrics, neural_network
+from sklearn.model_selection import train_test_split, RandomizedSearchCV
+import ibm_db
+import ibm_db_dbi
+from sqlalchemy.orm.session import sessionmaker
+from inspect import getargspec
+from collections import OrderedDict
+from .db import Database, SystemLogTable
+from .metadata import EntityType, Model
+from .automation import TimeSeriesGenerator
+from .pipeline import CalcPipeline, PipelineExpression
+from .util import log_df_info
+from .ui import UIFunctionOutSingle, UIMultiItem, UISingle
+
+logger = logging.getLogger(__name__)
+
+PACKAGE_URL = 'git+https://github.com/ibm-watson-iot/functions.git@'
+
+class BaseFunction(object):
+    """
+    Base class for AS functions. Do not inherit directly from this class. Inherit from BaseTransformer or BaseAggregator
+    """
+    # _entity_type, An EntityType object will be added to the pipeline 
+    # this will give the function access to all of the properties and methods of the entity type
+    _entity_type = None 
+    # metadata data parameters are instance variables to be added to the entity type
+    _metadata_params = {}
+    #function registration metadata 
+    name = None # name of function
+    description =  None # description of function shows as help text
+    tags = None #list of stings to tag function with
+    optionalItems = None #list: list of optional parameters
+    inputs = None #list: list of explicit input parameters
+    outputs = None #list: list of explicit output parameters
+    constants = None #list: list of explicit constant parameters
+    array_source = None #str: the input parmeter name that contains a list of items that will correspond with array outputs
+    url = PACKAGE_URL #install url for function
+    category = None 
+    incremental_update = True
+    auto_register_args = None  
+    is_transient = False
+    array_output_datatype_from_input = False
+    # item level metadata for function registration
+    itemDescriptions = None #dict: items descriptions show as help text
+    itemLearnMore = None #dict: item learn more test 
+    itemValues = None #dict: item values are used in pick lists
+    itemJsonSchema = None #dict: schema is used to validate arrays and json type constants
+    itemArraySource = None #dict: output arrays are derived from input arrays. 
+    itemMaxCardinality = None # dict: Maximum number of members in an array
+    itemDatatypes = None #dict: BOOLEAN, NUMBER, LITERAL, DATETIME
+    itemTags = None #dict: Tags to be added to data items
+    # processing settings
+    execute_by = None #if function should be executed separately for each entity or some other key, capture this key here
+    test_rows = 100 #rows of data to use when testing function
+    base_initialized = True # use to test that object was initialized from BaseFunction
+    merge_strategy = 'transform_only' #use to describe how this function's outputs are merged with outputs of the previous stage
+    _abort_on_fail = True #allow pipeline to continue when a stage fails in execution create
+    _is_instance_level_logged = False # Some operations are carried out at an entity instance level. If logged, they produce a lot of log.
+    is_system_function = False #system functions are internal to AS, cannot be used as custom functions
+    # cos connection
+    cos_credentials = None #dict external cos instance
+    bucket = None #str
+    # custom output tables
+    version_db_writes = False #write a new version timestamp to custom output table with each execution
+    out_table_prefix = None
+    out_table_if_exists = 'append'
+    out_table_name = None 
+    write_chunk_size = None #use db default
+    # lookups
+    # a slowly changing dimensions is use to record property changes to master data over time
+    _entity_scd_dict = None
+    _start_date = 'start_date'
+    _end_date = 'end_date'    
+    
+    def __init__(self):
+        
+        if self.name is None:
+            self.name = self.__class__.__name__
+        if self.out_table_prefix is None:
+            self.out_table_prefix = self.name            
+        if self.description is None:
+            self.description = self.__class__.__doc__            
+        if self.inputs is None:
+            self.inputs = []            
+        if self.outputs is None:
+            self.outputs = []
+        if self.constants is None:
+            self.constants = []                        
+        if self.itemDescriptions is None:
+            self.itemDescriptions = self._standard_item_descriptions()            
+        if self.itemDatatypes is None:
+            self.itemDatatypes = {}
+        if self.itemLearnMore is None:
+            self.itemLearnMore = {}            
+        if self.itemJsonSchema is None:
+            self.itemJsonSchema = {}            
+        if self.itemValues is None:
+            self.itemValues = {}            
+        if self.itemMaxCardinality is None:
+            self.itemMaxCardinality = {}
+        if self.itemArraySource is None:
+            self.itemArraySource = {}            
+        if self.itemTags is None:
+            self.itemTags = {}            
+        if self.optionalItems is None:
+            self.optionalItems = []
+        if self.out_table_prefix is None:
+            self.out_table_prefix = ''             
+        if self.execute_by is None:
+            self.execute_by = []   
+        if self.tags is None:
+            self.tags = []             
+        if self._entity_scd_dict is None:
+            self._entity_scd_dict= {}
+
+        #if cos credentials are not explicitly  provided use environment variable
+        if self.bucket is None:
+            if not self.cos_credentials is None:
+                try:
+                   self.bucket = self.cos_credentials['bucket']
+                except KeyError:
+                    try:
+                       self.bucket = os.environ.get('COS_BUCKET_KPI')
+                    except KeyError:
+                        pass
+                    
+    def _add_explicit_outputs(self,df):
+        
+        for o in self.outputs:
+            df[o] = True
+        return df
+    
+    def build_arg_metadata(self):
+        
+        try:
+            (inputs,outputs) = self.build_ui()
+        except (AttributeError,NotImplementedError):
+            msg = ('Cant get function metadata for %s. Implement the'
+                   ' build_metadata() method.' %self.name)
+            raise NotImplementedError (msg)
+            
+        input_args ={}
+        output_args ={}
+        output_meta = {}
+        
+        for i in inputs:
+            try:
+                meta = i.to_metadata()
+            except AttributeError:
+                meta = i
+            input_args[meta['name']] = getattr(self,meta['name'])
+        for o in outputs:
+            try:
+                meta = o.to_metadata()
+            except AttributeError:
+                meta = o                        
+            output_args[meta['name']] = getattr(self,meta['name'])
+            
+        return(input_args,output_args,output_meta)
+
+    @classmethod
+    def build_ui(cls):
+        """
+        Define metadata for function registration explicly.
+        """
+        
+        raise NotImplementedError('Implement this method to enable registration of a class without creating an instance')                    
+        
+    def _calc(self,df):
+        """
+        If the function should be executed separately for each entity, describe the function logic in the _calc method
+        """
+        raise NotImplementedError('Class %s is not defined correctly. It should override the _calc() method of the base class.' %self.__class__.__name__)         
+        
+    def _coallesce_columns(self,df,cols,rsuffix='_new_'):
+        '''
+        Coallesce 2 columns into a single by replacing cols with a suffixed version of themselves when null
+        '''
+        done = []
+        for i,o in enumerate(cols):
+            try:
+                drop = "%s%s" %(o,rsuffix)
+                df[o] = df[o].fillna(df[drop])
+                done.append(drop)
+            except KeyError:
+                pass
+        if len(done) > 0:
+            df = self._remove_cols_from_df(df,done)
+            msg = 'Coallesced columns during merge %s' %done
+            logger.debug(msg)
+        return df
+            
+    def convertStrArgToList(self,string, argument, check_non_empty=False):
+        '''
+        Convert a comma delimited string to a list
+        '''
+        out = string
+        if not string is None and isinstance(string, str):
+            out = [n.strip() for n in string.split(',') if len(string.strip()) > 0]
+        if not argument in self.optionalItems and check_non_empty:
+            if out is None or len(out) == 0:
+                raise ValueError("Required list output %s is null or empty" %argument)    
+        return out
+    
+    def conform_index(self,df,entity_id_col = None, timestamp_col = None):
+        '''
+        Dataframes that contain timeseries data are expected to be indexed on an id and timestamp.
+        The name on the id column will be id. The name of the timestamp col is the timestamp of the entity_type.
+        Another deviceid and another column called timestamp will be added to the dataframe as a convenience.
+        '''
+        
+        warnings.warn('conform_index() is deprecated. Use EntityType.index_df',
+                      DeprecationWarning)
+        
+        #self.log_df_info(df,'incoming dataframe for conform index')
+        if not df.index.names == [self._entity_type._df_index_entity_id,self._entity_type._timestamp]: 
+            # index does not conform
+            #look for explicitly provided timestamp and entity id cols
+            # or designated column names for the entity type
+            if entity_id_col is None:
+                entity_id_col = self._entity_type._entity_id
+            ids = [entity_id_col, self._entity_type._df_index_entity_id]
+            try:
+                id_series = self._get_series(df,col_names=ids)
+            except KeyError as e:
+                msg = 'Attempting to conform index. Cannot find an entity identifier column. Looking for %s' %ids
+                raise KeyError(msg)    
+            if timestamp_col is None:
+                timestamp_col = self._entity_type._timestamp
+            tss = [timestamp_col, self._entity_type._timestamp_col]
+            try:
+                timestamp_series = self._get_series(df,col_names=tss)
+            except KeyError as e:
+                msg = 'Attempting to conform index. Cannot find a timestamp column. Looking for %s ' %tss
+                raise KeyError(msg)
+            df[self._entity_type._df_index_entity_id] = id_series.astype(str)
+            df[self._entity_type._timestamp] = pd.to_datetime(timestamp_series)
+            df = df.set_index([self._entity_type._df_index_entity_id,self._entity_type._timestamp])
+            msg = 'Dataframe had non-conforming index. Built new index on id and timestamp'
+            logger.debug(msg)
+        df[self._entity_type._timestamp_col] = df.index.get_level_values(self._entity_type._timestamp)
+        df[self._entity_type._entity_id] = df.index.get_level_values(self._entity_type._df_index_entity_id)
+        self.log_df_info(df,'after  conform index')
+        
+        return df
+    
+    def empty_dataframe(self,columns):
+        
+        cols = set(columns)
+        cols.add(self._entity_type._timestamp_col)
+        cols.add(self._entity_type._entity_id)
+        cols= list(cols)
+        df = pd.DataFrame(columns=cols)
+        df = self.conform_index(df)                
+        return df
+    
+    def execute(self,df):
+        """
+        AS calls the execute() method of your function to transform or aggregate data. The execute method accepts a dataframe as input and returns a dataframe as output.
+        
+        If the function should be executed on all entities combined you can replace the execute method wih a custom one
+        If the function should be executed by entity instance, use the base execute method. Provide a custom _calc method instead.
+        """
+        group_base = []
+        for s in self.execute_by:
+            if s in df.columns:
+                group_base.append(s)
+            else:
+                try:
+                    x = df.index.get_level_values(s)
+                except KeyError:
+                    raise ValueError('This function executes by column %s. This column was not found in columns or index' %s)
+                else:
+                    group_base.append(pd.Grouper(axis=0, level=df.index.names.index(s)))
+                    
+        if len(group_base)>0:
+            df = df.groupby(group_base).apply(self._calc)                
+        else:
+            df = self._calc(df)
+            
+        return df
+
+    def generate_model_name(self,target_name, prefix = 'model', suffix = None):
+        '''
+        Generate a model name
+        '''
+        name = []
+        if prefix is not None:
+            name.append(prefix)
+        name.extend([self._entity_type.name, self.name , target_name])
+        if suffix is not None:
+            name.append(suffix)
+        name = '.'.join(name)
+        return name     
+        
+    def _get_arg_metadata(self,isoformat_dates=True):
+        
+        metadata = {}    
+        args = (getargspec(self.__init__))[0][1:]        
+        for a in args:
+            try:
+                metadata[a] = self.__dict__[a]
+            except KeyError:
+                msg = 'Programming error. All arguments must have a corresponding instance variable of the same name. This function has no instance variable: %s' %a
+                logger.exception(msg)
+                raise
+            
+            if ((isoformat_dates) and  
+                (isinstance(metadata[a],dt.datetime) or isinstance(metadata[a],dt.date))):
+                
+                metadata[a] = metadata[a].isoformat()
+            
+        return metadata
+    
+    def get_custom_calendar(self):
+        '''
+        Get the customer calendar from the entity type
+        '''
+        return self._entity_type._custom_calendar
+    
+    def _get_data_scope(self,df):
+        '''
+        Return the start, end and set of entity ids contained in a dataframe as a tuple
+        '''
+        ts_series = self.get_timestamp_series(df=df)
+        start_ts = ts_series.min()
+        end_ts = ts_series.max()
+        entity_id_series = self.get_entity_id_series(df=df)
+        entities = list(pd.unique(entity_id_series))
+        return (start_ts,end_ts,entities)
+    
+    
+    def get_db(self,credentials = None, tenant_id = None):
+        '''
+        Get the Database object associciated with the function's assigned entity type.
+        If there is no entity type, get a new database object using optionally supplied
+        credentials and tenant id. If no credentials are supplied, credentials will be
+        derived from environment variables
+        '''
+        try:
+            db = self._entity_type.db
+        except AttributeError:
+            db = None
+            
+        if db is None:
+            db = Database(credentials = credentials, tenant_id = tenant_id)
+            
+        return db
+    
+    def get_entity_id_series(self,df):
+        '''
+        Return a series containing entity ids
+        '''
+        series = self._get_series(df,[self._entity_type._entity_id,self._entity_type._df_index_entity_id])
+        return series
+    
+    
+    def get_entity_type(self):
+        '''
+        Get the EntityType object assigned to the function instance
+        '''
+        return self._entity_type
+    
+    def get_entity_type_param(self,param):
+        '''
+        Get a metadata parameter from the entity type
+        '''
+        entity_type = self.get_entity_type()
+        if entity_type is None:
+            raise RuntimeError ('This function has no entity type associated with it. This is a programatic error. After creating a function instance, use set_entity_type to assign an entity type')
+        out = entity_type.get_param(param)
+        return out
+    
+    
+    def get_expression_items(self,expressions):
+
+        if isinstance(expressions,str):
+            expressions = [expressions]
+            
+        all_items = set()
+        for e in expressions:
+            #get all quoted strings in expression
+            possible_items = re.findall('"([^"]*)"', e)
+            #check if they have df[] wrapped around them
+            all_items |= set([x for x in possible_items if 'df["%s"]'%x in e])
+            
+        if len(all_items) == 0:
+            msg = 'Expression in function %s does not contain input items' %self.__class__.__name__
+            logger.debug(msg)
+        return all_items
+    
+    def _getJsonDataType(self,datatype):
+         
+         if datatype == 'LITERAL':
+             result = 'string'
+         else:
+             result = datatype.lower()
+         return result
+     
+     
+    def _getJsonSchema(self,column_metadata,datatype,min_items,arg,is_array,is_output,is_constant):
+        
+        #json schema may have been explicitly defined                
+        try:
+           column_metadata['jsonSchema'] = self.itemJsonSchema[arg] 
+        except KeyError:               
+            if is_array:
+                column_metadata['jsonSchema'] = {
+                    "$schema": "http://json-schema.org/draft-07/schema#",
+                    "type": "array",
+                    "minItems": min_items
+                    }
+                item_type = "string"
+                if is_constant:
+                    item_type = self._getJsonDataType(datatype)
+                try:
+                    column_metadata['jsonSchema']["maxItems"] = self.itemMaxCardinality[arg]
+                except KeyError:
+                    pass
+                try:
+                    column_metadata['jsonSchema']["items"] = {"type": item_type}
+                except KeyError:
+                    pass                
+                msg = 'Argument %s is has no explicit json schema defined for it, built one for %s items' %(arg, item_type)
+            else:
+                msg = 'Non array arg %s - no json schema required' %(arg)
+            logger.debug(msg)                 
+        else:
+            msg = 'Argument %s is has explicit json schema defined for it %s' %(arg, self.itemJsonSchema[arg])
+            logger.debug(msg)
+        return column_metadata
+    
+    def get_input_set(self):
+        
+        ins = set(self._input_set)
+        ins |= set(self.get_input_items())
+        
+        return ins
+    
+    def get_timestamp_series(self,df):
+        '''
+        Return a series containing timestamps
+        '''
+        series = self._get_series(df,[self._entity_type._timestamp,self._entity_type._timestamp_col])
+        return series
+    
+    def _get_series(self,df,col_names):
+        
+        if isinstance(col_names,str):
+            col_names = [col_names]
+        for col in col_names:
+            try:
+                series = df[col]
+            except KeyError:
+                try:
+                    series = df.index.get_level_values(col)
+                except KeyError:
+                    pass
+                else:
+                    return series
+            else:
+                return series
+        msg = 'Unable to locate series with names %s in either columns or index' %col_names
+        raise KeyError(msg)
+                
+    
+    def get_input_items(self):
+        '''
+        Implement this method to return a set of data items that should be
+        retrieved when executing a KPI pipeline. By default only items that
+        are explicly referenced in function inputs are included.
+        '''
+        return(set())
+    
+    def get_item_values(self,arg):
+        """
+        Implement this method when you want to supply values to a picklist in the UI
+        """
+        
+        msg = 'No code implemented to gather available values for argument %s' %arg
+        
+        raise NotImplementedError (msg)
+        
+        
+    def _getMetadata(self, df = None, new_df = None, inputs = None, outputs = None, constants = None):
+        """
+        Assemble a dictionary of ICS Analytics Function metadata. Used to submit
+        classes the ICS Analytics Function Catalog.
+        
+        Parameters:
+        -----------
+        df: DataFrame
+            pandas dataframe. Used as sample data to infer types
+        inputs: list
+            list of strings. name of input columns to the function.
+        outputs: list
+            list of strings. name of output columns produced by the function.
+        constants: list
+            list of strings. name of constant input parameters to the function
+        """
+        
+        #if the class has a build_ui class method, use it and return (input,output) metadat
+        try:
+            return self.build_ui()
+        except (AttributeError,NotImplementedError):
+            #else infer metadata from the dataframes supplied
+            pass
+          
+        if inputs is None:
+            inputs = self.inputs
+        if outputs is None:
+            outputs = self.outputs        
+        if constants is None:
+            constants = self.constants
+            
+        returns_dataframe = True
+        #run the function to produce a new dataframe that contains the function outputs
+        if not df is None:
+            if new_df is None:
+                tf = df.head(self.test_rows)
+                tf = tf.copy()
+                tf = self.execute(tf)
+            else:
+                tf = new_df
+            if isinstance(tf,bool):
+                returns_dataframe = False
+                tf = df.head(self.test_rows)
+                tf = tf.copy()
+                tf = self._add_explicit_outputs(tf)
+            elif not isinstance(tf,pd.DataFrame):
+                raise TypeError('The execute method of a custom function must return a pandas DataFrame object not %s' %tf)
+            test_outputs = self._inferOutputs(before_df=df,after_df=tf)
+            if len(test_outputs) ==0:
+                raise ValueError('Could not locate output columns in the test dataframe. Check the execute method of the function to ensure that it returns a dataframe with output columns that are named differently from the input columns')
+        else:
+            tf = None
+            raise NotImplementedError('Must supply a test dataframe for function registration. Explict metadata definition not suported')
+        
+        metadata_inputs = OrderedDict()
+        metadata_outputs = OrderedDict()
+        min_items = None
+        array_outputs = []
+        array_inputs = []
+
+        #introspect function to get a list of argumnents
+        args = (getargspec(self.__init__))[0][1:]        
+        for a in args:
+            if a is None:
+                msg = 'Cannot infer metadata for argument %s as it was initialized with a value of None. Supply an appropriate value when initializing.' %(a)
+                raise ValueError(msg)
+            #identify which arguments are inputs, which are outputs and which are constants
+            try:
+                arg_value = eval('self.%s' %a)
+            except AttributeError:
+                raise AttributeError('Class %s has an argument %s but no corresponding property. Make sure your arguments and properties have the same name if you want to infer types.' %(self.__class__.__name__, a))
+            is_array = False
+            if isinstance(arg_value,list):
+                is_array = True                
+            column_metadata = {}
+            column_metadata['name'] = a
+            column_metadata['description'] = None
+            column_metadata['learnMore'] = None                        
+            if a in self.optionalItems:
+                required = False
+            else:
+                required = True
+                min_items = 1            
+            #set metadata from class/instance variables
+            if not self.itemDescriptions is None:
+                try:
+                    column_metadata['description'] = self.itemDescriptions[a]                    
+                except KeyError:
+                    pass
+            if not self.itemLearnMore is None:
+                try:
+                    column_metadata['learnMore'] = self.itemLearnMore[a]
+                except KeyError:
+                    pass                            
+
+            is_added = False
+            is_constant = True
+            is_output = False
+            try:
+                argtype = self.itemDatatypes[a]
+            except KeyError:
+                argtype = self._infer_type(arg_value)
+            msg = 'Evaluating %s argument %s. Array: %s' %(argtype,a,is_array)
+            logger.debug(msg)
+            #check if parameter has been modeled explictly
+            if a in constants:
+                datatype = self._infer_type(arg_value,df=None)
+                column_metadata['dataType'] = datatype 
+                auto_desc = 'Supply a constant input parameter of type %s' %datatype 
+                column_metadata['required'] = required
+                is_added = True
+                msg = 'Argument %s was explicitlty defined as a constant with datatype %s' %(a,datatype)
+                logger.debug(msg)
+            elif a in outputs:
+                is_output = True
+                is_constant = False
+                datatype = self._infer_type(arg_value,df=tf)
+                auto_desc =  'Provide a new data item name for the function output'
+                is_added = True
+                msg = 'Argument %s was explicitlty defined as output with datatype %s' %(a,datatype)
+                logger.debug(msg)
+                if is_array:
+                    array_outputs.append((a,len(arg_value)))  
+            elif a in inputs:
+                is_constant = False
+                column_metadata['type'] = 'DATA_ITEM' 
+                datatype = self._infer_type(arg_value,df=df)
+                column_metadata['dataType'] = datatype
+                auto_desc =  'Choose data item/s to be used as function inputs'
+                column_metadata['required'] = required
+                is_added = True
+                msg = 'Argument %s was explicitlty defined as a data item input' %(a)
+                logger.debug(msg)
+            #if argument is a number, date or dict it must be a constant
+            elif argtype in ['NUMBER','JSON','BOOLEAN','TIMESTAMP']:
+                datatype = argtype
+                column_metadata['dataType'] = datatype
+                auto_desc =  'Supply a constant input parameter of type %s' %datatype 
+                column_metadata['required'] = required
+                is_added = True 
+                msg = 'Argument %s is not a string so it must be constant of type %s' %(a,datatype)
+                logger.debug(msg)                 
+            #look for items in the input and output dataframes
+            elif not is_array:
+                #look for value in test df and test outputs
+                if arg_value in df.columns:
+                    is_constant = False
+                    column_metadata['type'] = 'DATA_ITEM' 
+                    datatype = self._infer_type(arg_value,df=df)
+                    auto_desc = 'Choose a single data item'
+                    is_added = True
+                    column_metadata['required'] = required
+                    msg = 'Non array argument %s exists in the test input dataframe so it is a data item of type %s' %(a,datatype)
+                    logger.debug(msg)                                         
+                elif arg_value in test_outputs:
+                    is_constant = False
+                    is_output = True
+                    datatype = self._infer_type(arg_value,df=tf)
+                    column_metadata['dataType'] = datatype
+                    auto_desc =  'Provide a new data item name for the function output'
+                    metadata_outputs[a] = column_metadata    
+                    is_added = True
+                    msg = 'Non array argument %s exists in the test output dataframe so it is a data item of type %s' %(a,datatype)
+                    logger.debug(msg)                                                             
+            elif is_array:
+                #look for contents of list in test df and test outputs
+                if all(elem in df.columns for elem in arg_value):
+                    is_constant = False
+                    column_metadata['type'] = 'DATA_ITEM' 
+                    datatype = self._infer_type(arg_value,df=df)
+                    auto_desc =  'Choose data item/s to be used as function inputs'
+                    array_inputs.append((a,len(arg_value)))
+                    is_added = True
+                    column_metadata['required'] = required
+                    msg = 'Array argument %s exists in the test input dataframe so it is a data item of type %s' %(a,datatype)
+                    logger.debug(msg)                                                                                                             
+                elif all(elem in test_outputs for elem in arg_value):
+                    is_output = True
+                    is_constant = False
+                    datatype = self._infer_type(arg_value,df=tf)
+                    auto_desc =  'Provide a new data item name for the function output'
+                    array_outputs.append((a,len(arg_value)))
+                    is_added = True
+                    msg = 'Array argument %s exists in the test output dataframe so it is a data item' %(a)
+                    logger.debug(msg)                                                                                                                                     
+            #if parameter was not explicitly modelled and does not exist in the input and output dataframes
+            # it must be a constant
+            if not is_added:
+                is_constant = True
+                datatype = self._infer_type(arg_value,df=None)
+                column_metadata['description'] = 'Supply a constant input parameter of type %s' %datatype 
+                metadata_inputs[a] = column_metadata
+                msg = 'Argument %s is assumed to be a constant of type %s by ellimination' %(a,datatype)
+                logger.debug(msg)  
+            if is_output:
+                column_metadata['dataType'] = datatype                
+                try:
+                    column_metadata['tags'] = self.itemTags[a]
+                except KeyError:
+                    pass
+                metadata_outputs[a] = column_metadata
+            else:
+                metadata_inputs[a] = column_metadata
+            # set datatype
+            if not is_array:
+                column_metadata['dataType'] = datatype
+            else:
+                column_metadata['dataType'] = 'ARRAY'
+                if not datatype is None:
+                    column_metadata['dataTypeForArray'] = [datatype]
+                else:
+                    column_metadata['dataTypeForArray'] = None
+                    
+            # add auto description
+            if column_metadata['description'] is None:
+                column_metadata['description'] = auto_desc
+            column_metadata = self._getJsonSchema(column_metadata=column_metadata,
+                                                  datatype = datatype,
+                                                  min_items = min_items,
+                                                  arg=a,
+                                                  is_array = is_array,
+                                                  is_output = is_output,
+                                                  is_constant = is_constant)
+            #constants may have explict values
+            values = None
+            if is_constant:
+                msg = 'Constant argument %s is has no explicit values defined for it and no values available from the get_item_values() method' %a
+                column_metadata['type'] = 'CONSTANT'
+                try:
+                    values = self.itemValues[a]
+                except KeyError:            
+                    try:
+                        values = self.get_item_values(a)
+                    except (NotImplementedError,AttributeError):
+                        pass
+                        if is_array:
+                            msg = 'Array input %s has no predefined values. It will appear in the UI as a type-in field that accepts a comma separated list of values. To set values implement the get_item_values() method' %a
+                            warnings.warn(msg)
+                    else:
+                        msg = 'Explicit values were found in the the get_item_values() method for constant argument %s ' %a
+                else:
+                    msg = 'Explicit values were found in the the itemValues dict for constant argument %s ' %a
+                if not values is None:
+                    column_metadata['values'] = values
+                logger.debug(msg) 
+                
+        #array outputs are special. They inherit their datatype from an input array
+        #that could be explicity defined, or use last array_input 
+        for (array,length) in array_outputs:
+            
+            try:
+                array_source =  self.itemArraySource[array]
+                msg = 'Cardinality and datatype of array output %s were explicly set to be driven from %s' %(array,array_source)
+                logger.debug(msg)
+            except KeyError:
+                array_source = self._infer_array_source(candidate_inputs= array_inputs,
+                                                     output_length = length)     
+            if array_source is None:
+                raise ValueError('No candidate input array found to drive output array %s with length %s . Make sure input array and output array have the same length or explicity define the item_source_array. ' %(array,length))
+            else:
+                #if the output array is driven by an array of items infer data types from items
+                if metadata_inputs[array_source]['type'] == 'DATA_ITEM' and self.array_output_datatype_from_input:    
+                    metadata_outputs[array]['dataTypeFrom']=array_source
+                else:
+                    metadata_outputs[array]['dataTypeFrom']=None
+                metadata_outputs[array]['cardinalityFrom']=array_source
+                
+                del metadata_outputs[array]['dataType']
+                msg = 'Array argument %s is driven by %s so the cardinality and datatype are set from the source' %(a,array_source)
+                logger.debug(msg)
+        return (metadata_inputs,metadata_outputs)
+    
+    def get_output_list(self):
+        
+        return self._output_list
+    
+    def get_bucket_name(self):
+        '''
+        Get the name of the cos bucket used to store models
+        '''
+        try:
+            bucket = self._entity_type.db.credentials['config']['bos_runtime_bucket']
+        except KeyError:
+            msg = 'Unable to read value of credentials.bos_runtime_bucket from credentials. COS read/write is disabled'
+            logger.error(msg)
+            bucket = '_unknown_'
+        except AttributeError:
+            msg = 'Could not find credentials for entity type. COS read/write is disabled '
+            logger.error(msg)
+            bucket = '_unknown_'
+        return bucket    
+    
+    
+    def get_scd_data(self,table_name,start_ts, end_ts, entities):
+        '''
+        Retrieve a slowly changing dimension property as a dataframe
+        '''       
+        (query,table) = self._entity_type.db.query(table_name,schema = self._entity_type._db_schema)
+        if not start_ts is None:
+            query = query.filter(table.c.end_date >= start_ts)
+        if not end_ts is None:
+            query = query.filter(table.c.start_date < end_ts)  
+        if not entities is None:
+            query = query.filter(table.c.deviceid.in_(entities))
+        msg = 'reading scd %s from %s to %s using %s' %(table_name, start_ts, end_ts, query.statement)
+        logger.debug(msg)
+        df = pd.read_sql(query.statement,
+                         con = self._entity_type.db.connection,
+                         parse_dates=[self._start_date,self._end_date])
+        return df
+   
+    
+    def get_test_data(self):
+        """
+        Output a dataframe for testing function
+        """
+        
+        if self._entity_type is None:
+            self._entity_type = EntityType(name='<Null Entity Type>',db=None)
+        
+        data = {
+                self._entity_type._entity_id : ['D1','D1','D1','D1','D1','D2','D2','D2','D2','D2'],
+                self._entity_type._timestamp_col : [
+                        dt.datetime.strptime('Oct 1 2018 1:33AM', '%b %d %Y %I:%M%p'),
+                        dt.datetime.strptime('Oct 1 2018 1:35PM', '%b %d %Y %I:%M%p'),
+                        dt.datetime.strptime('Oct 1 2018 11:37PM', '%b %d %Y %I:%M%p'),
+                        dt.datetime.strptime('Oct 2 2018 6:00AM', '%b %d %Y %I:%M%p'),
+                        dt.datetime.strptime('Oct 3 2018 3:00AM', '%b %d %Y %I:%M%p'),
+                        dt.datetime.strptime('Oct 1 2018 1:31PM', '%b %d %Y %I:%M%p'),
+                        dt.datetime.strptime('Oct 1 2018 1:35PM', '%b %d %Y %I:%M%p'),
+                        dt.datetime.strptime('Oct 1 2018 1:38PM', '%b %d %Y %I:%M%p'),
+                        dt.datetime.strptime('Oct 2 2018 1:29PM', '%b %d %Y %I:%M%p'),
+                        dt.datetime.strptime('Oct 2 2018 1:39PM', '%b %d %Y %I:%M%p'),                
+                ],                
+                'x_1' : [8.7,3.2,4.5,6.8,8.1,2.4,2.9,2.5,2.6,3.6],
+                'x_2' : [2.1,3.1,2.5,4.2,5.2,4.6,4.1,4.5,0.5,8.7],
+                'x_3' : [7.4,4.3,5.2,3.4,3.3,8.1,5.6,4.9,4.2,9.9],
+                'e_1' : [0,0,0,1,0,0,0,1,0,0],
+                'e_2' : [0,0,0,0,1,0,0,0,1,0],
+                'e_3' : [0,1,0,1,0,0,0,1,0,1],
+                's_1' : ['A','B','A','A','A','A','B','B','A','A'],
+                's_2' : ['C','C','C','D','D','D','E','E','C','D'],
+                's_3' : ['F','G','H','I','J','K','L','M','N','O'],
+                'x_null' : [4.1,4.2,None,4.1,3.9,None,3.2,3.1,None,3.4],
+                'd_1' : [
+                        dt.datetime.strptime('Sep 29 2018 1:33PM', '%b %d %Y %I:%M%p'),
+                        dt.datetime.strptime('Sep 29 2018 1:35PM', '%b %d %Y %I:%M%p'),
+                        dt.datetime.strptime('Sep 30 2018 1:37PM', '%b %d %Y %I:%M%p'),
+                        dt.datetime.strptime('Oct 1 2018 1:31PM', '%b %d %Y %I:%M%p'),
+                        dt.datetime.strptime('Oct 1 2018 1:39PM', '%b %d %Y %I:%M%p'),
+                        dt.datetime.strptime('Sep 1 2018 1:31PM', '%b %d %Y %I:%M%p'),
+                        dt.datetime.strptime('Oct 1 2018 1:35PM', '%b %d %Y %I:%M%p'),
+                        dt.datetime.strptime('Sep 15 2018 1:38PM', '%b %d %Y %I:%M%p'),
+                        dt.datetime.strptime('Aug 17 2018 1:29PM', '%b %d %Y %I:%M%p'),
+                        dt.datetime.strptime('Sep 20 2018 1:39PM', '%b %d %Y %I:%M%p'),                
+                ],
+                'd_2' : [
+                        dt.datetime.strptime('Oct 14 2018 1:33PM', '%b %d %Y %I:%M%p'),
+                        dt.datetime.strptime('Oct 13 2018 1:35PM', '%b %d %Y %I:%M%p'),
+                        dt.datetime.strptime('Oct 12 2018 1:37PM', '%b %d %Y %I:%M%p'),
+                        dt.datetime.strptime('Oct 18 2018 1:31PM', '%b %d %Y %I:%M%p'),
+                        dt.datetime.strptime('Oct 10 2018 1:39PM', '%b %d %Y %I:%M%p'),
+                        dt.datetime.strptime('Oct 11 2018 1:31PM', '%b %d %Y %I:%M%p'),
+                        dt.datetime.strptime('Oct 12 2018 1:35PM', '%b %d %Y %I:%M%p'),
+                        dt.datetime.strptime('Oct 13 2018 1:38PM', '%b %d %Y %I:%M%p'),
+                        dt.datetime.strptime('Oct 16 2018 1:29PM', '%b %d %Y %I:%M%p'),
+                        dt.datetime.strptime('Oct 10 2018 1:39PM', '%b %d %Y %I:%M%p'),                
+                ],                        
+                'd_3' : [
+                        dt.datetime.strptime('Oct 1 2018 10:05AM', '%b %d %Y %I:%M%p'),
+                        dt.datetime.strptime('Oct 1 2018 10:02AM', '%b %d %Y %I:%M%p'),
+                        dt.datetime.strptime('Oct 1 2018 10:03AM', '%b %d %Y %I:%M%p'),
+                        dt.datetime.strptime('Oct 1 2018 10:01AM', '%b %d %Y %I:%M%p'),
+                        dt.datetime.strptime('Oct 1 2018 10:08AM', '%b %d %Y %I:%M%p'),
+                        dt.datetime.strptime('Oct 1 2018 10:29AM', '%b %d %Y %I:%M%p'),
+                        dt.datetime.strptime('Oct 1 2018 10:02AM', '%b %d %Y %I:%M%p'),
+                        dt.datetime.strptime('Oct 1 2018 9:55AM', '%b %d %Y %I:%M%p'),
+                        dt.datetime.strptime('Oct 1 2018 10:25AM', '%b %d %Y %I:%M%p'),
+                        dt.datetime.strptime('Oct 1 2018 11:02AM', '%b %d %Y %I:%M%p'),                
+                ],
+                'company_code' : ['ABC','ACME','JDI','ABC','ABC','ACME','JDI','ACME','JDI','ABC']
+                }
+        df = pd.DataFrame(data=data)
+        df = self.conform_index(df)
+        
+        return df       
+    
+    
+    def _get_scd_history(self,start_ts,end_ts,entities):
+        '''
+        Build a dict keyed on scd property and entity id
+        '''
+        x = {}
+        scd_metadata = self._entity_type._get_scd_list()
+        if len(scd_metadata) ==0:
+            return None
+        else:
+            for (scd_property, table) in scd_metadata:
+                df = self.get_scd_data(table_name=table, start_ts=start_ts, end_ts = end_ts, entities = entities)
+                x[scd_property] = self._partition_df_by_id(df)
+            return x
+        
+    
+    def log_df_info(self,df,msg,include_data=False):
+        '''
+        Log a debugging entry showing first row and index structure
+        This is a default logger. You can implement a custom one if
+        there is something specific that you want to include.
+        '''
+        msg = log_df_info(df=df,msg=msg,include_data = include_data)
+        return msg
+            
+    
+    def _infer_array_source(self,candidate_inputs,output_length):
+        '''
+        Look for the last input array with the same length as the target
+        '''
+        source = None
+    
+        for input_parm,input_length in candidate_inputs:
+            if input_length == output_length:
+                msg = 'Found an input array %s with the same length (%s) as the output' %(input_parm,output_length)
+                logger.debug(msg)
+                source = input_parm
+        
+        return source
+            
+        
+
+    def _inferOutputs(self,before_df,after_df):
+        '''
+        Work out which columns were added to the test dataframe by executing the function. These are the outputs.
+        '''
+        outputs = list(set(after_df.columns) - set(before_df.columns))
+        outputs.sort()
+        msg = 'Columns added to the pipeline by the function are %s' %outputs
+        logger.debug(msg)
+        return outputs
+    
+    
+    def _infer_type(self,parm,df=None):
+        """
+        Infer datatype for constant or item in dataframe.
+        """
+        if not isinstance(parm,list):
+            parm = [parm]
+            
+        prev_datatype = None
+        multi_datatype = False
+        found_types = []
+        append_msg = ''
+        
+        datatype = None
+        for value in parm:
+            if is_dict_like(value):
+                datatype = 'JSON'
+            elif df is None:
+                #value is a constant
+                if isinstance(value,str):
+                    datatype = 'LITERAL'              
+                elif isinstance(value,numbers.Number):
+                    datatype = 'NUMBER'              
+                elif isinstance(value,bool):
+                    datatype = 'BOOLEAN'              
+                elif isinstance(value, dt.datetime):
+                    datatype = 'TIMESTAMP'
+                else: 
+                    raise TypeError('Cannot infer type of argument value %s for parm %s. Supply a string, number, boolean, datetime, dict or list containing any of these types.' %(value,parm))
+            else:      
+                append_msg = 'by looking at items in test dataframe'
+                try:
+                    if is_string_dtype(df[value]):
+                        datatype = 'LITERAL'
+                    elif is_bool_dtype(df[value]):
+                        datatype = 'BOOLEAN' 
+                    elif is_numeric_dtype(df[value]):
+                        datatype = 'NUMBER'
+                    elif is_datetime64_any_dtype(df[value]):
+                        datatype = 'TIMESTAMP'
+                except KeyError:
+                    pass
+        
+            found_types.append(datatype)
+            if not prev_datatype is None:
+                if datatype != prev_datatype:
+                    multi_datatype = True
+            prev_datatype = datatype
+            
+        if multi_datatype:
+            datatype = None
+            msg = 'Found multiple datatypes for array of items %s' %(found_types,)
+        else:
+            msg = 'Infered datatype of %s from values %s %s' %(datatype,parm, append_msg )
+        logger.debug(msg)
+        
+        if datatype is None:
+            msg = 'Cannot infer datatype for argument %s. Explicitly set the datatype as LITERAL, BOOLEAN, NUMBER or TIMESTAMP in the itemDataTypes dict' %parm
+            logger.warning(msg)
+            
+        return datatype
+    
+    def parse_expression(self, expression):
+        '''
+        Convert a string expression into a form where it is ready to be executed
+        '''
+        expression = expression.replace("'",'"')
+        if '${' in expression:
+            expr = re.sub(r"\$\{(\w+)\}", r"df['\1']", expression)
+            msg = 'expression converted to %s' %expr
+        else:
+            expr = expression
+            msg = 'expression (%s)' %expr
+            
+        logger.debug(msg)
+
+        return expr
+
+        
+    def _partition_df_by_id(self,df):
+        '''
+        Partition dataframe into a dictionary keyed by _entity_id
+        '''
+        d = {x: table for x, table in df.groupby(self._entity_type._entity_id)}
+        return d    
+    
+    @classmethod
+    def _standard_item_descriptions(cls):
+        
+        itemDescriptions = {}
+        
+        itemDescriptions['bucket']= 'Name of the COS bucket used for storage of data or serialized objects'
+        itemDescriptions['cos_credentials']= 'External COS credentials'
+        itemDescriptions['db_credentials']= 'Db2 credentials'
+        itemDescriptions['expression'] = 'Expression involving data items. Refer to data items using ${item_name} or using pandas syntax df["item_name"]'
+        itemDescriptions['function_name']= 'Name of python function to be called.'
+        itemDescriptions['input_items']= 'List of input items required by the function.'
+        itemDescriptions['input_item']= 'Single input required by the function.'
+        itemDescriptions['lookup_key']= 'Data item/s to use as key/s in a lookup operation'
+        itemDescriptions['lookup_keys']= 'Data item/s to use as key/s in a lookup operation'
+        itemDescriptions['lookup_items']= 'Columns from a lookup to include as new items'
+        itemDescriptions['lower_threshold']= 'Lower threshold value for alert'
+        itemDescriptions['output_alert']= 'Item name for alert produced by function'
+        itemDescriptions['output_item']= 'Item name for output produced by function'
+        itemDescriptions['output_items']= 'Item names for outputs produced by function'
+        itemDescriptions['upper_threshold']= 'Upper threshold value for alert'
+        
+        return itemDescriptions
+    
+    def _remove_cols_from_df(self,df,cols):
+        '''
+        Remove list of columns from a dataframe. Return dataframe.
+        '''
+        before = set(df.columns)
+        cols = [x for x in list(df.columns) if x not in cols]
+        df = df[cols]
+        removed = set(df.columns) - before
+        if len(removed) > 0:
+            msg = 'Removed columns %s' %removed
+            logger.debug(msg)
+        
+        return df
+    
+    def register(self,df,credentials=None,new_df = None,
+                 name=None,url=None,constants = None, module=None,
+                 description=None,incremental_update=None, 
+                 outputs = None, show_metadata = False,
+                 metadata_only = False):
+        '''
+        Register the function type with AS
+        '''
+        
+        if self._entity_type is None:
+            self._entity_type = EntityType(name='<Null Entity Type>',db=None)
+        
+        if not self.base_initialized:
+            raise RuntimeError('Cannot register function. Did not call super().__init__() in constructor so defaults have not be set correctly.')
+            
+        if self.category is None:
+            raise AttributeError('Class has no category. Class should inherit from BaseTransformer or BaseAggregator to obtain an appropriate category')
+            
+        if name is None:
+            name = self.name
+            
+        if module is None:
+            module = self.__class__.__module__
+            
+        if module == '__main__':
+            raise RuntimeError('The function that you are attempting to register is not located in a package. It is located in __main__. Relocate it to an appropriate package module.')
+            
+        if description is None:
+            description = self.description
+            
+        if url is None:
+            url = self.url
+            
+        if incremental_update is None:
+            incremental_update = self.incremental_update
+        
+        try:
+            (metadata_input,metadata_output) = self.build_ui()
+        except (AttributeError,NotImplementedError):
+            (metadata_input,metadata_output) = self._getMetadata(df=df,new_df = new_df, outputs=outputs,constants = constants, inputs = self.inputs)
+                    
+        (input_list, output_list) = self._transform_metadata(metadata_input,metadata_output)
+
+        module_and_target = '%s.%s' %(module,self.__class__.__name__)
+
+        exec_str = 'from %s import %s as import_test' %(module,self.__class__.__name__)
+        try:
+            exec (exec_str)
+        except ImportError:
+            raise ValueError('Unable to register function as local import failed. Make sure it is installed locally and importable. %s ' %exec_str)
+        
+        exec_str_ver = 'import %s as import_test' %(module.split('.', 1)[0])
+        exec(exec_str_ver)
+        try:
+            module_url = eval('import_test.%s.PACKAGE_URL' %(module.split('.', 1)[1]))        
+        except Exception as e:            
+            logger.exception('Error importing package. It has no PACKAGE_URL module variable')
+            raise e
+        if module_url == BaseFunction.url:
+            logger.warning('The PACKAGE_URL for your module is the same as BaseFunction url. Make sure that your PACKAGE_URL points to your own package and not iotfunctions')            
+        msg = 'Test import succeeded for function using %s with module url %s' %(exec_str, module_url)
+        logger.debug(msg)            
+        payload = {
+            'name': name,
+            'description': description,
+            'category': self.category,
+            'tags': self.tags,
+            'moduleAndTargetName': module_and_target,
+            'url': url,
+            'input': input_list ,
+            'output':output_list,
+            'incremental_update': incremental_update if self.category == 'AGGREGATOR' else None
+        }
+        
+        if not credentials is None:
+            msg = 'Passing credentials for registration is preserved for compatibility. Use old style credentials when doing so, or omit credentials to use credentials associated with the Database object for the function'
+            logger.info(msg)
+            http = urllib3.PoolManager()
+            encoded_payload = json.dumps(payload).encode('utf-8')
+            if show_metadata or metadata_only:
+                print(encoded_payload)
+            
+            try:
+                headers = {
+                    'Content-Type': "application/json",
+                    'X-api-key' : credentials['as_api_key'],
+                    'X-api-token' : credentials['as_api_token'],
+                    'Cache-Control': "no-cache",
+                }
+            except KeyError:
+                msg('Old style credentials are a dictionary with tennant_id.as_api_key, as_api_token and as_api_host')
+            
+            if not metadata_only:
+                url = 'http://%s/api/catalog/v1/%s/function/%s' %(credentials['as_api_host'],credentials['tennant_id'],name)
+                r = http.request("DELETE", url, body = encoded_payload, headers=headers)
+                msg = 'Function registration deletion status: %s' %(r.data.decode('utf-8'))
+                logger.info(msg)
+                r = http.request("PUT", url, body = encoded_payload, headers=headers)     
+                msg = 'Function registration status: %s' %(r.data.decode('utf-8'))
+                logger.info(msg)
+                return r.data.decode('utf-8')
+            else:
+                return encoded_payload
+            
+        else:
+            if self._entity_type is None:
+                msg ('Unable to register function as there is no _entity_type. Use set_entity_type to assign an EntityType')
+                logger.warning(msg)
+            
+            try:
+                response = self._entity_type.db.http_request(object_type = 'function',
+                                     object_name = name,
+                                     request = 'DELETE',
+                                     payload = payload)
+            except TypeError:
+                msg = 'Unable to serialize payload %s' %payload
+                raise TypeError(msg)
+            msg = 'Unregistered function with response %s' %response
+            logger.debug(msg)
+            response = self._entity_type.db.http_request(object_type = 'function',
+                                 object_name = name,
+                                 request = 'PUT',
+                                 payload = payload)
+            msg = 'Registered function with response %s' %response
+            logger.debug(msg)    
+        
+    
+    def rename_cols(self, df, input_names, output_names ):
+        '''
+        Rename columns using a list or original input names and a list of required output names.
+        '''
+        if len(input_names) != len(output_names):
+            raise ValueError('Error in function configuration. The number of values in an array output must match the inputs')
+        column_names = {}
+        for i, name in enumerate(input_names):
+            column_names[name] = output_names[i]
+        df = df.rename(columns=column_names)
+        return df
+    
+    def set_entity_type(self,entity_type):
+        """
+        Set the _entity_type property of the function
+        """
+        self._entity_type = entity_type
+        if self._metadata_params is not None and self._metadata_params != {}:
+            self._entity_type.set_params(**self._metadata_params)
+            msg = 'Metadata provider added parameters to entity type: %s' %self._metadata_params
+            logger.debug(msg)
+    
+    def set_params(self, **params):
+        '''
+        Set parameters based using supplied dictionary
+        '''
+        for key,value in list(params.items()):
+            setattr(self, key, value)
+        return self
+    
+    def __str__(self):
+        
+        return self.name
+ 
+
+    def trace_append(self,msg,log_method=None,df=None,**kwargs):
+        '''
+        Add to the trace info collected during function execution
+        '''        
+                
+        et = self.get_entity_type()
+        et.trace_append(created_by = self,
+                        msg=msg,
+                        log_method=log_method,
+                        **kwargs)
+        
+
+    @classmethod        
+    def _transform_metadata(cls,metadata_input,metadata_output):
+        '''
+        legacy metadata structure is a dict containing a metadata dict
+        new metadata structure is a list containing ui objects
+        convert to a list containing a metadata dict to use legacy code
+        '''
+        
+        if not isinstance(metadata_input,list):
+            metadata_input = list(metadata_input.values())
+        if not isinstance(metadata_output,list):
+            metadata_output = list(metadata_output.values())
+        output_list= []
+        input_list= []
+        for m in metadata_output:
+            try:
+                output_list.append(m.to_metadata())
+            except AttributeError:
+                output_list.append(m) 
+        for m in metadata_input:
+            try:
+                input_list.append(m.to_metadata())
+            except AttributeError:
+                input_list.append(m)
+            #some inputs can create outputs automatically
+            try:
+                output_metadata = m.to_output_metadata()
+            except AttributeError:
+                pass
+            else:
+                if output_metadata is not None:
+                    output_list.append(output_metadata)
+
+        for i in input_list:
+            msg = 'Looking for item values for %s' %i
+            logger.debug(msg)
+            try:    
+                item_values = cls.get_item_values(arg=i)
+            except (AttributeError,NotImplementedError,TypeError):
+                item_values = None
+            if item_values is not None:
+                metadata_values = None
+                try:
+                    metadata_values = i['value']
+                except KeyError:
+                    pass
+                if metadata_values is None:
+                    i['values'] = item_values 
+
+        return(input_list,output_list)
+        
+    
+    def write_frame(self,df,
+                    table_name=None, 
+                    version_db_writes = None,
+                    if_exists = None):
+        '''
+        Write a dataframe to a database table
+        
+        Parameters
+        ---------------------
+        table_name: str (optional)
+            table name to write to. If not provided, will use default for instance / class
+        version_db_writes : boolean (optional)
+            Add seprate version_date column to table. If not provided, will use default for instance / class
+        if_exists : str (optional)
+            What to do if table already exists. If not provided, will use default for instance / class
+        
+        Returns
+        -----------
+        numerical status. 1 for successful write.
+            
+        '''
+        df = df.copy()
+        
+        if if_exists is None:
+            if_exists = self.out_table_if_exists
+            
+        if table_name is None:
+            if self.out_table_prefix != '':
+                table_name='%s_%s' %(self.out_table_prefix, self.out_table_name)
+            else:
+                table_name = self.out_table_name
+    
+        status = self._entity_type.db.write_frame(df, table_name = table_name, 
+                                     version_db_writes = version_db_writes,
+                                     if_exists  = if_exists, 
+                                     schema = self._entity_type._db_schema,
+                                     timestamp_col = self._entity_type._timestamp_col)
+        
+        return status
+    
+
+class BaseTransformer(BaseFunction):
+    """
+    Base class for AS Transform Functions. Inherit from this class when building a custom function that adds new columns to a dataframe.
+
+    """
+    category =  'TRANSFORMER' 
+    is_transformer = True
+    
+    def __init__(self):
+        super().__init__()
+
+
+class BaseDataSource(BaseTransformer):
+    """
+    Base class for functions that involve merging time series data from another data source.
+
+    """
+    is_data_source = True
+    merge_method = 'outer' #or nearest, concat
+    #use concat when the source time series contains the same metrics as the entity type source data
+    #use nearest to align the source time series to the entity source data
+    #use outer to add new timestamps and metrics from the source
+    merge_nearest_tolerance = pd.Timedelta('1D')
+    merge_nearest_direction = 'nearest' #or backward,forward
+    source_entity_id = 'deviceid'
+    source_timestamp = 'evt_timestamp'
+    auto_conform_index = True
+    
+    def __init__(self, input_items, output_items=None, dummy_items = None):
+        self.input_items = input_items
+        if output_items is None:
+            output_items = [x for x in self.input_items]
+        self.output_items = output_items
+        super().__init__()
+        if dummy_items is None:
+            dummy_items = []
+        self.dummy_items = dummy_items
+        # explicitly define input_items as a constants parameter so that it does not
+        # look like an output parameter
+        self.constants.append('input_items')
+        # explicitly tie the array of outputs from the function to the inputs
+        # the function will deliver an output item for each choosen input item
+        self.itemArraySource['output_items'] = 'input_items'
+        # in case input and output items are defined as a comma separated list, convert to array
+        self.input_items = self.convertStrArgToList(input_items,argument = 'lookup_items')
+        self.output_items = self.convertStrArgToList(output_items,argument = 'output_items')
+        # define the list of values for the picklist of input items in the UI
+        # registration
+        self.optionalItems.extend([self.dummy_items])
+
+    def _set_dms(self, dms):
+        self.dms = dms
+
+    def _get_dms(self):
+        return self.dms
+
+    def get_data(self,start_ts=None,end_ts=None,entities=None):
+        '''
+        The get_data() method is used to retrieve additional time series data that will be combined with existing pipeline data during pipeline execution.
+        '''
+        raise NotImplementedError('You must implement a get_data() method for any class that acts as a data source')
+            
+        
+    def execute(self,df,start_ts=None,end_ts=None,entities=None):        
+        '''
+        Retrieve data and combine with pipeline data
+        '''
+        new_df = self.get_data(start_ts=start_ts,end_ts=end_ts,entities=entities)
+        self.log_df_info(df,'source dataframe before merge')
+        self.log_df_info(new_df,'additional data source to be merged')        
+        overlapping_columns = list(set(new_df.columns.intersection(set(df.columns))))
+        if self.merge_method == 'outer':
+            #new_df is expected to be indexed on id and timestamp
+            df = df.join(new_df,how='outer',sort=True,on=[self._entity_type._df_index_entity_id,self._entity_type._timestamp],rsuffix ='_new_')
+            df = self._coallesce_columns(df=df,cols=overlapping_columns)
+        elif self.merge_method == 'nearest': 
+            overlapping_columns = [x for x in overlapping_columns if x not in [self._entity_type._entity_id,self._entity_type._timestamp]]
+            try:
+                df = pd.merge_asof(left=df,right=new_df,by=self._entity_type._entity_id,on=self._entity_type._timestamp,tolerance=self.merge_nearest_tolerance,suffixes=[None,'_new_'])
+            except ValueError:
+                new_df = new_df.sort_values([self._entity_type._timestamp,self._entity_type._entity_id])
+                try:
+                    df = pd.merge_asof(left=df,right=new_df,by=self._entity_type._entity_id,on=self._entity_type._timestamp,tolerance=self.merge_nearest_tolerance,suffixes=[None,'_new_'])
+                except ValueError:
+                    df = df.sort_values([self._entity_type._timestamp_col,self._entity_type._entity_id])
+                    df = pd.merge_asof(left=df,right=new_df,by=self._entity_type._entity_id,on=self._entity_type._timestamp_col,tolerance=self.merge_nearest_tolerance,suffixes=[None,'_new_'])
+            df = self._coallesce_columns(df=df,cols=overlapping_columns)
+        elif self.merge_method == 'concat':
+            df = pd.concat([df,new_df],sort=True)
+        elif self.merge_method == 'replace':
+            orginal_df = df
+            df = new_df
+            #add back item names from the original df so that they don't vanish from the pipeline
+            for i in orginal_df.columns:
+                if i not in df.columns:
+                    df[i] = orginal_df[i].max() #preserve type. value is not important
+        else:
+            raise ValueError('Error in function definition. Invalid merge_method (%s) specified for time series merge. Use outer, concat or nearest')
+        df = self.rename_cols(df,input_names=self.input_items,output_names = self.output_items)
+        if self.auto_conform_index:
+            df = self.conform_index(df)
+        return df
+
+class BaseEvent(BaseTransformer):
+    """
+    Base class for AS Functions that product events or alerts. 
+
+    """
+    
+    def __init__(self):
+        super().__init__()
+        self.tags.append('EVENT')
+        
+
+class BaseFilter(BaseTransformer):
+    """
+    Base class for filters. Filters act on existing pipeline columns (reducing the number of rows).
+    Filters work differently from other transformers as they have no real output items
+    The ouput item from a filter is a bolean that indicates that the filter was processed.
+    """
+    is_filter = True
+    
+    def __init__(self, dependent_items, output_item = None):
+        super().__init__()
+        self.dependent_items = dependent_items
+        self.output_item = self.name.lower()
+        self.inputs.extend([self.dependent_items])
+        self.outputs.extend([self.output_item])
+        self.optionalItems.extend([self.dependent_items])
+        
+    def execute(self,df):
+        '''
+        The execute method for a filter calls a filter method. Define filter logic in the filter method.
+        '''
+        df = self.filter(df)
+        df[self.output_item] = True
+        return df
+
+    def filter(self,df):
+        '''
+        Define your custom filter logic in a filter() method
+        '''
+        raise NotImplementedError('This function has no filter method defined. You must implement a custom filter method for a filter function')
+        return df
+
+
+
+class BaseAggregator(BaseFunction):
+    """
+    Base class for AS Aggregator Functions. Inherit from this class when building a custom function that aggregates a dataframe.
+    """
+    
+    category =  'AGGREGATOR'
+    
+    def __init__(self):
+        super().__init__()
+        
+class BaseDatabaseLookup(BaseTransformer):
+    """
+    Base class for lookup functions.
+    """
+    '''
+    Optionally provide sample data for lookup
+    this data will be used to create a new lookup function
+    data should be provided as a dictionary and used to create a DataFrame
+    '''
+    data = None
+    #Even this function returns new data to the pipeline, it is not considered a data source
+    #as it behaves like any other transformer, ie: adds columns not rows to the pipeline
+    is_data_source = False
+    # database
+    db = None
+    _auto_create_lookup_table = False
+    
+    def __init__(self,
+                 lookup_table_name,
+                 lookup_items,
+                 lookup_keys,
+                 parse_dates=None,
+                 output_items=None,
+                 sql = None):
+            
+        self.lookup_table_name = lookup_table_name
+        if lookup_items is None:
+            msg = 'You must provide a list of columns for the lookup_items argument'
+            raise ValueError(msg)
+        self.lookup_items = lookup_items
+        self.sql = sql
+        super().__init__()
+        #drive the output cardinality and data type from the items choosen for the lookup
+        self.itemArraySource['output_items'] = 'lookup_items'
+        self.lookup_keys = lookup_keys
+        self.itemMaxCardinality['lookup_keys'] = len(self.lookup_keys)
+        if parse_dates is None:
+            parse_dates = []
+        self.parse_dates = parse_dates 
+        if output_items is None:
+            #concatentate lookup name to output to make it unique
+            output_items = ['%s_%s' %(self.lookup_table_name,x) for x in lookup_items]        
+        self.output_items = output_items
+        
+    def get_item_values(self,arg):
+        """
+        Get list of columns from lookup table, Create lookup table from self.data if it doesn't exist.
+        """
+        if arg == 'lookup_items':
+            '''
+            Get a list of columns returned by the lookup
+            '''
+            lup_keys = [x.upper() for x in self.lookup_keys]
+            date_cols = [x.upper() for x in self.parse_dates]
+            df = pd.read_sql(self.sql, con = self.db, index_col=lup_keys, parse_dates=date_cols)
+            df.columns = [x.lower() for x in list(df.columns)]            
+            return(list(df.columns))
+                        
+        else:
+            msg = 'No code implemented to gather available values for argument %s' %arg
+            raise NotImplementedError(msg)
+    
+    def execute(self, df):
+        '''
+        Execute transformation function of DataFrame to return a DataFrame
+        '''                
+        self.db = self.get_db()
+        if self._auto_create_lookup_table:
+            self.create_lookup_table(df=None,table_name=self.lookup_table_name)
+            
+        if self.sql is None:
+            query, table = self._entity_type.db.query(table_name = self.lookup_table_name,
+                                                      schema = self._entity_type._db_schema)
+            self.sql = query.statement
+
+        msg = ' function attempted to excecute sql %s. ' %self.sql
+        self.trace_append(msg)
+        df_sql = pd.read_sql(self.sql, 
+                             self.db.connection,
+                             index_col=self.lookup_keys,
+                             parse_dates=self.parse_dates)
+        msg = 'Lookup returned columns %s. ' %','.join(list(df_sql.columns))
+        self.trace_append(msg)
+        
+        df_sql = df_sql[self.lookup_items]
+                
+        if len(self.output_items) > len(df_sql.columns):
+            raise RuntimeError('length of names (%d) is larger than the length of query result (%d)' % (len(self.output_items), len(df_sql)))
+
+        df = df.join(df_sql,on= self.lookup_keys, how='left')
+        
+        df = self.rename_cols(df,input_names = self.lookup_items,output_names=self.output_items)
+
+        return df
+    
+    def create_lookup_table(self,df=None, table_name=None):
+        '''
+        Create and populate lookup table
+        '''
+        if self.db is None:
+            self.get_db()
+        if df is None:        
+            if self.data is not None:
+                df = pd.DataFrame(data=self.data)
+                df = df.set_index(keys=self.lookup_keys)            
+            else:
+                msg = 'Cannot create lookup table as data instance or class variable is not set and no dataframe provided'
+                raise ValueError(msg)
+        if table_name is None:
+            table_name = self.lookup_table_name
+        self.write_frame(df=df,table_name = table_name, if_exists = 'replace')
+        msg = 'Created or replaced lookup table %s' %table_name
+        logger.warning(msg)
+        
+    def get_input_items(self):
+        '''
+        Lookup must always include the lookup keys
+        '''
+        return set(self.lookup_keys)
+        
+        
+class BaseDBActivityMerge(BaseDataSource):
+    '''
+    Merge actitivity data with time series data.
+    Activies are events that have a start and end date and generally occur sporadically.
+    Activity tables contain an activity column that indicates the type of activity performed.
+    Activities can also be sourced by means of custom tables.
+    This function flattens multiple activity types from multiple activity tables into columns indicating the duration of each activity.
+    When aggregating activity data the dimenions over which you aggregate may change during the time taken to perform the activity.
+    To make allowance for thise slowly changing dimenions, you may include a customer calendar lookup and one or more resource lookups
+    '''
+    
+    # automatically build queries to merge in data from one or more db.ActivityTable
+    activities_metadata = None
+    # merge in data from one or more custom sql statement
+    activities_custom_query_metadata = None
+    # decide on a strategy for removing gaps
+    remove_gaps =  'within_single' # 'across_all'
+    # column name metadata
+    # the start and end dates for activities are assumed to be designated by specific columns
+    # the type of activity performed on or using an entity is designated by the 'activity' column
+    _activity = 'activity'
+    
+    def __init__(self,
+                 input_activities,
+                 activity_duration= None, 
+                 additional_items= None,
+                 additional_output_names = None,
+                 dummy_items = None):
+    
+        if self.activities_metadata is None:
+            self.activities_metadata = {}
+        if self.activities_custom_query_metadata is None:
+            self.activities_custom_query_metadata = {}  
+        self.input_activities = input_activities
+        if additional_items is None:
+            additional_items = []
+        if activity_duration is None:
+            activity_duration = ['duration_%s' %x for x in self.input_activities]
+        self.activity_duration = activity_duration
+        self.additional_items = additional_items
+        if additional_output_names is None:
+            additional_output_names = ['output_%s' %x for x in self.additional_items]
+        self.additional_output_names = additional_output_names
+        self.available_non_activity_cols = []
+            
+        super().__init__(input_items = input_activities , output_items = None,
+                         dummy_items = dummy_items)
+        #for any function that requires database access, create a database object
+        self.itemArraySource['activity_duration'] = 'input_activities'
+        self.itemArraySource['additional_output_names'] = 'additional_items'
+        self.constants.extend(['input_activities','input_activities'])
+        self.outputs.extend(['activity_duration','additional_output_names'])
+        self.optionalItems.extend(['additional_items'])
+        
+    def execute(self, df, start_ts=None, end_ts=None, entities=None):
+        
+        self.execute_by = [self._entity_type._entity_id]
+        df = super().execute(df, start_ts=start_ts, end_ts=end_ts, entities=entities)
+        return df
+        
+    def get_data(self,
+                    start_ts= None,
+                    end_ts= None,
+                    entities = None):
+        
+        dfs = []
+        #build sql and execute it 
+        for table_name,activities in list(self.activities_metadata.items()):
+            for a in activities:
+                af = self.read_activity_data(table_name=table_name,
+                                   activity_code=a,
+                                   start_ts = start_ts,
+                                   end_ts = end_ts,
+                                   entities = entities)
+                
+                af[self._activity] = a
+                msg = 'Read activity table %s' %table_name
+                self.log_df_info(af,msg)
+                dfs.append(af)
+                self.available_non_activity_cols.append(self._get_non_activity_cols(af))
+        #execute sql provided explictly
+        for activity, sql in list(self.activities_custom_query_metadata.items()):
+            try:
+                af = pd.read_sql_query(sql,
+                                       con=self._entity_type.db.connection,
+                                       parse_dates=[self._start_date,self._end_date])
+            except:
+                logger.warning('Function attempted to retrieve data for a merge operation using custom sql. There was a problem with this retrieval operation. Confirm that the sql is valid and contains column aliases for start_date,end_date and device_id')
+                logger.warning(sql)
+                raise 
+            af[self._activity] = activity
+            dfs.append(af)
+            self.available_non_activity_cols.append(self._get_non_activity_cols(af))
+            
+        if len(dfs) == 0:
+            cols = []
+            cols.append(self.activity_duration)
+            cols.append(self.additional_items)
+            adf = self.empty_dataframe(columns=cols)            
+        else:
+            adf = pd.concat(dfs,sort=False)
+            self.log_df_info(adf,'After merging activity data from all sources')
+            #get shift changes
+            self.add_dates = []
+            self.custom_calendar_df = None
+            custom_calendar = self.get_custom_calendar()
+            if not custom_calendar is None:
+                if len(adf.index) > 0:
+                    start_date =  adf[self._start_date].min()
+                    end_date = adf[self._end_date].max()
+                    self.custom_calendar_df = custom_calendar.get_data(start_date= start_date, end_date = end_date)
+                    add_dates = set(self.custom_calendar_df[custom_calendar.period_start_date].tolist())
+                    add_dates |= set(self.custom_calendar_df[custom_calendar.period_end_date].tolist())
+                    self.add_dates = list(add_dates)
+                else:
+                    self.add_dates = []
+                    self.custom_calendar_df = custom_calendar.get_empty_data()
+            #get scd changes
+            self._entity_scd_dict = self._get_scd_history(start_ts= adf[self._start_date].min(), end_ts = adf[self._end_date].max(),entities=entities)
+            #merge takes place separately by entity instance
+            if self.remove_gaps == 'across_all':    
+                group_base = []
+            elif self.remove_gaps == 'within_single':
+                group_base = ['activity']
+            else:
+                msg = 'Value of %s for remove_gaps is invalid. Use across_all or within_single' % self.remove_gaps
+                raise ValueError(msg)
+            levels = []
+            for s in self.execute_by:
+                if s in adf.columns:
+                    group_base.append(s)
+                else:
+                    try:
+                        adf.index.get_level_values(s)
+                    except KeyError:
+                        raise ValueError('This function executes by column %s. This column was not found in columns or index' %s)
+                    else:
+                        group_base.append(pd.Grouper(axis=0, level=adf.index.names.index(s)))
+                levels.append(s)
+            try:
+                group = adf.groupby(group_base)             
+            except KeyError:
+                msg = 'Attempt to execute combine activities by %s. One or more group by column was not found' %levels
+                logger.debug(msg)
+                raise
+            else:
+                try:
+                    cdf = group.apply(self._combine_activities)
+                except KeyError:
+                    msg = 'combine activities requires deviceid, start_date, end_date and activity. supplied columns are %s' %list(adf.columns)
+                    logger.debug(msg)
+                    raise
+                #if the original dataframe was empty, the apply() will not run
+                # any columns added by the applied method will be missing. Need to add them
+                if cdf.empty:
+                    cdf = self._get_empty_combine_data()
+                    self.log_df_info(cdf,'No data in merge source, processing empty dataframe')
+                else:
+                    self.log_df_info(cdf,'combined activity data after removing overlap')
+                    cdf['duration'] = round((cdf[self._end_date] - cdf[self._start_date]).dt.total_seconds()) / 60
+                    
+            for i,value in enumerate(self.input_activities):
+                cdf[self.activity_duration[i]] = np.where(cdf[self._activity]==value, cdf['duration'], None)
+                cdf[self.activity_duration[i]] = cdf[self.activity_duration[i]].astype(float)
+            
+            self.log_df_info(cdf,'After pivot rows to columns')
+                        
+            for i,nadf in enumerate(dfs):
+               add_cols = [x for x in self.available_non_activity_cols[i] if x in self.additional_items]
+               if len(add_cols) > 0:
+                   include = []
+                   include.extend(add_cols)
+                   include.extend(['start_date', self._entity_type._entity_id])
+                   nadf = nadf[include]
+                   cdf = cdf.merge(nadf,
+                                   on = ['start_date', self._entity_type._entity_id],
+                                   how = 'left', suffixes = ('','_new_'))
+                   self.log_df_info(cdf,'post merge')
+                   cdf = self._coallesce_columns(cdf,add_cols)
+                   self.log_df_info(cdf,'post coallesce')
+            #rename initial outputs
+            cdf = self.rename_cols(cdf,self.additional_items,self.additional_output_names)
+            cdf = self.conform_index(cdf,timestamp_col = self._start_date) 
+            #add end dates
+            cdf[self._end_date] = cdf[self._start_date].shift(-1)
+            
+        return cdf
+    
+    def get_item_values(self,arg):
+        '''
+        Define picklist values
+        '''
+        msg = 'Getting item values for arg %s' %arg
+        logger.debug(msg)
+        if arg == 'input_activities':
+            all_activities = []
+            for table_name,activities in list(self.activities_metadata.items()):
+                all_activities.extend(activities)
+                msg = 'Added activity list %s' %activities
+                logger.debug(msg)
+            for activity,sql in list(self.activities_custom_query_metadata.items()):
+                all_activities.append(activity)                
+                msg = 'Added to activity list %s' %activity
+                logger.debug(msg)
+            return(all_activities)
+        else:
+            msg = 'No code implemented to gather available values for argument %s' %arg
+            raise NotImplementedError(msg)
+        
+    
+    def _get_non_activity_cols(self,df):
+        
+        activity_cols = [self._entity_type._timestamp_col, self._entity_type._entity_id, 'start_date', 'end_date', 'activity']
+        cols = [x for x in df.columns if x not in activity_cols]
+        return cols
+                    
+    def _combine_activities(self,df):
+        '''
+        incoming dataframe has start date , end date and activity code.
+        activities may overlap.
+        output dataframe corrects overlapping activities.
+        activities with later start dates take precidence over activies with earlier start dates when resolving.
+        '''
+        #dataframe expected to contain start_date,end_date,activity for a single deviceid
+        is_logged = self._is_instance_level_logged
+        entity = df[self._entity_type._entity_id].max()                
+        if is_logged:
+            self.log_df_info(df,'Incoming data for combine activities. Entity Id: %s' %entity)
+
+        #create a continuous range
+        early_date = pd.Timestamp.min
+        late_date = pd.Timestamp.max        
+        #create a new start date for each potential interruption of the continuous range
+        dates = set([early_date,late_date])
+        dates |= set((df[self._start_date].tolist()))
+        dates |= set((df[self._end_date].tolist()))
+        dates |= set(self.add_dates)
+        #scd changes are another potential interruption
+        if self._entity_scd_dict is not None:
+            has_scd={}
+            for scd_property,entity_data in list(self._entity_scd_dict.items()):
+                has_scd[scd_property] = True
+                try:
+                    dates |= set(entity_data[entity][self._start_date])
+                except KeyError:
+                    has_scd[scd_property]=False
+        dates = list(dates)
+        dates.sort()
+        
+        #initialize series to track history of activities
+        c = pd.Series(data='_gap_',index = dates)
+        c.index = pd.to_datetime(c.index)
+        c.name = self._activity
+        c.index.name = self._start_date
+        #use original data to update the new set of intervals in slices
+        for index, row in df.iterrows():
+            end_date = row[self._end_date] - dt.timedelta(microseconds=1)
+            c[row[self._start_date]:end_date] = row[self._activity]    
+        df = c.to_frame().reset_index()
+        if is_logged:
+            self.log_df_info(df,'Merging activity details. Initial dataframe with dates')
+        
+        #add end dates
+        df[self._end_date] = df[self._start_date].shift(-1)
+        df[self._end_date] = df[self._end_date] - dt.timedelta(microseconds=1)
+        
+        #remove gaps
+        if self.remove_gaps:
+            df = df[df[self._activity]!='_gap_']
+            if is_logged:
+                self.log_df_info(df,'after removing gaps') 
+    
+        #combined activities dataframe has start_date,end_date,device_id, activity 
+        return df
+
+    def _get_empty_combine_data(self):
+        '''
+        In the case where the merged resultset is empty, need a empty dateframe with all of the columns that would have
+        been inlcuded.
+        '''
+        
+        cols = [self._start_date, self._end_date, self._activity, 'duration']
+        cols.extend(self.execute_by)
+        if self.custom_calendar_df is not None:
+            cols.extend(['shift_id','shift_day'])
+        if self._entity_scd_dict is not None:
+            scd_properties = list(self._entity_scd_dict.keys())
+            cols.extend(scd_properties)
+        return pd.DataFrame(columns = cols)
+                
+    def read_activity_data(self,table_name,activity_code,start_ts=None,end_ts=None,entities=None):
+        """
+        Issue a query to return a dataframe. Subject is an activity table with columns: deviceid, start_date, end_date, activity
+        
+        Parameters
+        ----------
+        table_name: str
+            Name of source table
+        activity_code: str
+            The specific activity code for which to receive data
+        start_ts : datetime (optional)
+            Date filter
+        end_ts : datetime (optional)
+            Date filter            
+        entities: list (optional)
+            Filter on list of device ids
+        Returns
+        -------
+        Dataframe
+        """
+        
+        (query,table) = self._entity_type.db.query(table_name,schema = self._entity_type._db_schema)
+        query = query.filter(table.c.activity == activity_code)
+        if not start_ts is None:
+            query = query.filter(table.c.end_date >= start_ts)
+        if not end_ts is None:
+            query = query.filter(table.c.start_date < end_ts)  
+        if not entities is None:
+            query = query.filter(table.c.deviceid.in_(entities))
+        msg = 'reading activity %s from %s to %s using %s' %(activity_code,start_ts,end_ts,query.statement )
+        logger.debug(msg)
+        df = pd.read_sql(query.statement,
+                         con = self._entity_type.db.connection,
+                         parse_dates=[self._start_date,self._end_date])
+        
+        return df
+
+
+class BaseSCDLookup(BaseTransformer):
+    '''
+    Lookup a slowly changing property
+    '''
+    _start_date = 'start_date'
+    _end_date = 'end_date'
+    merge_nearest_tolerance = None # or something like pd.Timedelta('1D')
+    is_scd_lookup = True
+    
+    def __init__ (self, table_name, output_item = None):
+        
+        self.table_name = table_name
+        if output_item is None:
+            output_item = self.table_name
+        self.output_item = output_item
+        super().__init__()
+        self.itemTags['output_item'] = ['DIMENSION']
+        
+    def execute(self,df):
+        
+        msg = 'Starting scd lookup of %s from table %s. ' %(self.output_item,self.table_name)
+        msg = self.log_df_info(df,msg) 
+        self.trace_append(msg)
+        
+        (start_ts, end_ts, entities) = self._get_data_scope(df)
+        resource_df = self.get_scd_data(table_name = self.table_name, start_ts = start_ts, end_ts=end_ts, entities=entities)
+        msg = 'df for resource lookup' 
+        msg = self.log_df_info(resource_df,msg) + '. '
+        self.trace_append(msg)       
+        system_cols = [self._start_date,self._end_date,self._entity_type._entity_id]
+        try:
+            scd_property = [x for x in resource_df.columns if x not in system_cols][0]
+        except:
+            msg = 'Error looking up scd_property from table %s. Make sure that table name is an scd with start_data, end_date, deviceid and a property name' %self.table_name
+            logger.exception(msg)
+            raise
+        
+        resource_df = resource_df.rename(columns = {scd_property:self.output_item,
+                                          'start_date': self._entity_type._timestamp})
+        cols = [x for x in resource_df.columns if x not in ['end_date']]
+        resource_df = resource_df[cols]
+        try:
+            df = pd.merge_asof(left=df,right=resource_df,by=self._entity_type._entity_id,on=self._entity_type._timestamp,tolerance=self.merge_nearest_tolerance)
+        except ValueError:
+            resource_df = resource_df.sort_values([self._entity_type._timestamp,self._entity_type._entity_id])
+            try:
+                df = pd.merge_asof(left=df,right=resource_df,by=self._entity_type._entity_id,on=self._entity_type._timestamp,tolerance=self.merge_nearest_tolerance)
+            except ValueError:
+                df = df.sort_values([self._entity_type._timestamp,self._entity_type._entity_id])
+                df = pd.merge_asof(left=df,right=resource_df,by=self._entity_type._entity_id,on=self._entity_type._timestamp,tolerance=self.merge_nearest_tolerance)
+        
+        msg = 'After scd lookup of %s from table %s. ' %(scd_property,self.table_name)
+        self.trace_append(msg, df = df)
+        df = self.conform_index(df)  
+        
+        return df
+    
+    @classmethod
+    def build_ui(cls):
+        #define arguments that behave as function inputs
+        inputs = []
+        inputs.append(UISingle(name = 'table_name',
+                               datatype=str,
+                               description = 'Table name to use as source for lookup'
+                                              ))
+        #define arguments that behave as function outputs
+        outputs = []
+        outputs.append(UIFunctionOutSingle(name = 'output_item'))    
+        return (inputs,outputs)   
+    
+    
+class BasePreload(BaseTransformer):
+    """
+    Preload functions execute before loading entity data into the pipeline
+    Preload functions have no input items or output items
+    Preload functions do not take a dataframe as input
+    Preload functions return a single boolean output on execution. Pipeline will proceed when True.
+    You guessed it, preload methods have no boundaries. You can use them to do anything!
+    They are monitored. Excessive resource consumption will be billed by estimating an equivalent number of function executions. 
+    """
+    is_preload = True
+    
+    def __init__(self, dummy_items, output_item = None):
+        super().__init__()
+        self.dummy_items = dummy_items
+        self.output_item = self.name.lower()
+        self.inputs.extend([self.dummy_items])
+        self.outputs.extend([self.output_item])
+        self.optionalItems.extend([self.dummy_items])
+        self.itemDatatypes['dummy_items'] = None
+        self.itemDatatypes['output_items'] = 'BOOLEAN'
+        
+    def execute(self,df,start_ts = None,end_ts=None,entities=None):
+        '''
+        Execute function may optionally use a start_ts,end_ts and entities passed to the pipeline for processing
+        '''
+        raise NotImplementedError('This function has no execute method defined. You must implement a custom execute for any preload function')
+        return True
+    
+    def _getMetadata(self, df = None, new_df = None, inputs = None, outputs = None, constants = None):
+        '''
+        Preload function has no dataframe in or out so standard _getMetadata() does not work
+        '''
+        #define arguments that behave as function inputs
+        inputs = {}
+        inputs['dummy_items'] = UIMultiItem(name = 'dummy_items',datatype=None).to_metadata()
+        #define arguments that behave as function outputs
+        outputs = {}
+        outputs['output_item'] = UIFunctionOutSingle(name = 'output_item',datatype=bool).to_metadata()
+                
+        return (inputs,outputs)
+        
+    
+class BaseMetadataProvider(BasePreload):
+    """
+    Metadata providers do not transform data. They merely add metadata to the entity type
+    to make it available to other functions in the pipeline.
+    """
+    
+    def __init__(self, dummy_items, output_item = 'is_parameters_set', **kwargs):
+        super().__init__(dummy_items = dummy_items, output_item= output_item)
+        self._metadata_params = kwargs
+        
+    def execute(self,df,start_ts=None,end_ts=None,entities=None):
+        '''
+        A metadata provider does not do anything except set _metadata_params
+        _metadata_params are automatically copied to the _entity_type when the
+        _entity_type is set using set_entity_type
+        '''
+        return True
+    
+
+class BaseEstimatorFunction(BaseTransformer):
+    '''
+    Base class for functions that train, evaluate and predict using sklearn 
+    compatible estimators.
+    '''
+    shelf_life_days = None
+    # Train automatically
+    auto_train = True
+    experiments_per_execution = 1
+    parameter_tuning_iterations = 3
+    #cross_validation
+    cv = None #(default)
+    eval_metric = None
+    # Test Train split
+    test_size = 0.2
+    # Model evaluation
+    stop_auto_improve_at = 0.85
+    acceptable_score_for_model_acceptance = 0
+    greater_is_better = True
+    version_model_writes = False
+    def __init__(self, features, targets, predictions):
+        self.features = features
+        self.targets = targets
+        #Name predictions based on targets if predictions is None
+        if predictions is None:
+            predictions = ['predicted_%s'%x for x in self.targets]
+        self.predictions = predictions
+        super().__init__()
+        self._preprocessors = OrderedDict()
+        self.estimators = OrderedDict()
+        
+    def add_preprocessor(self,stage):
+        '''
+        Add a pre-processor stage
+        '''
+        self._preprocessors[stage.name] = stage
+        
+    def add_training_expression(self,name,expression):
+        '''
+        Add a new pre-processor stage using an expression
+        '''
+        stage = PipelineExpression(name=name,expression=expression,
+                                   entity_type = self.get_entity_type())
+        self.add_preprocessor(stage)
+        
+    def get_models_for_training(self, db, df, bucket=None):
+        '''
+        Get a list of models that require training
+        '''
+        if bucket is None:
+            bucket = self.get_bucket_name()
+        models = []
+        unprocessed_targets = []
+        unprocessed_targets.extend(self.targets)
+        for i,target in enumerate(self.targets):
+            logger.debug('processing target %s' %target)
+            features = self.make_feature_list(features=self.features,
+                                              df = df,
+                                              unprocessed_targets = unprocessed_targets)
+            model_name = self.get_model_name(target)
+            #retrieve existing model
+            model = db.cos_load(filename= model_name,
+                                bucket=bucket,
+                                binary=True)
+            if self.decide_training_required(model):
+                if model is None:
+                    model = Model(name = model_name,
+                                  estimator = None,
+                                  estimator_name = None ,
+                                  params = None,
+                                  features = features,
+                                  target = target,
+                                  eval_metric_name = self.eval_metric.__name__,
+                                  eval_metric_train = None,
+                                  shelf_life_days = None
+                                  )
+                models.append(model)
+            unprocessed_targets.append(target)
+        return(models)
+        
+    def get_model_info(self, db):
+        '''
+        Display model metdata
+        '''
+        
+    def get_models_for_predict(self, db, bucket=None):
+        '''
+        Get a list of models
+        '''
+        if bucket is None:
+            bucket = self.get_bucket_name()
+        models = []
+        for i,target in enumerate(self.targets):
+            model_name = self.get_model_name(target)
+            #retrieve existing model
+            model = db.cos_load(filename= model_name,
+                                bucket=bucket,
+                                binary=True)
+            models.append(model)
+        return(models)        
+        
+    def decide_training_required(self,model):
+        if self.auto_train:
+            if model is None:
+                msg = 'Training required because there is no existing model'
+                logger.debug(msg)
+                return True
+            elif model.expiry_date is not None and model.expiry_date <= dt.datetime.utcnow():
+                msg = 'Training required model expired on %s' %model.expiry_date
+                logger.debug(msg)                
+                return True
+            elif self.greater_is_better and model.eval_metric_test < self.stop_auto_improve_at:
+                msg = 'Training required because eval metric of %s is lower than threshold %s ' %(model.eval_metric_test,self.stop_auto_improve_at)
+                logger.debug(msg)                                
+                return True
+            elif not self.greater_is_better and model.eval_metric_test > self.stop_auto_improve_at:
+                msg = 'Training required because eval metric of %s is higher than threshold %s ' %(model.eval_metric_test,self.stop_auto_improve_at)
+                logger.debug(msg)                                
+                return True            
+        else:
+            return False
+        
+    def delete_models(self,model_names=None):
+        '''
+        Delete models stored in COS for this estimator
+        '''
+        if model_names is None:
+            model_names = []
+            for target in self.targets:
+               model_names.append(self.get_model_name(target))
+        for m in model_names:
+            self._entity_type.db.cos_delete(m, bucket= self.get_bucket_name())
+        
+    def execute(self, df):
+        df  = df.copy()
+        db = self._entity_type.db
+        bucket = self.get_bucket_name()
+        # transform incoming data using any preprocessors
+        # include whatever preprocessing stages are required by implementing a set_preprocessors method
+        required_models = self.get_models_for_training(db=db,df=df,bucket=bucket)
+        if len(required_models) > 0:   
+            df = self.execute_preprocessing(df)
+            df_train,df_test = self.execute_train_test_split(df)
+        #training
+        for model in required_models:
+            msg = 'Prepare to train model %s' %model
+            logger.info(msg) 
+            best_model = self.find_best_model(df_train=df_train,
+                                             df_test=df_test,
+                                             target = model.target,
+                                             features = model.features,
+                                             existing_model=model)
+            msg = 'Trained model: %s' %best_model
+            logger.debug(msg)
+            best_model.test(df_test)                
+            self.evaluate_and_write_model(new_model = best_model,
+                                          current_model = model,
+                                          db = db,
+                                          bucket=bucket)
+            msg = 'Finished training model %s' %model.name
+            logger.info(msg)             
+        #predictions   
+        required_models = self.get_models_for_predict(db=db,bucket=bucket)
+        for i,model in enumerate(required_models):        
+            if model is not None:        
+                df[self.predictions[i]] = model.predict(df)
+                self.log_df_info(df,'After adding predictions for target %s' %model.target)
+            else:
+                df[self.predictions[i]] = None
+                logger.debug('No suitable model found. Created null predictions')            
+        return df
+    
+    def execute_preprocessing(self, df):
+        '''
+        Execute training specific pre-processing transformation stages
+        '''
+        self.set_preprocessors()
+        preprocessors = list(self._preprocessors.values())
+        pl = CalcPipeline(stages = preprocessors , entity_type = self._entity_type)
+        df = pl.execute(df)
+        msg = 'Completed preprocessing'
+        logger.debug(msg)
+        return df
+        
+    def execute_train_test_split(self,df):
+        '''
+        Split dataframe into test and training sets
+        '''
+        df_train, df_test = train_test_split(df,test_size=self.test_size)
+        self.log_df_info(df_train,msg='training set',include_data=False)
+        self.log_df_info(df_test,msg='test set',include_data=False)        
+        return (df_train,df_test)        
+    
+    def find_best_model(self,df_train, df_test, target, features, existing_model):
+        metric_name = self.eval_metric.__name__
+        estimators = self.make_estimators(names=None, count = self.experiments_per_execution)
+        
+        print()
+        
+        if existing_model is None:
+            trained_models = []
+            best_test_metric = None
+            best_model = None
+        else:
+            trained_models = [existing_model]
+            best_test_metric = existing_model.eval_metric_test
+            best_model = existing_model
+        for (name,estimator,params) in estimators:
+            estimator = self.fit_with_search_cv(estimator = estimator,
+                                                params = params,
+                                                df_train = df_train,
+                                                target = target,
+                                                features = features)
+            eval_metric_train = estimator.score(df_train[features],df_train[target])
+            msg = 'Trained estimator %s with an %s score of %s' %(self.__class__.__name__, metric_name, eval_metric_train)
+            logger.debug(msg)
+            model = Model(name = self.get_model_name(target_name = target),
+                          target = target,
+                          features = features,
+                          params = estimator.best_params_,
+                          eval_metric_name = metric_name,
+                          eval_metric_train = eval_metric_train,
+                          estimator = estimator,
+                          estimator_name = name,
+                          shelf_life_days = self.shelf_life_days)
+            eval_metric_test = model.score(df_test)
+            trained_models.append(model)
+            if best_test_metric is None:
+                best_model = model
+                best_test_metric = eval_metric_test
+                msg = 'No prior model, first created is best'
+                logger.debug(msg)
+            elif self.greater_is_better and eval_metric_test > best_test_metric:
+                msg = 'Higher than previous best of %s. New metric is %s' %(best_test_metric,eval_metric_test)
+                best_model = model
+                best_test_metric = eval_metric_test        
+                logger.debug(msg)
+            elif not self.greater_is_better and eval_metric_test < best_test_metric:
+                msg = 'Lower than previous best of %s. New metric is %s' %(best_test_metric,eval_metric_test)
+                best_model = model
+                best_test_metric = eval_metric_test
+                logger.debug(msg)
+        
+        return best_model
+    
+    def evaluate_and_write_model(self,new_model,current_model,db,bucket):
+        '''
+        Decide whether new model is an improvement over current model and write new model
+        '''
+        write_model = False
+        if current_model.trained_date != new_model.trained_date:
+            if self.greater_is_better and new_model.eval_metric_test > self.acceptable_score_for_model_acceptance:
+                write_model = True
+            elif not self.greater_is_better and new_model.eval_metric_test < self.acceptable_score_for_model_acceptance:
+                write_model = True
+            else:
+                msg = 'Training process did not create a model that passed the acceptance critera. Model evaluaton result was %s' %new_model.eval_metric_test
+                logger.debug(msg)
+        if write_model:
+            if self.version_model_writes:
+                version_name = '%s.version.%s' %(current_model.name, current_model.trained_date)
+                db.cos_save(persisted_object=new_model, filename=version_name, bucket=bucket, binary=True)
+                msg = 'wrote current model as version %s' %version_name
+                logger.debug(msg)
+            db.cos_save(persisted_object=new_model, filename=new_model.name, bucket=bucket, binary=True)
+            msg =' wrote new model %s '%new_model.name
+            logger.debug(msg)
+            
+        return write_model    
+                
+                
+    def fit_with_search_cv(self, estimator, params, df_train, target, features):
+        
+        scorer = self.make_scorer()        
+        search = RandomizedSearchCV(estimator = estimator,
+                                    param_distributions = params,
+                                    n_iter= self.parameter_tuning_iterations,
+                                    scoring=scorer, refit=True, 
+                                    cv= self.cv, return_train_score = False)
+        estimator = search.fit(X=df_train[features], y = df_train[target])
+        msg = 'Used randomize search cross validation to find best hyper parameters for estimator %s' %estimator.__class__.__name__
+        logger.debug(msg)
+        
+        return estimator
+
+    def set_estimators(self):
+        '''
+        Set the list of candidate estimators and associated parameters
+        '''
+        # populate the estimators dict with a list of tuples containing instance of an estimator and parameters for estimator
+        raise NotImplementedError('You must implement a set estimator method')
+        
+    def set_preprocessors(self):
+        '''
+        Add the preprocessing stages that will transform data prior to training, evaluation or making prediction
+        '''
+        #self.add_preprocessor(ClassName(args))
+
+    def get_model_name(self, target_name, suffix=None):
+        return self.generate_model_name(target_name=target_name, suffix=suffix)
+    
+    def make_estimators(self, names = None, count = None):
+        '''
+        Make a list of candidate estimators based on available estimator classes
+        '''
+        self.set_estimators()
+        if names is None:
+            estimators = list(self.estimators.keys())
+            if len(estimators) == 0:
+                msg = 'No estimators defined. Implement the set_estimators method to define estimators'
+                raise ValueError(msg)
+            if count is not None:
+                names = list(np.random.choice(estimators,count))
+            else:
+                names = estimators
+
+        msg = 'Selected estimators %s' %names
+        logger.debug(msg)
+        
+        out = []
+        for e in names:
+            (e_cls, parameters) = self.estimators[e]
+            out.append((e,e_cls(),parameters))
+            
+        return out
+            
+    def make_scorer(self):
+        '''
+        Make a scorer
+        '''                
+        return metrics.make_scorer(self.eval_metric,greater_is_better = self.greater_is_better)
+    
+    def make_feature_list(self,df,features,unprocessed_targets):
+        '''
+        Simple feature selector. Includes all candidate features that to not
+        involve targets that have not yet been processed. Use a custom implementation
+        of this method to do more advanced feature selection.
+        '''
+        features = [x for x in features if x not in unprocessed_targets]
+        return features
+    
+    
+class BaseRegressor(BaseEstimatorFunction):
+    '''
+    Base class for building regression models
+    '''
+    eval_metric = staticmethod(metrics.r2_score)
+    
+    def set_estimators(self):
+        #gradient_boosted
+        params = {'n_estimators': [100,250,500,1000],
+                   'max_depth': [2,4,10], 
+                   'min_samples_split': [2,5,9],
+                   'learning_rate': [0.01,0.02,0.05],
+                   'loss': ['ls']}
+        self.estimators['gradient_boosted_regressor'] = (ensemble.GradientBoostingRegressor,params)
+        #sgd
+        params = {'max_iter': [250,1000,5000,10000],
+                  'tol' : [0.001, 0.002, 0.005] }
+        self.estimators['sgd_regressor'] = (linear_model.SGDRegressor,params)   
+        
+
+class BaseClassifier(BaseEstimatorFunction):
+    '''
+    Base class for building classification models
+    '''
+    eval_metric = staticmethod(metrics.f1_score)
+    
+    def set_estimators(self):
+
+        params = {'n_estimators': [10,50,100,500,1000],
+                   'max_depth': [2,4,10], 
+                   'min_samples_split': [2,5,9],
+                   'max_features': [0.2,0.5,1],
+                   'oob_score' : [True,False],
+                   'min_samples_leaf' : [15,50,75,10]}
+        self.estimators['random_forest'] = (ensemble.RandomForestClassifier,params)
+        #mlp
+        params = { 'hidden_layer_sizes' : [50,100,200,500]
+                }
+        self.estimators['mlp'] = (neural_network.MLPClassifier, params)