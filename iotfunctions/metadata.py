# *****************************************************************************
# Â© Copyright IBM Corp. 2018.  All Rights Reserved.
#
# This program and the accompanying materials
# are made available under the terms of the Apache V2.0
# which accompanies this distribution, and is available at
# http://www.apache.org/licenses/LICENSE-2.0
#
# *****************************************************************************

import logging
import datetime as dt
import sys
import numpy as np
import json
import pandas as pd
from collections import OrderedDict
from pandas.api.types import is_bool, is_number, is_string_dtype, is_timedelta64_dtype
from sqlalchemy import Table, Column, Integer, SmallInteger, String, DateTime, Float, func
from sqlalchemy.sql.sqltypes import TIMESTAMP,VARCHAR
from ibm_db_sa.base import DOUBLE
from . import db as db_module
from .automation import TimeSeriesGenerator, DateGenerator, MetricGenerator, CategoricalGenerator
from .pipeline import CalcPipeline
from .util import MemoryOptimizer




logger = logging.getLogger(__name__)

def make_sample_entity(db,schema=None,
                      name = 'as_sample_entity',
                      register = False,
                      data_days = 1,
                      float_cols = None,
                      string_cols = None,
                      drop_existing = True):
    """
    Get a sample entity to use for testing
    
    Parameters
    ----------
    db : Database object
        database where entity resides.
    schema: str (optional)
        name of database schema. Will be placed in the default schema if none specified.
    name: str (optional)
        by default the entity type will be called as_sample_entity
    register: bool
        register so that it is available in the UI
    data_days : number
        Number of days of sample data to generate
    float_cols: list
        Name of float columns to add
    string_cols : list
        Name of string columns to add
    """
    
    if float_cols is None:
        float_cols = ['temp', 'grade', 'throttle' ]
    if string_cols is None:
        string_cols = ['company']
        
    if drop_existing:
        db.drop_table(table_name=name, schema=schema)        
        
    float_cols = [Column(x,Float()) for x in float_cols]
    string_cols = [Column(x,String(255)) for x in string_cols]
    args = []
    args.extend(float_cols)
    args.extend(string_cols)
    
    entity = EntityType(name,db, *args,
                      **{
                        '_timestamp' : 'evt_timestamp',
                        '_db_schema' : schema
                         })
    entity.generate_data(days=data_days, drop_existing = True)
    if register:
        entity.register()
    return entity

class EntityType(object):
    '''
    Data is organised around Entity Types. Entity Types have one or more 
    physical database object for their data. When creating a new Entity Type,
    it will attempt to connect itself to a table of the same name in the
    database. If no table exists the Entity Type will create one.
    
    Parameters
    ----------
    name: str
        Name of the entity type. Use lower case. Will be used as the physical
        database table name so don't use database reserved works of special
        characters. 
    db: Database object
        Contains the connection info for the database
    *args:
        Additional positional arguments are used to add the list of SQL Alchemy Column
        objects contained within this table. Similar to the style of a CREATE TABLE sql statement.
        There is no need to specify column names if you are using an existing database table as
        an entity type.
    **kwargs
        Additional keywork args. 
        _timestamp: str
            Overide the timestamp column name from the default of 'evt_timestamp'
    '''    
    
    auto_create_table = True        
    log_table = 'KPI_LOGGING'
    checkpoint_table = 'KPI_CHECKPOINT'
    # These two columns will be available in the dataframe of a pipeline
    _entity_id = 'deviceid' #identify the instance
    _timestamp_col = '_timestamp' #copy of the event timestamp from the index
    # This column will identify an instance in the index
    _df_index_entity_id = 'id'
    # when automatically creating a new dimension, use this suffix
    _auto_dim_suffix = '_auto_dim'
    # generator
    _scd_frequency = '2D'
    _activity_frequency = '3D'
    _start_entity_id = 73000 #used to build entity ids
    _auto_entity_count = 5 #default number of entities to generate data for
    # variabes that will be set when run inside an engine pipeline, or may be set as kwargs
    _entity_type_id = None
    logical_name = None
    _timestamp = 'evt_timestamp'
    _dimension_table_name = None
    _db_connection_dbi = None
    _db_schema = None
    _data_items = None
    tenant_id = None
    _entity_filter_list = None
    _start_ts_override = None
    _end_ts_override = None
    # processing defaults
    _checkpoint_by_entity = True # manage a separate checkpoint for each entity instance
    _pre_aggregate_time_grain = None # aggregate incoming data before processing
    _auto_read_from_ts_table = True # read new data from designated time series table for the entity
    _pre_agg_rules = None # pandas agg dictionary containing list of aggregates to apply for each item
    _pre_agg_outputs = None #dictionary containing list of output items names for each item
    def __init__ (self,name,db, *args, **kwargs):
        self.name = name.lower()
        self.activity_tables = {}
        self.scd = {}
        self.db = db
        if self.db is not None:
            self.tenant_id = self.db.tenant_id
        self._system_columns = [self._entity_id,self._timestamp_col,'logicalinterface_id',
                                'devicetype','format','updated_utc', self._timestamp]
        #pipeline processing options
        self._custom_exclude_col_from_auto_drop_nulls = []
        self._drop_all_null_rows = True
        #pipeline work variables stages
        self._dimension_table = None
        self._scd_stages = []
        self._custom_calendar = None
        self._is_initial_transform = True
        self._trace = Trace(self)
        self._is_preload_complete = False
        #initialize
        self.set_params(**kwargs)
        if self._db_schema is None:
            msg = 'No _db_schema specified in **kwargs. Using default database schema.'
            logger.warn(msg)
        if self.logical_name is None:
            self.logical_name = self.name         
        if name is not None and db is not None:            
            try:
                self.table = self.db.get_table(self.name,self._db_schema)
            except KeyError:
                if self.auto_create_table:
                    ts = db_module.TimeSeriesTable(self.name ,self.db, *args, **kwargs)
                    self.table = ts.table
                    self.db.create()
                    msg = 'Create table %s' %self.name
                    logger.info(msg)
                else:
                    msg = 'Database table %s not found. Unable to create entity type instance. Provide a valid table name or use the auto_create_table = True keyword arg to create a table. ' %(name)
                    raise ValueError (msg)
        else:
            msg = 'Created a logical entity type. It is not connected to a real database table, so it cannot perform any database operations.'
            logger.debug(msg)
            
    def add_activity_table(self, name, activities, *args, **kwargs):
        '''
        add an activity table for this entity type. 
        
        parameters
        ----------
        name: str
            table name
        activities: list of strs
            activity type codes: these identify the nature of the activity, e.g. PM is Preventative Maintenance
        *args: Column objects
            other columns describing the activity, e.g. materials_cost
        '''
        kwargs['_activities'] = activities
        kwargs['schema'] = self._db_schema
        name = name.lower()
        table = db_module.ActivityTable(name, self.db,*args, **kwargs)
        try:
            sqltable = self.db.get_table(name, self._db_schema)
        except KeyError:
            table.create()
        self.activity_tables[name] = table
        
    def add_slowly_changing_dimension(self,property_name,datatype,**kwargs):
        '''
        add a slowly changing dimension table containing a single property for this entity type
        
        parameters
        ----------
        property_name : str
            name of property, e.g. firmware_version (lower case, no database reserved words)
        datatype: sqlalchemy datatype
        '''
        
        property_name = property_name.lower()
        
        name= '%s_scd_%s' %(self.name,property_name)
        kwargs['schema'] = self._db_schema        
        table = db_module.SlowlyChangingDimension(name = name,
                                   database=self.db,
                                   property_name = property_name,
                                   datatype = datatype,
                                   **kwargs) 
        
        try:
            sqltable = self.db.get_table(name,self._db_schema)
        except KeyError:
            table.create()
        self.scd[property_name] = table
        
    def _add_scd_pipeline_stage(self, scd_lookup):
        
        self._scd_stages.append(scd_lookup)
        
        
    def cos_save(self):
        
        name = ['entity_type', self.name]
        name = '.'.join(name)
        self.db.cos_save(self, name)
                
        
    def drop_child_tables(self):
        '''
        Drop all child tables
        '''
        tables = []
        tables.extend(self.activity_tables.values())
        tables.extend(self.scd.values())
        [self.db.drop_table(x,self._db_schema) for x in tables]
        msg = 'dropped tables %s' %tables
        logger.info(msg)
                
    
    def get_calc_pipeline(self,stages=None):
        '''
        Make a new CalcPipeline object. Reset processing variables.
        '''
        self._scd_stages = []
        self._custom_calendar = None
        self._is_initial_transform = True
        return CalcPipeline(stages=stages, entity_type = self)
        
        
    def get_data(self,start_ts =None,end_ts=None,entities=None,columns=None):
        '''
        Retrieve entity data at input grain or preaggregated
        '''
        
        if entities is None:
            e_count = 'all'
            e_preview = ''
        else:
            e_count = len(entities)
            e_preview = '[%s..]' %entities[0]
        msg = 'Getting entity type data for %s entities %s' %(e_count,e_preview)
        self.trace_append(self,msg)
        
        if self._pre_aggregate_time_grain is None:    
            df = self.db.read_table(
                    table_name = self.name,
                    schema = self._db_schema,
                    timestamp_col = self._timestamp,
                    parse_dates = None,
                    columns = columns,
                    start_ts = start_ts,
                    end_ts = end_ts,
                    entities = entities,
                    dimension = self._dimension_table_name
                    ) 
            self.trace_append(self,'Read source data',df=df)
            
        else:
            (metrics,dates,categoricals,others) = self.db.get_column_lists_by_type(self.name,self._db_schema)
            if self._dimension_table_name is not None:
                categoricals.extend(self.db.get_column_names(self._dimension_table_name,self._db_schema))
            if columns is None:
                columns = []
                columns.extend(metrics)
                columns.extend(dates)
                columns.extend(categoricals)
                columns.extend(others)
            
            #make sure each column is in the aggregate dictionary
            #apply a default aggregate for each column not specified in the aggregation metadata
            if self._pre_agg_rules is None:
                self._pre_agg_rules = {}
                self._pre_agg_outputs = {}
            for c in columns:
                try:
                    self._pre_agg_rules[c]
                except KeyError:                    
                    if c not in [self._timestamp,self._entity_id]:
                        if c in metrics:
                            self._pre_agg_rules[c] = 'mean'
                            self._pre_agg_outputs[c] = 'mean_%s' %c
                        else: 
                            self._pre_agg_rules[c] = 'max'
                            self._pre_agg_outputs[c] = 'max_%s' %c
                else:
                    pass
                        
            df = self.db.read_agg(
                    table_name = self.name,
                    schema = self._db_schema,
                    groupby = [self._entity_id],
                    timestamp = self._timestamp,
                    time_grain = self._pre_aggregate_time_grain,
                    agg_dict = self._pre_agg_rules,
                    agg_outputs = self._pre_agg_outputs,
                    start_ts = start_ts,
                    end_ts = end_ts,
                    entities = entities,
                    dimension = self._dimension_table_name                    
                    )

            msg = 'Read input data aggregated to %s. '  %(self._pre_aggregate_time_grain)
            self.trace_append(self,msg=msg,df=df)
            
        if start_ts is not None:
            msg = 'Data retrieved after timestamp: %s. ' %start_ts

        # Optimizing the data frame size using downcasting
        memo = MemoryOptimizer()
        logger.info('Optimizing memory. Before applying downcast.')
        memo.printUsagePerType(df)
        memo.printCurrentMemoryConsumption(df)
<<<<<<< HEAD
        df = memo.downcastNumeric(df)
        logger.info('Optimizing memory. After applying downcast.')
        memo.printUsagePerType(df)
        memo.printCurrentMemoryConsumption(df)
=======
        #df = memo.downcastNumeric(df)
        #memo.printCurrentMemoryConsumption(df)
>>>>>>> 25f0bb6f

        return df   

    def get_data_items(self):
        '''
        Get the list of data items defined
        :return: list of data items
        '''
        return self._data_items
        
        
    def get_log(self,rows = 100):
        '''
        Get KPI execution log info. Returns a dataframe.
        '''
        query, log = self.db.query(self.log_table, self._db_schema)
        query = query.filter(log.c.entity_type==self.name).\
                      order_by(log.c.timestamp_utc.desc()).\
                      limit(rows)
        df = self.db.get_query_data(query)
        return df
    
    def get_latest_log_entry(self):
        '''
        Get the most recent log entry. Returns dict.
        '''
        last = self.get_log(rows = 1)
        last = last.to_dict('records')[0]
        return last
    
    def get_param(self,param):
        
        return getattr(self, param)

    def get_end_ts_override(self):
        if self._end_ts_override is not None:
            date_time_obj = dt.datetime.strptime(self._end_ts_override[0], '%Y-%m-%d %H:%M:%S')
            return date_time_obj
        return None
    
    def get_start_ts_override(self):
        if self._start_ts_override is not None:
            date_time_obj = dt.datetime.strptime(self._start_ts_override[0], '%Y-%m-%d %H:%M:%S')
            return date_time_obj
        return None
        
    
    def generate_data(self, entities = None, days=0, seconds = 300, 
                      freq = '1min', write=True, drop_existing = False):
        '''
        Generate random time series data for entities
        
        Parameters
        ----------
        entities: list
            List of entity ids to genenerate data for
        days: number
            Number of days worth of data to generate (back from system date)
        seconds: number
            Number of seconds of worth of data to generate (back from system date)
        freq: str
            Pandas frequency string - interval of time between subsequent rows of data
        write: bool
            write generated data back to table with same name as entity
        
        '''
        if entities is None:
            entities = [str(self._start_entity_id + x) for x in list(range(self._auto_entity_count))]
        metrics = []
        categoricals = []
        dates = []
        others = []

        if drop_existing:
            self.db.drop_table(self.name, schema = self._db_schema)
            self.drop_child_tables()
                
        exclude_cols =  ['deviceid','devicetype','format','updated_utc','logicalinterface_id',self._timestamp]  
        if self.db is None:
            write = False
            msg = 'This is a null entity with no database connection, test data will not be written'
            logger.debug(msg)
            metrics = ['x_1','x_2','x_3']
            dates = ['d_1','d_2','d_3']
            categoricals = ['c_1','c_2','c_3']
            others = []
        else:
            (metrics,dates,categoricals,others ) = self.db.get_column_lists_by_type(self.table,self._db_schema,exclude_cols = exclude_cols)
        msg = 'Generating data for %s with metrics %s and dimensions %s and dates %s' %(self.name,metrics,categoricals,dates)
        logger.debug(msg)
        ts = TimeSeriesGenerator(metrics=metrics,ids=entities,
                                 days=days,seconds=seconds,
                                 freq=freq, categoricals = categoricals,
                                 dates = dates, timestamp = self._timestamp)    
        df = ts.execute()
        
        if self._dimension_table_name is not None:
            self.generate_dimension_data(entities, write = write)
        
        if write:
            for o in others:
                if o not in df.columns:
                    df[o] = None
            df['logicalinterface_id'] = ''
            df['devicetype'] = self.name
            df['format'] = ''
            df['updated_utc'] = None
            self.db.write_frame(table_name = self.name, df = df, 
                                schema = self._db_schema ,
                                timestamp_col = self._timestamp)
            
        for (at_name,at_table) in list(self.activity_tables.items()):
            adf = self.generate_activity_data(table_name = at_name, activities = at_table._activities,entities = entities, days = days, seconds = seconds, write = write)            
            msg = 'generated data for activity table %s' %at_name
            logger.debug(msg)
            
        for scd in list(self.scd.values()):
            sdf = self.generate_scd_data(scd_obj = scd, entities = entities, days = days, seconds = seconds, write = write)
            msg = 'generated data for scd table %s' %scd.name
            logger.debug(msg)
        
        return df
    
    def generate_activity_data(self,table_name, activities, entities,days,seconds,write=True):
        
        (metrics, dates, categoricals,others) = self.db.get_column_lists_by_type(table_name,self._db_schema,exclude_cols=[self._entity_id,'start_date','end_date'])
        metrics.append('duration')
        categoricals.append('activity')
        ts = TimeSeriesGenerator(metrics=metrics,dates = dates,categoricals=categoricals,
                                 ids = entities, days = days, seconds = seconds, freq = self._activity_frequency)
        ts.set_domain('activity',activities)               
        df = ts.execute()
        df['start_date'] = df[self._timestamp]
        duration = df['duration'].abs()
        df['end_date'] = df['start_date'] + pd.to_timedelta(duration, unit='h')
        # probability that an activity took place in the interval
        p_activity = (days*60*60*24 +seconds) / pd.to_timedelta(self._activity_frequency).total_seconds() 
        is_activity = p_activity >= np.random.uniform(0,1,len(df.index))
        df = df[is_activity]
        cols = [x for x in df.columns if x not in ['duration',self._timestamp]]
        df = df[cols]
        if write:
            msg = 'Generated %s rows of data and inserted into %s' %(len(df.index),table_name)
            self.db.write_frame(table_name = table_name, df = df, schema = self._db_schema)       
        return df
    
    
    def generate_dimension_data(self,entities,write=True):
        
        (metrics, dates,categoricals, others ) = self.db.get_column_lists_by_type(
                                                self._dimension_table_name,
                                                self._db_schema,exclude_cols = [self._entity_id])
        
        rows = len(entities)
        data = {}
        
        for m in metrics:
            data[m] = MetricGenerator(m).get_data(rows=rows)

        for c in categoricals:
            data[c] = CategoricalGenerator(c).get_data(rows=rows)            
            
        data[self._entity_id] = entities
            
        df = pd.DataFrame(data = data)
        
        for d in dates:
            df[d] = DateGenerator(d).get_data(rows=rows)
            df[d] = pd.to_datetime(df[d])
            
        if write:
            self.db.write_frame(df,
                                table_name = self._dimension_table_name,
                                if_exists = 'replace',
                                schema = self._db_schema)
            
    def get_entity_filter(self):
        '''
        Get the list of entity ids that are valid for pipeline processing. 
        '''
        
        return self._entity_filter_list
        
    
    def get_last_checkpoint(self):
        '''
        Get the last checkpoint recorded for entity type
        '''
        
        (query,table) = self.db.query_column_aggregate(
                                table_name = self.checkpoint_table,
                                schema = self._db_schema,
                                column = 'TIMESTAMP',
                                aggregate = 'max')
        
        query.filter(table.c.entity_type_id==self._entity_type_id)                
        return query.scalar()
                
    
    def generate_scd_data(self,scd_obj,entities,days,seconds,write=True):
        
        table_name = scd_obj.name
        msg = 'generating data for %s for %s days and %s seconds' %(table_name,days,seconds)
        (metrics, dates, categoricals,others) = self.db.get_column_lists_by_type(table_name,self._db_schema,exclude_cols=[self._entity_id,'start_date','end_date'])
        msg = msg + ' with metrics %s, dates %s, categorials %s and others %s' %(metrics, dates, categoricals,others)
        logger.debug(msg)
        ts = TimeSeriesGenerator(metrics=metrics,dates = dates,categoricals=categoricals,
                                 ids = entities, days = days, seconds = seconds, freq = self._scd_frequency)
        df = ts.execute()
        df['start_date'] = df[self._timestamp]
        # probability that a change took place in the interval
        p_activity = (days*60*60*24 +seconds) / pd.to_timedelta(self._scd_frequency).total_seconds() 
        is_activity = p_activity >= np.random.uniform(0,1,len(df.index))
        df = df[is_activity]
        cols = [x for x in df.columns if x not in [self._timestamp]]
        df = df[cols]
        df['end_date'] = None
        query,table = self.db.query(table_name, self._db_schema)
        try:
            edf = self.db.get_query_data(query)
        except:
            edf = pd.DataFrame()
        df = pd.concat([df,edf],ignore_index = True,sort=False)
        if len(df.index) > 0:
            df = df.groupby([self._entity_id]).apply(self._set_end_date)
            try:
                self.db.truncate(table_name, schema = self._db_schema)
            except KeyError:
                pass
            if write:
                msg = 'Generated %s rows of data and inserted into %s' %(len(df.index),table_name)
                logger.debug(msg)
                self.db.write_frame(table_name = table_name, df = df, schema = self._db_schema) 
        return df  
    
    def _get_scd_list(self):
        return [(s.output_item,s.table_name) for s in self._scd_stages ]
        
    def make_dimension(self,name = None, *args, **kw):
        '''
        Add dimension table by specifying additional columns
        
        Parameters
        ----------
        name: str
            dimension table name
        *args: sql alchemchy Column objects
        * kw: : schema
        '''
        kw['schema'] = self._db_schema
        if name is None:
            name = '%s_dimension' %self.name
            
        name = name.lower()
            
        self._dimension_table_name = name
    
        try:
            self._dimension_table = self.db.get_table(name,self._db_schema)
        except KeyError:
            dim = db_module.Dimension(
                self._dimension_table_name, self.db,
                *args,
                **kw
                )
            self._dimension_table = dim.table
            dim.create()
            msg = 'Creates dimension table %s' %self._dimension_table_name
            logger.debug(msg)
            
            
    def raise_error(self,exception,msg='',abort_on_fail=False):
        '''
        Raise an exception. Append a message and the current trace to the stacktrace.
        '''
        msg = msg + 'Trace follows: ' + str(self._trace)
        
        msg = '%s - %s : ' %(str(exception),msg)
        if abort_on_fail:
            try:
                tb = sys.exc_info()[2]
            except TypeError:
                raise type(exception)(msg)
            else:
                raise type(exception)(msg).with_traceback(tb)
        else:
            logger.warn(msg)
            msg = 'An exception occured during execution of a pipeline stage. The stage is configured to continue after an execution failure'
            logger.warn(msg)
    
    def register(self):
        '''
        Register entity type so that it appears in the UI. Create a table for input data.
        
        Parameters
        ----------
        credentials: dict
            credentials for the ICS metadata service

        '''
        cols = []
        columns = []
        table = {}
        table['name'] = self.logical_name
        table['metricTableName'] = self.name
        table['metricTimestampColumn'] = self._timestamp
        if self._dimension_table is not None:
            table['dimensionTableName'] = self._dimension_table_name
            for c in self.db.get_column_names(self._dimension_table, schema = self._db_schema):
                cols.append((self._dimension_table,c,'DIMENSION'))
        for c in self.db.get_column_names(self.table, schema = self._db_schema):
            cols.append((self.table,c,'METRIC'))
        for (table_obj,column_name,col_type) in cols:
            msg = 'found %s column %s' %(col_type,column_name)
            logger.debug(msg)
            if column_name not in ['logicalinterface_id','format','updated_utc']:
                data_type = table_obj.c[column_name].type
                if isinstance(data_type,DOUBLE) or isinstance(data_type,Float) or isinstance(data_type,Integer):
                    data_type = 'NUMBER'
                elif isinstance(data_type,VARCHAR) or isinstance(data_type,String):
                    data_type = 'LITERAL'
                elif isinstance(data_type,TIMESTAMP) or isinstance(data_type,DateTime):
                    data_type = 'TIMESTAMP'
                else:
                    data_type = str(data_type)
                    logger.warning('Unknown datatype %s for column %s' %(data_type,c))
                columns.append({ 
                        'name' : column_name,
                        'type' : col_type,
                        'columnName' : column_name,
                        'columnType'  : data_type,
                        'tags' : None,
                        'transient' : False
                        })                
        table['dataItemDto'] = columns
        if self._db_schema is not None:
            table['schemaName'] = self._db_schema
        else:
            try:
                table['schemaName'] = self.db.credentials['db2']['username']
            except KeyError:
                raise KeyError('No db2 credentials found. Unable to register table.')
        payload = [table]
        response = self.db.http_request(request='POST',
                                     object_type = 'entityType',
                                     object_name = self.name,
                                     payload = payload)

        msg = 'Metadata registered for table %s '%self.name
        logger.debug(msg)
        #response = self.cos_save()
        #msg = 'Entity type saved to cos %s '%response
        #logger.debug(msg)
        return response
    
        
    def trace_append(self,created_by,msg,log_method=None,**kwargs):
        '''
        Write to entity type trace
        '''
        self._trace.write(created_by = created_by,
                          log_method = log_method,
                          text = msg,
                          **kwargs)
        
            
    def set_custom_calendar(self,custom_calendar):
        '''
        Set a custom calendar for the entity type.
        '''
        if custom_calendar is not None:
            self._custom_calendar = custom_calendar
     
    def _set_end_date(self,df):
        
        df['end_date'] = df['start_date'].shift(-1)
        df['end_date'] = df['end_date'] - pd.Timedelta(seconds = 1)
        df['end_date'] = df['end_date'].fillna(pd.Timestamp.max)
        return df
    
    def __str__(self):
        out = self.name
        return out
    
    def exec_pipeline(self, *args, to_csv = False, register = False, start_ts = None, publish = False):
        '''
        Test an AS function instance using entity data. Provide one or more functions as args.
        '''
        stages = list(args)
        pl = self.get_calc_pipeline(stages=stages)
        df = pl.execute(to_csv = to_csv, register = register, start_ts = start_ts)
        if publish:
            pl.publish()
        return df
        
    
    def set_params(self, **params):
        '''
        Set parameters based using supplied dictionary
        '''
        for key,value in list(params.items()):
            setattr(self, key, value)
        return self
    
    def write_unmatched_members(self,df):
        '''
        Write a row to the dimension table for every entity instance in the dataframe supplied
        '''
        # add a dimension table if there is none
        if self._dimension_table_name is None:
            new_dim_name = '%s%s' %(self.name, self._auto_dim_suffix)
            self.make_dimension(name=new_dim_name)
            self.register()
        #get existing dimension keys
        ef = self.db.read_table(self._dimension_table_name, schema = self._db_schema, columns = [self._entity_id])
        ids = set(ef[self._entity_id].unique())
        #get new members from the dataframe supplied
        new_ids = set(df[self._entity_id].unique()) - ids
        #write
        self.db.start_session()
        table = self.db.get_table(self._dimension_table_name, self._db_schema)
        for i in new_ids:
            stmt = table.insert().values({self._entity_id:i})
            self.db.connection.execute(stmt)
        self.db.commit()
        return new_ids


class Trace(object)    :
    '''
    Gather status and diagnostic information to report back in the UI
    '''
    elapsed_threshold_sec = 2 #threshold for wring elapsed time to the trace
    primary_df = 'df'
    def __init__(self,parent=None):
        if parent is None:
            parent = self
        self.parent = parent
        self.data = []
        self.df_cols = set()
        self.df_index = set()
        self.df_count = 0
        self.prev_ts = dt.datetime.utcnow()
        self.write(created_by=parent,text='Trace started. ')
        
    def write(self,created_by,text,log_method=None,**kwargs):
        ts = dt.datetime.utcnow()
        text = str(text)
        try:
            (kwargs[self.primary_df],msg) = self._df_as_dict(kwargs[self.primary_df],prefix=self.primary_df)
        except KeyError:
            msg = ''   
        text = text + msg
        elapsed = (ts - self.prev_ts).total_seconds()
        self.prev_ts = ts
        if elapsed >= self.elapsed_threshold_sec:
            msg = 'Time since last trace entry: %s sec. ' %elapsed
            text = text + msg
        entry = { 'timestamp' : str(ts),
          'created_by' : str(created_by),
          'text': text,
          'elapsed_time' : elapsed
        }
        for key,value in list(kwargs.items()):            
            if not isinstance(value,str):
                kwargs[key] = str(value)
        entry = {**entry,**kwargs}
        self.data.append(entry)
         
        try:
            if log_method is not None:
                log_method(text)
        except TypeError:
            msg = 'A write to the trace called an invalid logging method. Logging as warning: %s' %text
            logger.warning(msg)
            
    def _df_as_dict(self,df,prefix):
        msg = ''
        data = {}
        prev_count = self.df_count
        prev_index = self.df_index
        prev_cols = self.df_cols
        self.df_count = len(df.index)
        if df.index.names is None:
            self.df_index = {}
        else:
            self.df_index = set(df.index.names)
        self.df_cols = set(df.columns)
        #formulate message based on changes
        if self.df_count > prev_count:
            msg = '%s Added %s rows. ' %(msg,self.df_count - prev_count)
        if self.df_count < prev_count:
            msg = '%s Removed %s rows. ' %(msg,self.df_count - prev_count)            
        if len(self.df_index-prev_index)>0:
            msg = '%s Added to index %s. ' %(msg,self.df_index-prev_index)
        if len(prev_index-self.df_index)>0:
            msg = '%s Removed from index %s ' %(msg,prev_index-self.df_index)
        if len(self.df_cols-prev_cols)>0:
            msg = '%s Added columns %s. ' %(msg,self.df_cols-prev_cols)
        if len(prev_cols-self.df_cols)>0:
            msg = '%s Removed columns %s.  ' %(msg,prev_cols-self.df_cols)            
        #also include a dict with actual stats
        data['%s_count' %prefix] = self.df_count
        data['%s_index' %prefix] = self.df_index
        data['%s_columns' %prefix] = self.df_cols
    
        return(data,msg)
        
    def as_json(self):
        
        return json.dumps(self.data)
    
    def __str__(self):
        
        out = ''
        for entry in self.data:
            out = out + entry['text'] 
            
        return out
                
    


class Model(object):
    '''
    Predictive model
    '''
    def __init__(self, name , estimator, estimator_name , params,
                 features, target, eval_metric_name, eval_metric_train,
                 shelf_life_days):
        
        self.name = name
        self.target = target
        self.features = features
        self.estimator = estimator
        self.estimator_name = estimator_name
        self.params = params
        self.eval_metric_name = eval_metric_name
        self.eval_metric_train = None
        self.eval_metric_test = None
        if self.estimator is None:
            self.trained_date = None
        else:
            self.trained_date = dt.datetime.utcnow()
        if self.trained_date is not None and shelf_life_days is not None:
            self.expiry_date = self.trained_date + dt.timedelta(days = shelf_life_days)
        else:
            self.expiry_date = None
        self.viz = {}

    def add_viz(self, name, cos_credentials, viz_obj, bucket):
        self.db.cos_save(persisted_object=viz_obj, filename= name, bucket=bucket)
        
    def fit(self,df):
        self.estimator = self.estimator.fit(df[self.features],df[self.target])
        self.trained_date = dt.datetime.utcnow()
        self.eval_metric_train = self.score(df)
        if self.shelf_life_days is not None:
            self.expiry_date = self.trained_date + dt.timedelta(days = self.shelf_life_days)        
        msg= 'trained model %s with evaluation metric value %s' %(self.name,self.eval_metric_train)
        logger.info(msg)
        return self.estimator

    def predict(self,df):
        result = self.estimator.predict(df[self.features])
        msg= 'predicted using model %s' %(self.name)
        logger.info(msg)        
        return result

    def score (self,df):
        result = self.estimator.score(df[self.features],df[self.target])     
        return result    
    
    def test(self,df):
        self.eval_metric_test = self.score(df)
        msg= 'evaluated model %s with evaluation metric value %s' %(self.name,self.eval_metric_test)
        logger.info(msg)        
        return self.eval_metric_test
        
    def save(self, cos_credentials, bucket):
        self.db.cos_save(persisted_object=self, filename=self.name, bucket=bucket)
        
    def __str__(self):
        out = {}
        output = ['name','target','features', 'estimator_name','eval_metric_name','eval_metric_train','eval_metric_test','trained_date','expiry_date']
        for o in output:
            try:
                out[o] = getattr(self, o)
            except AttributeError:
                out[o] = '_missing_'
        if out['trained_date'] is not None:
            out['trained_date'] = out['trained_date'].isoformat()
        if out['expiry_date'] is not None:
            out['expiry_date'] = out['expiry_date'].isoformat()
        return json.dumps(out,indent=1)
            
        
        
    

        

        
        
        
        

        
            
            
    
    
    
<|MERGE_RESOLUTION|>--- conflicted
+++ resolved
@@ -350,15 +350,10 @@
         logger.info('Optimizing memory. Before applying downcast.')
         memo.printUsagePerType(df)
         memo.printCurrentMemoryConsumption(df)
-<<<<<<< HEAD
         df = memo.downcastNumeric(df)
         logger.info('Optimizing memory. After applying downcast.')
         memo.printUsagePerType(df)
         memo.printCurrentMemoryConsumption(df)
-=======
-        #df = memo.downcastNumeric(df)
-        #memo.printCurrentMemoryConsumption(df)
->>>>>>> 25f0bb6f
 
         return df   
 
@@ -971,4 +966,4 @@
             
     
     
-    
+    