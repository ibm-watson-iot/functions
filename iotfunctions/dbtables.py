# *****************************************************************************
# Â© Copyright IBM Corp. 2020.  All Rights Reserved.
#
# This program and the accompanying materials
# are made available under the terms of the Apache V2.0
# which accompanies this distribution, and is available at
# http://www.apache.org/licenses/LICENSE-2.0
#
# *****************************************************************************

import logging
import ibm_db
from pathlib import Path
import pyarrow as pa
import pandas as pd
import os
import psycopg2
import dill as pickle

from iotfunctions import dbhelper

logger = logging.getLogger(__name__)


class DBDataCache:
    PARQUET_DIRECTORY = 'parquet'
    CACHE_TABLENAME = 'KPI_DATA_CACHE'
    CACHE_FILE_STEM = 'df_parquet'

    def __init__(self, tenant_id, entity_type_id, schema, db_connection, db_type):

        self.tenant_id = tenant_id
        self.entity_type_id = entity_type_id
        self.schema = schema
        self.db_connection = db_connection
        self.db_type = db_type

        if self.db_type == 'db2':
            self.is_postgre_sql = False
            self.schema = schema.upper()
            self.cache_tablename = DBDataCache.CACHE_TABLENAME.upper()
        elif self.db_type == 'postgresql':
            self.is_postgre_sql = True
            self.schema = schema.lower()
            self.cache_tablename = DBDataCache.CACHE_TABLENAME.lower()
        else:
            raise Exception('Initialization of %s failed because the database type %s is unknown.' % (
                self.__class__.__name__, self.db_type))

        self.quoted_schema = dbhelper.quotingSchemaName(self.schema, self.is_postgre_sql)
        self.quoted_cache_tablename = dbhelper.quotingTableName(self.cache_tablename, self.is_postgre_sql)

        self._handle_cache_table()

    def _create_cache_table(self):

        if not self.is_postgre_sql:

            sql_statement = "CREATE TABLE %s.%s ( " \
                            "ENTITY_TYPE_ID BIGINT NOT NULL, " \
                            "PARQUET_NAME VARCHAR(2048) NOT NULL, " \
                            "PARQUET_FILE BLOB(2G), " \
                            "UPDATED_TS TIMESTAMP  NOT NULL DEFAULT CURRENT TIMESTAMP, " \
                            "CONSTRAINT %s UNIQUE(entity_type_id, parquet_name)) " \
                            "ORGANIZE BY ROW" % (self.quoted_schema, self.quoted_cache_tablename,
                                                 dbhelper.quotingTableName('uc_%s' % self.cache_tablename,
                                                                           self.is_postgre_sql))
            try:
                stmt = ibm_db.exec_immediate(self.db_connection, sql_statement)
                ibm_db.free_result(stmt)
            except Exception as ex:
                raise Exception('Execution of sql statement "%s" failed.' % sql_statement) from ex
        else:
            sql_statement = "CREATE TABLE %s.%s ( " \
                            "entity_type_id BIGINT NOT NULL, " \
                            "parquet_name VARCHAR(2048) NOT NULL, " \
                            "parquet_file BYTEA, " \
                            "updated_ts TIMESTAMP NOT NULL DEFAULT CURRENT_TIMESTAMP, " \
                            "CONSTRAINT %s UNIQUE(entity_type_id, parquet_name))" % (
                                self.quoted_schema, self.quoted_cache_tablename,
                                dbhelper.quotingTableName('uc_%s' % self.cache_tablename, self.is_postgre_sql))
            try:
                dbhelper.execute_postgre_sql_query(self.db_connection, sql_statement)
            except Exception as ex:
                raise Exception('Execution of sql statement "%s" failed.' % sql_statement) from ex

        logger.info('Table %s.%s has been created.' % (self.quoted_schema, self.quoted_cache_tablename))

    def _cache_table_exists(self):
        exists = False
        try:
            if not self.is_postgre_sql:
                stmt = ibm_db.tables(self.db_connection, None, self.schema, self.cache_tablename, None)
                try:
                    fetch_value = ibm_db.fetch_row(stmt, 0)
                    if fetch_value:
                        exists = True
                finally:
                    ibm_db.free_result(stmt)
            else:
                exists = dbhelper.check_table_exist(self.db_connection, self.db_type, self.schema, self.cache_tablename)

        except Exception as ex:
            raise Exception(
                'Error while probing for table %s.%s' % (self.quoted_schema, self.quoted_cache_tablename)) from ex

        logger.debug('Table %s.%s %s.' % (
            self.quoted_schema, self.quoted_cache_tablename, 'exists' if exists else 'does not exist'))

        return exists

    def _handle_cache_table(self):
        if not self._cache_table_exists():
            self._create_cache_table()

    def _push_cache(self, cache_filename, cache_pathname):

        if not self.is_postgre_sql:

            sql_statement = "MERGE INTO %s.%s AS TARGET " \
                            "USING (VALUES (?, ?, ?, CURRENT_TIMESTAMP)) " \
                            "AS SOURCE (ENTITY_TYPE_ID, PARQUET_NAME, PARQUET_FILE, UPDATED_TS) " \
                            "ON TARGET.ENTITY_TYPE_ID = SOURCE.ENTITY_TYPE_ID " \
                            "AND TARGET.PARQUET_NAME = SOURCE.PARQUET_NAME " \
                            "WHEN MATCHED THEN " \
                            "UPDATE SET TARGET.PARQUET_FILE = SOURCE.PARQUET_FILE, " \
                            "TARGET.UPDATED_TS = SOURCE.UPDATED_TS " \
                            "WHEN NOT MATCHED THEN " \
                            "INSERT (ENTITY_TYPE_ID, PARQUET_NAME, PARQUET_FILE, UPDATED_TS) " \
                            "VALUES (SOURCE.ENTITY_TYPE_ID, SOURCE.PARQUET_NAME, SOURCE.PARQUET_FILE, " \
                            "SOURCE.UPDATED_TS)" % (self.quoted_schema, self.quoted_cache_tablename)
            try:
                stmt = ibm_db.prepare(self.db_connection, sql_statement)

                try:
                    ibm_db.bind_param(stmt, 1, self.entity_type_id)
                    ibm_db.bind_param(stmt, 2, cache_filename)
                    ibm_db.bind_param(stmt, 3, cache_pathname, ibm_db.PARAM_FILE, ibm_db.SQL_BLOB)
                    ibm_db.execute(stmt)
                finally:
                    ibm_db.free_result(stmt)
            except Exception as ex:
                raise Exception('Storing cache file %s under name %s failed with sql statement "%s"' % (
                    cache_pathname, cache_filename, sql_statement)) from ex

        else:
            try:
                f = open(cache_pathname, 'rb')
                try:
                    blob = f.read()
                finally:
                    f.close()
            except Exception as ex:
                raise Exception('The cache file %s could not be read from disc.' % cache_pathname) from ex
            else:
                statement1 = "INSERT INTO %s.%s (entity_type_id, parquet_name, parquet_file, updated_ts) " % (
                    self.quoted_schema, self.quoted_cache_tablename)

                statement3 = "ON CONFLICT ON CONSTRAINT %s DO update set entity_type_id = EXCLUDED.entity_type_id, " \
                             "parquet_name = EXCLUDED.parquet_name, parquet_file = EXCLUDED.parquet_file, " \
                             "updated_ts = EXCLUDED.updated_ts" % dbhelper.quotingTableName(
                    ('uc_%s' % self.cache_tablename), self.is_postgre_sql)

                sql_statement = statement1 + " values (%s, %s, %s, current_timestamp) " + statement3

                try:
                    dbhelper.execute_postgre_sql_query(self.db_connection, sql_statement,
                                                       (self.entity_type_id, cache_filename, psycopg2.Binary(blob)))
                except Exception as ex:
                    raise Exception('Storing cache under name %s failed with sql statement "%s"' % (
                        cache_filename, sql_statement)) from ex

        logger.info('Cache has been stored under name %s in table %s.%s' % (
            cache_filename, self.quoted_schema, self.quoted_cache_tablename))

    def _get_cache(self, cache_filename, cache_pathname):
        # Remove file on disc if there is one
        try:
            if os.path.exists(cache_pathname):
                os.remove(cache_pathname)
        except Exception as ex:
            raise Exception('Removal of old cache file %s failed.' % cache_pathname) from ex

        if not self.is_postgre_sql:
            sql_statement = "SELECT PARQUET_FILE FROM %s.%s WHERE ENTITY_TYPE_ID = ? AND PARQUET_NAME = ?" % (
                self.quoted_schema, self.quoted_cache_tablename)

            stmt = ibm_db.prepare(self.db_connection, sql_statement)

            try:
                ibm_db.bind_param(stmt, 1, self.entity_type_id)
                ibm_db.bind_param(stmt, 2, cache_filename)
                ibm_db.execute(stmt)
                row = ibm_db.fetch_tuple(stmt)
                if row is False:
                    row = None
            except Exception as ex:
                raise Exception(
                    'Retrieval of cache %s failed with sql statement "%s"' % (cache_filename, sql_statement)) from ex
            finally:
                ibm_db.free_result(stmt)
        else:
            sql_statement = 'SELECT parquet_file FROM %s.%s' % (self.quoted_schema, self.quoted_cache_tablename)
            sql_statement += ' WHERE entity_type_id = %s AND parquet_name = %s'

            try:
                row = dbhelper.execute_postgre_sql_select_query(self.db_connection, sql_statement,
                                                                (self.entity_type_id, cache_filename),
                                                                fetch_one_only=True)
            except Exception as ex:
                raise Exception(
                    'Retrieval of cache %s failed with sql statement "%s"' % (cache_filename, sql_statement)) from ex

        cache_found = False
        if row is not None:
            cache_found = True
            parquet = row[0]
            if parquet is not None and len(parquet) > 0:
                try:
                    f = open(cache_pathname, "wb")
                    try:
                        f.write(parquet)
                        logger.info('Cache %s has been retrieved from table %s.%s and stored under %s' % (
                            cache_filename, self.quoted_schema, self.quoted_cache_tablename, cache_pathname))
                    finally:
                        f.close()
                except Exception as ex:
                    raise Exception('Writing cache file %s to disc failed.' % cache_pathname) from ex
            else:
                logger.info('The cache %s is empty' % cache_filename)
        else:
            logger.info('No cache found for %s' % cache_filename)

        return cache_found

    def _get_cache_filename(self, dep_grain, grain, old_name=False):

        # Create local path for cache file on disk.
        base_path = '%s/%s/%d' % (DBDataCache.PARQUET_DIRECTORY, self.tenant_id, self.entity_type_id)
        Path(base_path).mkdir(parents=True, exist_ok=True)

        # Assemble filename and full pathname of cache file
<<<<<<< HEAD
        if old_name is False:
            filename = '%s__%s__%s' % (DBDataCache.CACHE_FILE_STEM,
                                       str(dep_grain[3]) if dep_grain is not None else str(None),
                                       str(grain[3]) if grain is not None else str(None))
            local_path = '%s/%s' % (base_path, filename)
        else:
            src = '%s_%s_%s' % (
                str(dep_grain[0]), str('_'.join(dep_grain[1])), str(dep_grain[2])) if dep_grain is not None else str(
                None)
            tar = '%s_%s_%s' % (str(grain[0]), str('_'.join(grain[1])), str(grain[2])) if grain is not None else str(
                None)
            filename = '%s__%s__%s' % (DBDataCache.CACHE_FILE_STEM, src, tar)
            local_path = '%s/%s' % (base_path, filename)
=======
        src = '%s_%s_%s' % (
            str(dep_grain[0]), str('_'.join(dep_grain[1])), str(dep_grain[2])) if dep_grain is not None else str(None)
        tar = '%s_%s_%s' % (str(grain[0]), str('_'.join(grain[1])), str(grain[2])) if grain is not None else str(None)
        filename = '%s__%s__%s' % (DBDataCache.CACHE_FILE_STEM, src, tar)
        local_path = '%s/%s' % (base_path, filename)
>>>>>>> e16ce0f0

        return filename, local_path, base_path

    def store_cache(self, dep_grain, grain, df):

        cache_filename, cache_pathname, base_path = self._get_cache_filename(dep_grain, grain)

        if df is not None:
            try:
                df.to_parquet(cache_pathname)
                logger.info(
                    'Cache %s of size %s has been saved to file %s' % (cache_filename, str(df.shape), cache_pathname))
            except pa.lib.ArrowInvalid as ex:
                raise Exception(
                    'The dataframe could not be saved to file %s because pyarrow threw an exception.' % cache_pathname) from ex
            except Exception as ex:
                raise Exception('The dataframe could not be saved to file %s.' % cache_pathname) from ex
            else:
                self._push_cache(cache_filename, cache_pathname)
        else:
            logger.warning('Dataframe is None. Therefore no cache has been stored in database.')

    def retrieve_cache(self, dep_grain, grain, old_name=False):

        cache_filename, cache_pathname, base_path = self._get_cache_filename(dep_grain, grain, old_name)
        self._get_cache(cache_filename, cache_pathname)
        df_loaded = None
        if os.path.exists(cache_pathname):
            try:
                df_loaded = pd.read_parquet(cache_pathname)
                if df_loaded is not None:
                    logger.info('Cache %s of size %s has been retrieved from file %s' % (
                        cache_filename, str(df_loaded.shape), cache_pathname))
            except Exception as ex:
                raise Exception('The dataframe could not be loaded from parquet file %s' % cache_pathname) from ex

        return df_loaded

    def delete_cache(self, dep_grain, grain, old_name=False):
        # Delete single cache entry locally
        cache_filename, cache_pathname, base_path = self._get_cache_filename(dep_grain, grain, old_name)
        if os.path.exists(cache_pathname):
            try:
                os.remove(cache_pathname)
            except Exception as ex:
                raise Exception('Removal of cache file %s failed' % cache_pathname) from ex

        # Delete single cache entry in database
        if not self.is_postgre_sql:
            sql_statement = "DELETE FROM %s.%s WHERE ENTITY_TYPE_ID = ? AND PARQUET_NAME = ?" % (
                self.quoted_schema, self.quoted_cache_tablename)

            try:
                stmt = ibm_db.prepare(self.db_connection, sql_statement)

                try:
                    ibm_db.bind_param(stmt, 1, self.entity_type_id)
                    ibm_db.bind_param(stmt, 2, cache_filename)
                    ibm_db.execute(stmt)
                finally:
                    ibm_db.free_result(stmt)
            except Exception as ex:
                raise Exception('Deletion of cache file %s failed with sql statement "%s"' % (cache_filename,
                                                                                              sql_statement)) from ex
        else:
            sql_statement = "DELETE FROM %s.%s" % (self.quoted_schema, self.quoted_cache_tablename)
            sql_statement += ' where entity_type_id = %s and parquet_name = %s'

            try:
                dbhelper.execute_postgre_sql_query(self.db_connection, sql_statement, (self.entity_type_id,
                                                                                       cache_filename))
            except Exception as ex:
                raise Exception('Deletion of cache file %s failed with sql statement %s' % (cache_filename,
                                                                                            sql_statement)) from ex

        logger.info('Cache file %s has been deleted from table %s.%s' % (cache_filename,
                                                                         self.quoted_schema,
                                                                         self.quoted_cache_tablename))

    def delete_all_caches(self):
        # Delete all cache entries for this entity type locally
        cache_filename, cache_pathname, base_path = self._get_cache_filename(None, None)
        if os.path.exists(base_path):
            try:
                file_listing = os.listdir(base_path)
            except Exception as ex:
                raise Exception('Failure to list content of directory %s' % base_path) from ex

            for filename in file_listing:
                if filename.startswith(DBDataCache.CACHE_FILE_STEM):
                    full_path = '%s/%s' % (base_path, filename)
                    try:
                        os.remove(full_path)
                    except Exception as ex:
                        raise Exception('Removal of file %s failed' % full_path) from ex

        # Delete all cache entries for this entity type in database
        if not self.is_postgre_sql:
            sql_statement = "DELETE FROM %s.%s where ENTITY_TYPE_ID = ?" % (
                self.quoted_schema, self.quoted_cache_tablename)

            try:
                stmt = ibm_db.prepare(self.db_connection, sql_statement)

                try:
                    ibm_db.bind_param(stmt, 1, self.entity_type_id)
                    ibm_db.execute(stmt)
                finally:
                    ibm_db.free_result(stmt)
            except Exception as ex:
                raise Exception('Deletion of cache files failed with sql statement "%s"' % sql_statement) from ex
        else:
            sql_statement = "DELETE FROM %s.%s" % (self.quoted_schema, self.quoted_cache_tablename,)
            sql_statement += ' where entity_type_id = %s'

            try:
                dbhelper.execute_postgre_sql_query(self.db_connection, sql_statement, (self.entity_type_id,))
            except Exception as ex:
                raise Exception('Deletion of cache files failed with sql statement %s' % sql_statement) from ex

        logger.info('All caches have been deleted from table %s.%s for entity type id %d' % (
            self.quoted_schema, self.quoted_cache_tablename, self.entity_type_id))


class FileModelStore:
    STORE_TABLENAME = 'KPI_MODEL_STORE'

    def __init__(self):
        logger.info('Init FileModelStore')

    def store_model(self, model_name, model, user_name=None, serialize=True):

        if serialize:
            try:
                model = pickle.dumps(model)
            except Exception as ex:
                raise Exception(
                    'Serialization of model %s that is supposed to be stored in ModelStore failed.' % model_name) from ex

        filename = self.STORE_TABLENAME + model_name
        f = open(filename, "wb")
        f.write(model)
        f.close()

    def retrieve_model(self, model_name, deserialize=True):

        filename = self.STORE_TABLENAME + model_name

        model = None

        if os.path.exists(filename):
            f = open(filename, "rb")
            model = f.read(model)
            f.close()

        if model is not None:
            logger.info('Model %s of size %d bytes has been retrieved from filesystem' % (
                model_name, len(model) if model is not None else 0))
        else:
            logger.info('Model %s does not exist in filesystem' % (model_name))

        if model is not None and deserialize:
            try:
                model = pickle.loads(model)
            except Exception as ex:
                raise Exception(
                    'Deserialization of model %s that has been retrieved from ModelStore failed.' % model_name) from ex

        return model

    def delete_model(self, model_name):

        filename = self.STORE_TABLENAME + model_name
        if os.path.exists(filename):
            os.remove(filename)

        logger.info('Model %s has been deleted from filesystem' % (model_name))


class DBModelStore:
    STORE_TABLENAME = 'KPI_MODEL_STORE'

    def __init__(self, tenant_id, entity_type_id, schema, db_connection, db_type):

        self.tenant_id = tenant_id
        self.entity_type_id = entity_type_id
        self.schema = schema
        self.db_connection = db_connection
        self.db_type = db_type

        if self.db_type == 'db2':
            self.is_postgre_sql = False
            self.schema = schema.upper()
            self.store_tablename = DBModelStore.STORE_TABLENAME.upper()
        elif self.db_type == 'postgresql':
            self.is_postgre_sql = True
            self.schema = schema.lower()
            self.store_tablename = DBModelStore.STORE_TABLENAME.lower()
        else:
            raise Exception('Initialization of %s failed because the database type %s is unknown.' % (
                self.__class__.__name__, self.db_type))

        self.quoted_schema = dbhelper.quotingSchemaName(self.schema, self.is_postgre_sql)
        self.quoted_store_tablename = dbhelper.quotingTableName(self.store_tablename, self.is_postgre_sql)

        self._handle_store_table()

    def _create_store_table(self):

        if not self.is_postgre_sql:
            sql_statement = "CREATE TABLE %s.%s ( " \
                            "ENTITY_TYPE_ID VARCHAR(2048) NOT NULL, " \
                            "MODEL_NAME VARCHAR(2048) NOT NULL, " \
                            "MODEL BLOB(2G), " \
                            "UPDATED_TS TIMESTAMP  NOT NULL DEFAULT CURRENT TIMESTAMP, " \
                            "LAST_UPDATED_BY VARCHAR(256), " \
                            "CONSTRAINT %s UNIQUE(ENTITY_TYPE_ID, MODEL_NAME) ) " \
                            "ORGANIZE BY ROW" % (self.quoted_schema, self.quoted_store_tablename,
                                                 dbhelper.quotingTableName('uc_%s' % self.store_tablename,
                                                                           self.is_postgre_sql))
            try:
                stmt = ibm_db.exec_immediate(self.db_connection, sql_statement)
                ibm_db.free_result(stmt)
            except Exception as ex:
                raise Exception('Execution of sql statement "%s" failed.' % sql_statement) from ex
        else:
            sql_statement = "CREATE TABLE %s.%s ( " \
                            "entity_type_id BIGINT NOT NULL, " \
                            "model_name VARCHAR(2048) NOT NULL, " \
                            "model BYTEA, " \
                            "updated_ts TIMESTAMP NOT NULL DEFAULT CURRENT_TIMESTAMP, " \
                            "last_updated_by VARCHAR(256), " \
                            "CONSTRAINT %s UNIQUE(entity_type_id, model_name))" % (
                                self.quoted_schema, self.quoted_store_tablename,
                                dbhelper.quotingTableName('uc_%s' % self.store_tablename, self.is_postgre_sql))
            try:
                dbhelper.execute_postgre_sql_query(self.db_connection, sql_statement)
            except Exception as ex:
                raise Exception('Execution of sql statement "%s" failed.' % sql_statement) from ex

        logger.info('Table %s.%s has been created.' % (self.quoted_schema, self.quoted_store_tablename))

    def _store_table_exists(self):
        exists = False
        try:
            if not self.is_postgre_sql:
                stmt = ibm_db.tables(self.db_connection, None, self.schema, self.store_tablename, None)
                try:
                    fetch_value = ibm_db.fetch_row(stmt, 0)
                    if fetch_value:
                        exists = True
                finally:
                    ibm_db.free_result(stmt)
            else:
                exists = dbhelper.check_table_exist(self.db_connection, self.db_type, self.schema, self.store_tablename)

        except Exception as ex:
            raise Exception(
                'Error while probing for table %s.%s' % (self.quoted_schema, self.quoted_store_tablename)) from ex

        logger.debug('Table %s.%s %s.' % (
            self.quoted_schema, self.quoted_store_tablename, 'exists' if exists else 'does not exist'))

        return exists

    def _handle_store_table(self):
        if not self._store_table_exists():
            self._create_store_table()

    def store_model(self, model_name, model, user_name=None, serialize=True):

        if serialize:
            try:
                model = pickle.dumps(model)
            except Exception as ex:
                raise Exception(
                    'Serialization of model %s that is supposed to be stored in ModelStore failed.' % model_name) from ex

        if not self.is_postgre_sql:
            sql_statement = "MERGE INTO %s.%s AS TARGET " \
                            "USING (VALUES (?, ?, ?, CURRENT_TIMESTAMP, ?)) " \
                            "AS SOURCE (ENTITY_TYPE_ID, MODEL_NAME, MODEL, UPDATED_TS, LAST_UPDATED_BY) " \
                            "ON TARGET.ENTITY_TYPE_ID = SOURCE.ENTITY_TYPE_ID " \
                            "AND TARGET.MODEL_NAME = SOURCE.MODEL_NAME " \
                            "WHEN MATCHED THEN " \
                            "UPDATE SET TARGET.MODEL = SOURCE.MODEL, " \
                            "TARGET.UPDATED_TS = SOURCE.UPDATED_TS " \
                            "WHEN NOT MATCHED THEN " \
                            "INSERT (ENTITY_TYPE_ID, MODEL_NAME, MODEL, UPDATED_TS, LAST_UPDATED_BY) " \
                            "VALUES (SOURCE.ENTITY_TYPE_ID, SOURCE.MODEL_NAME, SOURCE.MODEL, " \
                            "SOURCE.UPDATED_TS, SOURCE.LAST_UPDATED_BY)" % (
                                self.quoted_schema, self.quoted_store_tablename)
            try:
                stmt = ibm_db.prepare(self.db_connection, sql_statement)

                try:
                    ibm_db.bind_param(stmt, 1, self.entity_type_id)
                    ibm_db.bind_param(stmt, 2, model_name)
                    ibm_db.bind_param(stmt, 3, model)
                    ibm_db.bind_param(stmt, 4, user_name)
                    ibm_db.execute(stmt)
                finally:
                    ibm_db.free_result(stmt)
            except Exception as ex:
                raise Exception('Storing model %s failed with sql statement "%s"' % (model_name, sql_statement)) from ex
        else:
            statement1 = "INSERT INTO %s.%s (entity_type_id, model_name, model, updated_ts, last_updated_by) " % (
                self.quoted_schema, self.quoted_store_tablename)

            statement3 = "ON CONFLICT ON CONSTRAINT %s DO update set entity_type_id = EXCLUDED.entity_type_id, " \
                         "model_name = EXCLUDED.model_name, model = EXCLUDED.model, " \
                         "updated_ts = EXCLUDED.updated_ts, last_updated_by = EXCLUDED.last_updated_by" % dbhelper.quotingTableName(
                ('uc_%s' % self.store_tablename), self.is_postgre_sql)

            sql_statement = statement1 + " values (%s, %s, %s, current_timestamp, %s) " + statement3

            try:
                dbhelper.execute_postgre_sql_query(self.db_connection, sql_statement,
                                                   (self.entity_type_id, model_name, psycopg2.Binary(model), user_name))
            except Exception as ex:
                raise Exception('Storing model %s failed with sql statement "%s"' % (model_name, sql_statement)) from ex

        logger.info('Model %s of size %d bytes has been stored in table %s.%s.' % (
            model_name, len(model) if model is not None else 0, self.quoted_schema, self.quoted_store_tablename))

    def retrieve_model(self, model_name, deserialize=True):

        if not self.is_postgre_sql:
            sql_statement = "SELECT MODEL FROM %s.%s WHERE ENTITY_TYPE_ID = ? AND MODEL_NAME = ?" % (
                self.quoted_schema, self.quoted_store_tablename)

            stmt = ibm_db.prepare(self.db_connection, sql_statement)

            try:
                ibm_db.bind_param(stmt, 1, self.entity_type_id)
                ibm_db.bind_param(stmt, 2, model_name)
                ibm_db.execute(stmt)
                row = ibm_db.fetch_tuple(stmt)
                if row is False:
                    model = None
                else:
                    model = row[0]
            except Exception as ex:
                raise Exception(
                    'Retrieval of model %s failed with sql statement "%s"' % (model_name, sql_statement)) from ex
            finally:
                ibm_db.free_result(stmt)
        else:
            sql_statement = 'SELECT model FROM %s.%s' % (self.quoted_schema, self.quoted_store_tablename)
            sql_statement += ' WHERE entity_type_id = %s AND model_name = %s'

            try:
                row = dbhelper.execute_postgre_sql_select_query(self.db_connection, sql_statement,
                                                                (self.entity_type_id, model_name), fetch_one_only=True)
                if row is None:
                    model = None
                else:
                    model = bytes(row[0])
            except Exception as ex:
                raise Exception(
                    'Retrieval of model %s failed with sql statement "%s"' % (model_name, sql_statement)) from ex

        if model is not None:
            logger.info('Model %s of size %d bytes has been retrieved from table %s.%s' % (
                model_name, len(model) if model is not None else 0, self.quoted_schema, self.quoted_store_tablename))
        else:
            logger.info('Model %s does not exist in table %s.%s' % (
                model_name, self.quoted_schema, self.quoted_store_tablename))

        if model is not None and deserialize:
            try:
                model = pickle.loads(model)
            except Exception as ex:
                raise Exception(
                    'Deserialization of model %s that has been retrieved from ModelStore failed.' % model_name) from ex

        return model

    def delete_model(self, model_name):
        if not self.is_postgre_sql:
            sql_statement = "DELETE FROM %s.%s where ENTITY_TYPE_ID = ? and MODEL_NAME = ?" % (
                self.quoted_schema, self.quoted_store_tablename)

            try:
                stmt = ibm_db.prepare(self.db_connection, sql_statement)

                try:
                    ibm_db.bind_param(stmt, 1, self.entity_type_id)
                    ibm_db.bind_param(stmt, 2, model_name)
                    ibm_db.execute(stmt)
                finally:
                    ibm_db.free_result(stmt)
            except Exception as ex:
                raise Exception(
                    'Deletion of model %s failed with sql statement "%s"' % (model_name, sql_statement)) from ex
        else:
            sql_statement = "DELETE FROM %s.%s" % (self.quoted_schema, self.quoted_store_tablename)
            sql_statement += ' where entity_type_id = %s and model_name = %s'

            try:
                dbhelper.execute_postgre_sql_query(self.db_connection, sql_statement, (self.entity_type_id, model_name))
            except Exception as ex:
                raise Exception(
                    'Deletion of model %s failed with sql statement "%s"' % (model_name, sql_statement)) from ex

        logger.info('Model %s has been deleted from table %s.%s' % (
            model_name, self.quoted_schema, self.quoted_store_tablename))<|MERGE_RESOLUTION|>--- conflicted
+++ resolved
@@ -240,7 +240,6 @@
         Path(base_path).mkdir(parents=True, exist_ok=True)
 
         # Assemble filename and full pathname of cache file
-<<<<<<< HEAD
         if old_name is False:
             filename = '%s__%s__%s' % (DBDataCache.CACHE_FILE_STEM,
                                        str(dep_grain[3]) if dep_grain is not None else str(None),
@@ -254,13 +253,6 @@
                 None)
             filename = '%s__%s__%s' % (DBDataCache.CACHE_FILE_STEM, src, tar)
             local_path = '%s/%s' % (base_path, filename)
-=======
-        src = '%s_%s_%s' % (
-            str(dep_grain[0]), str('_'.join(dep_grain[1])), str(dep_grain[2])) if dep_grain is not None else str(None)
-        tar = '%s_%s_%s' % (str(grain[0]), str('_'.join(grain[1])), str(grain[2])) if grain is not None else str(None)
-        filename = '%s__%s__%s' % (DBDataCache.CACHE_FILE_STEM, src, tar)
-        local_path = '%s/%s' % (base_path, filename)
->>>>>>> e16ce0f0
 
         return filename, local_path, base_path
 
