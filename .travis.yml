--- conflicted
+++ resolved
@@ -1,10 +1,6 @@
 language: python
 python:
-<<<<<<< HEAD
-  - "3.8"
-=======
   - "3.8" # TODO: Python 3.9 causes segmentation faults
->>>>>>> 2a48c074
 # command to install dependencies
 install:
 #  - sudo apt-get -y install liblapack-dev libblas-dev  - only for py 3.9
